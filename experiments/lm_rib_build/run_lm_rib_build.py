"""This script builds a RIB graph for a language model.
We build the graph using a SequentialTransformer model, with weights ported over from a
transformer-lens model.

Steps to build the graph:
1. Load a model from transformerlens (either from_pretrained or via ModelConfig).
2. Convert the model to a SequentialTransformer model, which has nn.Modules corresponding to each
    node layer.
3. Fold in the biases into the weights.
4. Collect the gram matrices at each node layer. If interaction_matrices_path is provided, we skip
    this step.
5. Calculate the interaction basis matrices (labelled C in the paper) for each node layer, starting
    from the final node layer and working backwards. If interaction_matrices_path is provided, we
    load the pre-saved matrices instead of calculating them.
6. Calculate the edges of the interaction graph between each node layer.

Usage:
    python run_lm_rib_build.py <path/to/config.yaml>

The config.yaml should contain the `node_layers` field. This describes the sections of the
graph that will be built: A graph layer will be built on the inputs to each specified node layer,
as well as the output of the final node layer. For example, if `node_layers` is ["attn.0",
"mlp_act.0"], this script will build the following graph layers:
- One on the inputs to the "attn.0" node layer. This will include the residual stream concatenated
    with the output of ln1.0.
- One on the input to "mlp_act.0". This will include the residual stream concatenated with the
    output of "mlp_in.0".
- (If logits_node_layer is True:) One on the output of the model, i.e. the logits.

This file also support parallelization to compute edge values across multiple processes using mpi. To enable this, just preface the command with `mpirun -n [num_processes]`. These processes will distribute as evenly as possible across all availible GPUs. The rank-0 process will gather all data and output it as a single file.
"""
import json
import time
from dataclasses import asdict
from pathlib import Path
from typing import Literal, Optional, Union, cast

import fire
import torch
from jaxtyping import Float
from mpi4py import MPI
from pydantic import BaseModel, ConfigDict, Field, field_validator, model_validator
from torch import Tensor

from rib.data import HFDatasetConfig, ModularArithmeticDatasetConfig
from rib.data_accumulator import collect_gram_matrices, collect_interaction_edges
from rib.hook_manager import HookedModel
from rib.interaction_algos import (
    Eigenvectors,
    InteractionRotation,
    calculate_interaction_rotations,
)
from rib.loader import (
    create_data_loader,
    get_dataset_chunk,
    load_dataset,
    load_sequential_transformer,
)
from rib.log import logger
from rib.mpi_utils import (
    adjust_logger_mpi,
    check_sizes_mpi,
    get_device_mpi,
    get_mpi_info,
)
from rib.types import TORCH_DTYPES
from rib.utils import (
    check_outfile_overwrite,
    eval_cross_entropy_loss,
    eval_model_accuracy,
    load_config,
    set_seed,
)


class Config(BaseModel):
    model_config = ConfigDict(extra="forbid")
    exp_name: str = Field(..., description="The name of the experiment")
    force_overwrite_output: Optional[bool] = False
    seed: int = Field(..., description="The random seed value for reproducibility")
    tlens_pretrained: Optional[Literal["gpt2", "pythia-14m"]] = Field(
        None, description="Pretrained transformer lens model."
    )
    tlens_model_path: Optional[Path] = Field(
        None, description="Path to saved transformer lens model."
    )
    interaction_matrices_path: Optional[Path] = Field(
        None, description="Path to pre-saved interaction matrices. If provided, we don't recompute."
    )
    node_layers: list[str] = Field(
        ...,
        description="Names of the modules whose inputs correspond to node layers in the graph."
        "`output` is a special node layer that corresponds to the output of the model.",
    )
    rotate_final_node_layer: bool = Field(
        ...,
        description="Whether to rotate the final node layer to its eigenbasis or not.",
    )
    dataset: Union[ModularArithmeticDatasetConfig, HFDatasetConfig] = Field(
        ...,
        discriminator="source",
        description="The dataset to use to build the graph.",
    )
    batch_size: int = Field(..., description="The batch size to use when building the graph.")
    gram_batch_size: Optional[int] = Field(
        None,
        description="The batch size to use when calculating the gram matrices. If None, use the same"
        "batch size as the one used to build the graph.",
    )
    edge_batch_size: Optional[int] = Field(
        None,
        description="The batch size to use when calculating the edges. If None, use the same batch"
        "size as the one used to build the graph.",
    )
    truncation_threshold: float = Field(
        ...,
        description="Remove eigenvectors with eigenvalues below this threshold.",
    )
    last_pos_module_type: Optional[Literal["add_resid1", "unembed"]] = Field(
        None,
        description="Module type in which to only output the last position index. For modular"
        "arithmetic only.",
    )

    n_intervals: int = Field(
        ...,
        description="The number of intervals to use for the integrated gradient approximation."
        "If 0, we take a point estimate (i.e. just alpha=0.5).",
    )

    dtype: str = Field(..., description="The dtype to use when building the graph.")

    eps: float = Field(
        1e-5,
        description="The epsilon value to use for numerical stability in layernorm layers.",
    )
    calculate_edges: bool = Field(
        True,
        description="Whether to calculate the edges of the interaction graph.",
    )
    eval_type: Optional[Literal["accuracy", "ce_loss"]] = Field(
        None,
        description="The type of evaluation to perform on the model before building the graph."
        "If None, skip evaluation.",
    )

    out_dir: Optional[Path] = Field(
        None,
        description="Directory for the output files. If not provided it is `./out/` relative to this file.",
    )

    @field_validator("dtype")
    def dtype_validator(cls, v):
        assert v in TORCH_DTYPES, f"dtype must be one of {TORCH_DTYPES}"
        return v

    @model_validator(mode="after")
    def verify_model_info(self) -> "Config":
        if sum(1 for val in [self.tlens_pretrained, self.tlens_model_path] if val is not None) != 1:
            raise ValueError(
                "Exactly one of [tlens_pretrained, tlens_model_path] must be specified"
            )
        return self


def _verify_compatible_configs(config: Config, loaded_config: Config) -> None:
    """Ensure that the config for calculating edges is compatible with that used to calculate Cs.

    TODO: It would be nice to unittest this, but awkward to avoid circular imports and keep the
    path management nice with this Config being defined in this file in the experiments dir.
    """

    # config.node_layers must be a subsequence of loaded_config.node_layers
    assert "|".join(config.node_layers) in "|".join(loaded_config.node_layers), (
        "node_layers in the config must be a subsequence of the node layers in the config used to"
        "calculate the C matrices. Otherwise, the C matrices won't match those needed to correctly"
        "calculate the edges."
    )

    # The following attributes must exactly match across configs
    for attr in [
        "tlens_model_path",
        "tlens_pretrained",
    ]:
        assert getattr(config, attr) == getattr(loaded_config, attr), (
            f"{attr} in config ({getattr(config, attr)}) does not match "
            f"{attr} in loaded matrices ({getattr(loaded_config, attr)})"
        )

    # Verify that, for huggingface datasets, we're not trying to calculate edges on data that
    # wasn't used to calculate the Cs
    assert config.dataset.name == loaded_config.dataset.name, "Dataset names must match"
    assert config.dataset.return_set == loaded_config.dataset.return_set, "Return sets must match"
    if isinstance(config.dataset, HFDatasetConfig):
        assert isinstance(loaded_config.dataset, HFDatasetConfig)
        if config.dataset.return_set_frac is not None:
            assert loaded_config.dataset.return_set_frac is not None
            assert (
                config.dataset.return_set_frac <= loaded_config.dataset.return_set_frac
            ), "Cannot use a larger return_set_frac for edges than to calculate the Cs"
        elif config.dataset.return_set_n_samples is not None:
            assert loaded_config.dataset.return_set_n_samples is not None
            assert (
                config.dataset.return_set_n_samples <= loaded_config.dataset.return_set_n_samples
            ), "Cannot use a larger return_set_n_samples for edges than to calculate the Cs"


def load_interaction_rotations(
    config: Config,
) -> tuple[
    dict[str, Float[Tensor, "d_hidden d_hidden"]], list[InteractionRotation], list[Eigenvectors]
]:
    logger.info("Loading pre-saved C matrices from %s", config.interaction_matrices_path)
    assert config.interaction_matrices_path is not None
    matrices_info = torch.load(config.interaction_matrices_path)

    config_dict = config.model_dump()
    # The loaded config might have a different schema. Only pass fields that are still valid.
    valid_fields = list(config_dict.keys())

    # If not all fields are valid, log a warning
    loaded_config_dict: dict = {}
    for loaded_key in matrices_info["config"]:
        if loaded_key in valid_fields:
            loaded_config_dict[loaded_key] = matrices_info["config"][loaded_key]
        else:
            logger.warning(
                "The following field in the loaded config is no longer supported and will be ignored:"
                f" {loaded_key}"
            )

    loaded_config = Config(**loaded_config_dict)
    _verify_compatible_configs(config, loaded_config)

    Cs = [InteractionRotation(**data) for data in matrices_info["interaction_rotations"]]
    Us = [Eigenvectors(**data) for data in matrices_info["eigenvectors"]]
    return matrices_info["gram_matrices"], Cs, Us


def main(config_path_str: str, force: bool = False) -> None:
    """Build the interaction graph and store it on disk.

    Note that we may be calculating the Cs and E_hats (edges) in different scripts. When calculating
    E_hats using pre-saved Cs, we need to ensure, among other things, that the pre-saved Cs were
    calculated for the same node_layers that we wish to draw edges between (i.e. config.node_layers
    should be a subsequence of the node_layers used to calculate the Cs).

    We use the variable edge_Cs to indicate the Cs that are needed to calculate the edges. If
    the Cs were pre-calculated and loaded from file, edge_Cs may be a subsequence of Cs.
    """
    config_path = Path(config_path_str)
    config = load_config(config_path, config_model=Config)
    set_seed(config.seed)

    mpi_info = get_mpi_info()
    adjust_logger_mpi(logger)
    device = get_device_mpi(logger)

    out_dir = Path(__file__).parent / "out" if config.out_dir is None else config.out_dir
    out_dir.mkdir(parents=True, exist_ok=True)
    if config.calculate_edges:
        out_file = out_dir / f"{config.exp_name}_rib_graph.pt"
    else:
        out_file = out_dir / f"{config.exp_name}_rib_Cs.pt"
<<<<<<< HEAD
    if not check_outfile_overwrite(out_file, config.force_overwrite_output or force, logger=logger):
        return
=======
    if out_file.exists() and mpi_info.is_main_process and not overwrite_output(out_file):
        logger.info("Exiting.")
        mpi_info.comm.Abort()  # stop this and other processes
        return None  # this is unreachable as Abort will terminate
>>>>>>> 4fb79a97

    dtype = TORCH_DTYPES[config.dtype]
    calc_C_time = None
    calc_edges_time = None

    # Time each stage
    load_model_data_start_time = time.time()
    seq_model, tlens_cfg_dict = load_sequential_transformer(
        node_layers=config.node_layers,
        last_pos_module_type=config.last_pos_module_type,
        tlens_pretrained=config.tlens_pretrained,
        tlens_model_path=config.tlens_model_path,
        eps=config.eps,
        fold_bias=True,
        dtype=dtype,
        device=device,
    )
    seq_model.eval()
    seq_model.to(device=torch.device(device), dtype=dtype)
    hooked_model = HookedModel(seq_model)

    # This script doesn't need both train and test sets
    return_set = cast(Literal["train", "test", "all"], config.dataset.return_set)
    dataset = load_dataset(
        dataset_config=config.dataset,
        return_set=return_set,
        tlens_model_path=config.tlens_model_path,
    )

    logger.info("Time to load model and dataset: %.2f", time.time() - load_model_data_start_time)
    if config.eval_type is not None:
        eval_loader = create_data_loader(
            dataset, shuffle=False, batch_size=config.batch_size, seed=config.seed
        )
        # Test model accuracy/loss before graph building, ta be sure
        if config.eval_type == "accuracy":
            accuracy = eval_model_accuracy(hooked_model, eval_loader, dtype=dtype, device=device)
            logger.info("Model accuracy on dataset: %.2f%%", accuracy * 100)
        elif config.eval_type == "ce_loss":
            loss = eval_cross_entropy_loss(hooked_model, eval_loader, dtype=dtype, device=device)
            logger.info("Model per-token loss on dataset: %.2f", loss)

    # Don't build the graph for the section of the model before the first node layer
    section_names = [f"sections.{sec}" for sec in seq_model.sections if sec != "pre"]

    if config.interaction_matrices_path is None:
        # Only need gram matrix for output if we're rotating the final node layer
        collect_output_gram = config.node_layers[-1] == "output" and config.rotate_final_node_layer

        gram_train_loader = create_data_loader(
            dataset,
            shuffle=False,
            batch_size=config.gram_batch_size or config.batch_size,
            seed=config.seed,
        )
        collect_gram_start_time = time.time()
        logger.info("Collecting gram matrices for %d batches.", len(gram_train_loader))
        gram_matrices = collect_gram_matrices(
            hooked_model=hooked_model,
            module_names=section_names,
            data_loader=gram_train_loader,
            dtype=dtype,
            device=device,
            collect_output_gram=collect_output_gram,
            hook_names=[layer_name for layer_name in config.node_layers if layer_name != "output"],
        )

        logger.info("Time to collect gram matrices: %.2f", time.time() - collect_gram_start_time)

        graph_train_loader = create_data_loader(
            dataset, shuffle=False, batch_size=config.batch_size, seed=config.seed
        )
        c_start_time = time.time()
        logger.info("Calculating interaction rotations (Cs).")
        Cs, Us = calculate_interaction_rotations(
            gram_matrices=gram_matrices,
            section_names=section_names,
            node_layers=config.node_layers,
            hooked_model=hooked_model,
            data_loader=graph_train_loader,
            dtype=dtype,
            device=device,
            n_intervals=config.n_intervals,
            truncation_threshold=config.truncation_threshold,
            rotate_final_node_layer=config.rotate_final_node_layer,
        )
        # Cs used to calculate edges
        edge_Cs = Cs

        calc_C_time = f"{(time.time() - c_start_time) / 60:.1f} minutes"
        logger.info("Time to calculate Cs: %s", calc_C_time)
    else:
        gram_matrices, Cs, Us = load_interaction_rotations(config=config)
        edge_Cs = [C for C in Cs if C.node_layer_name in config.node_layers]

    if not config.calculate_edges:
        logger.info("Skipping edge calculation.")
        E_hats = {}
    else:
        full_dataset_len = len(dataset)  # type: ignore
        # no-op if only 1 process
        data_subset = get_dataset_chunk(
            dataset, chunk_idx=mpi_info.rank, total_chunks=mpi_info.size
        )

        edge_train_loader = create_data_loader(
            data_subset,
            shuffle=False,
            batch_size=config.edge_batch_size or config.batch_size,
            seed=config.seed,
        )

        logger.info("Calculating edges.")
        edges_start_time = time.time()
        E_hats = collect_interaction_edges(
            Cs=edge_Cs,
            hooked_model=hooked_model,
            n_intervals=config.n_intervals,
            section_names=section_names,
            data_loader=edge_train_loader,
            dtype=dtype,
            device=device,
            data_set_size=full_dataset_len,  # includes data for other processes
        )

        if mpi_info.is_parallelised:
            for m_name, edge_vals in E_hats.items():
                check_sizes_mpi(edge_vals)
                receiver_tensor = None
                if mpi_info.is_main_process:
                    receiver_tensor = torch.empty_like(edge_vals).cpu()
                # we sum across the edge_val tensors in each process, putting the result in
                # the root process's reciever_tensor.
                mpi_info.comm.Reduce(edge_vals.cpu(), receiver_tensor, op=MPI.SUM, root=0)
                if mpi_info.is_main_process:
                    assert receiver_tensor is not None
                    E_hats[m_name] = receiver_tensor

        calc_edges_time = f"{(time.time() - edges_start_time) / 60:.1f} minutes"
        logger.info("Time to calculate edges: %s", calc_edges_time)

    # Move interaction matrices to the cpu and store in dict
    interaction_rotations = []
    for C_info in Cs:
        info_dict = asdict(C_info)
        info_dict["C"] = info_dict["C"].cpu() if info_dict["C"] is not None else None
        info_dict["C_pinv"] = info_dict["C_pinv"].cpu() if info_dict["C_pinv"] is not None else None
        interaction_rotations.append(info_dict)

    eigenvectors = [asdict(U_info) for U_info in Us]

    results = {
        "exp_name": config.exp_name,
        "gram_matrices": {k: v.cpu() for k, v in gram_matrices.items()},
        "interaction_rotations": interaction_rotations,
        "eigenvectors": eigenvectors,
        "edges": [(node_layer, E_hats[node_layer].cpu()) for node_layer in E_hats],
        "config": json.loads(config.model_dump_json()),
        "model_config_dict": tlens_cfg_dict,
        "calc_C_time": calc_C_time,
        "calc_edges_time": calc_edges_time,
    }

    if mpi_info.is_main_process:
        # Save the results (which include torch tensors) to file
        torch.save(results, out_file)
        logger.info("Saved results to %s", out_file)


if __name__ == "__main__":
    print("running!!!")
    fire.Fire(main)<|MERGE_RESOLUTION|>--- conflicted
+++ resolved
@@ -262,15 +262,11 @@
         out_file = out_dir / f"{config.exp_name}_rib_graph.pt"
     else:
         out_file = out_dir / f"{config.exp_name}_rib_Cs.pt"
-<<<<<<< HEAD
-    if not check_outfile_overwrite(out_file, config.force_overwrite_output or force, logger=logger):
-        return
-=======
-    if out_file.exists() and mpi_info.is_main_process and not overwrite_output(out_file):
-        logger.info("Exiting.")
+    if mpi_info.is_main_process and not check_outfile_overwrite(
+        out_file, config.force_overwrite_output or force, logger=logger
+    ):
         mpi_info.comm.Abort()  # stop this and other processes
         return None  # this is unreachable as Abort will terminate
->>>>>>> 4fb79a97
 
     dtype = TORCH_DTYPES[config.dtype]
     calc_C_time = None
