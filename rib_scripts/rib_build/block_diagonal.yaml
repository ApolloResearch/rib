exp_name: block_diagonal_nnib_10k
node_layers:
  - layers.0
  - layers.1
  - layers.2
  - layers.3
  - layers.4
  - layers.5
  - layers.6
  - output
dataset:
  dataset_type: block_vector
  size: 10000
<<<<<<< HEAD
  length: 10
  data_variances: [1, 1]
  data_perfect_correlation: false
  seed: 0
modular_mlp_config:
  n_hidden_layers: 6
  width: 10
  weight_variances: [1., 1.]
=======
  length: 8
  first_block_length: 4
  data_variances: [1.0, 1.0]
  data_perfect_correlation: false
  seed: 0
modular_mlp_config:
  n_hidden_layers: 4
  width: 8
  mixing_layers: [2,3]
  weight_variances: [2.0, 2.0, 2.0, 2.0]
>>>>>>> ed8174d0
  weight_equal_columns: false
  bias: 2.0
seed: 0
dtype: float64
batch_size: 100000
gram_batch_size: 100000
edge_batch_size: 100000
n_intervals: 0
truncation_threshold: 1e-15
rotate_final_node_layer: false
<<<<<<< HEAD
basis_formula: jacobian
edge_formula: squared
center: true
naive_gradient_flow: false
=======
basis_formula: neuron
edge_formula: squared
center: false
>>>>>>> ed8174d0
<|MERGE_RESOLUTION|>--- conflicted
+++ resolved
@@ -11,16 +11,6 @@
 dataset:
   dataset_type: block_vector
   size: 10000
-<<<<<<< HEAD
-  length: 10
-  data_variances: [1, 1]
-  data_perfect_correlation: false
-  seed: 0
-modular_mlp_config:
-  n_hidden_layers: 6
-  width: 10
-  weight_variances: [1., 1.]
-=======
   length: 8
   first_block_length: 4
   data_variances: [1.0, 1.0]
@@ -31,7 +21,6 @@
   width: 8
   mixing_layers: [2,3]
   weight_variances: [2.0, 2.0, 2.0, 2.0]
->>>>>>> ed8174d0
   weight_equal_columns: false
   bias: 2.0
 seed: 0
@@ -42,13 +31,6 @@
 n_intervals: 0
 truncation_threshold: 1e-15
 rotate_final_node_layer: false
-<<<<<<< HEAD
-basis_formula: jacobian
-edge_formula: squared
-center: true
-naive_gradient_flow: false
-=======
 basis_formula: neuron
 edge_formula: squared
-center: false
->>>>>>> ed8174d0
+center: false