"""This module contains algorithms related to interaction rotations
"""

from dataclasses import dataclass
from typing import Literal, Optional

import torch
from jaxtyping import Float, Int
from torch import Tensor
from torch.utils.data import DataLoader
from tqdm import tqdm

from rib.data_accumulator import collect_M_dash_and_Lambda_dash
from rib.hook_manager import HookedModel
from rib.linalg import eigendecompose, pinv_diag, shift_matrix
from rib.models.mlp import MLP
from rib.models.sequential_transformer.transformer import SequentialTransformer


@dataclass
class InteractionRotation:
    """Dataclass storing the interaction rotation matrix and its inverse for a node layer."""

    node_layer_name: str
    out_dim: int  # Equal to d_hidden_extra_trunc if C is not None and d_hidden otherwise
    C: Optional[Float[Tensor, "d_hidden d_hidden_extra_trunc"]] = None
    # pseudoinverse of C, not needed for the output node layer
    C_pinv: Optional[Float[Tensor, "d_hidden_extra_trunc d_hidden"]] = None

    def __post_init__(self):
        if self.C is not None:
            assert self.C.shape[1] == self.out_dim, f"Expected C to have shape (_, {self.out_dim})"


@dataclass
class Eigenvectors:
    """Dataclass storing the eigenvectors of a node layer."""

    node_layer_name: str
    out_dim: int  # Equal to d_hidden_trunc if U is not None and d_hidden otherwise
    U: Optional[Float[Tensor, "d_hidden d_hidden_trunc"]] = None

    def __post_init__(self):
        if self.U is not None:
            assert self.U.shape[1] == self.out_dim, f"Expected U to have shape (_, {self.out_dim})"


def build_sorted_lambda_matrices(
    Lambda_abs: Float[Tensor, "d_hidden_trunc"],
    truncation_threshold: float,
) -> tuple[
    Float[Tensor, "d_hidden_trunc d_hidden_extra_trunc"],
    Float[Tensor, "d_hidden_extra_trunc d_hidden_trunc"],
]:
    """Build the sqrt sorted Lambda matrix and its pseudoinverse.

    We truncate the Lambda matrix to remove small values.

    Args:
        Lambda_abs: Vector of the absolute values of the lambdas.

    Returns:
        - The sqrt of the sorted Lambda matrix
        - The pseudoinverse of the sqrt sorted Lambda matrix

    """
    # Get the sort indices in descending order
    idxs: Int[Tensor, "d_hidden_trunc"] = torch.argsort(Lambda_abs, descending=True)

    # Get the number of values we will truncate
    n_small_lambdas: int = int(torch.sum(Lambda_abs < truncation_threshold).item())

    truncated_idxs: Int[Tensor, "d_hidden_extra_trunc"] = (
        idxs[:-n_small_lambdas] if n_small_lambdas > 0 else idxs
    )

    Lambda_abs_sqrt: Float[Tensor, "d_hidden_trunc"] = Lambda_abs.sqrt()
    # Create a matrix from lambda_vals with the sorted columns and removing n_small_lambdas cols
    lambda_matrix: Float[Tensor, "d_hidden_trunc d_hidden_extra_trunc"] = torch.diag(
        Lambda_abs_sqrt
    )[:, truncated_idxs]
    # We also need the pseudoinverse of this matrix. We sort and remove the n_small_lambdas rows
    lambda_matrix_pinv: Float[Tensor, "d_hidden_extra_trunc d_hidden_trunc"] = torch.diag(
        Lambda_abs_sqrt.reciprocal()
    )[truncated_idxs, :]

    assert not torch.any(torch.isnan(lambda_matrix_pinv)), "NaNs in the pseudoinverse."
    # (lambda_matrix @ lambda_matrix_pinv).diag() should contain d_hidden_extra_trunc 1s and
    # d_hidden_trunc - d_hidden_extra_trunc 0s
    assert torch.allclose(
        (lambda_matrix @ lambda_matrix_pinv).diag().sum(),
        torch.tensor(lambda_matrix.shape[0] - n_small_lambdas, dtype=lambda_matrix.dtype),
    )

    return lambda_matrix, lambda_matrix_pinv


def calculate_interaction_rotations(
    gram_matrices: dict[str, Float[Tensor, "d_hidden d_hidden"]],
    section_names: list[str],
    node_layers: list[str],
    hooked_model: HookedModel,
    data_loader: DataLoader,
    dtype: torch.dtype,
    device: str,
    n_intervals: int,
    M_dtype: torch.dtype = torch.float64,
    Lambda_einsum_dtype: torch.dtype = torch.float64,
    truncation_threshold: float = 1e-5,
    rotate_final_node_layer: bool = True,
<<<<<<< HEAD
    basis_formula: Literal["(1-alpha)^2", "(1-0)*alpha", "svd"] = "(1-alpha)^2",
    centre: bool = False,
    means: Optional[dict[str, Float[Tensor, "d_hidden"]]] = None,
    bias_positions: Optional[dict[str, Int[Tensor, "sections"]]] = None,
=======
    basis_formula: Literal["(1-alpha)^2", "(1-0)*alpha", "svd", "neuron"] = "(1-alpha)^2",
>>>>>>> bd81719c
) -> tuple[list[InteractionRotation], list[Eigenvectors]]:
    """Calculate the interaction rotation matrices (denoted C) and their psuedo-inverses.

    This function implements Algorithm 2 (Pseudocode for RIB in transformers) of the paper. We name
    the variables as they are named in the paper.

    We collect the interaction rotation matrices from the output layer backwards, as we need the
    next layer's rotation to compute the current layer's rotation. We reverse the resulting Cs and
    Us back to the original node order before returning.

    Args:
        gram_matrices: The gram matrices for each layer, keyed by layer name.
        section_names: The names of the sections to build the graph from, in order of appearance.
            Recall that each section is a pytorch module that can be hooked on. For MNIST, or other
            models without explicit sections, this will simply correspond to layer names.
        node_layers: Used as a key to store the interaction rotation matrices in the hooked model.
            May include an optional "output" for the final node layer.
        hooked_model: The hooked model.
        data_loader: The data loader.
        dtype: The data type to use for model computations.
        device: The device to run the model on.
        n_intervals: The number of intervals to use for integrated gradients.
        M_dtype: The data type to use for the M_dash and M matrices, including where the M is
            collected over the dataset in `M_dash_and_Lambda_dash_pre_forward_hook_fn`. Needs to be
            float64 for Pythia-14m (empirically). Defaults to float64.
        Lambda_einsum_dtype: The data type to use for the einsum computing batches for the
            Lambda_dash matrix. Does not affect the output, only used for the einsum within
            M_dash_and_Lambda_dash_pre_forward_hook_fn. Needs to be float64 on CPU but float32 was
            fine on GPU. Defaults to float64.
        truncation_threshold: Remove eigenvectors with eigenvalues below this threshold.
        rotate_final_node_layer: Whether to rotate the final layer to its eigenbasis (which is
            equivalent to its interaction basis). Defaults to True.
        basis_formula: The formula to use for the integrated gradient. Must be one of
            "(1-alpha)^2", "(1-0)*alpha", or "svd".
             - "(1-alpha)^2" is the old (October) version based on the functional edge formula.
             - "(1-0)*alpha" is the new (November) version based on the squared edge formula. This
                is the default, and generally the best option.
             - "svd" only decomposes the gram matrix and uses that as the basis. It is a good
                baseline. If `centre=true` this becomes the "pca" basis.
        centre: Whether to centre the activations while computing the desired basis. Only supported
            for the "svd" basis formula.
        means: The means of the activations for each node layer. Only used if `centre=true`.
        bias_positions: The positions of the biases for each node layer. Only used if `centre=true`.
    Returns:
        - A list of objects containing the interaction rotation matrices and their pseudoinverses,
        ordered by node layer appearance in model.
        - A list of objects containing the eigenvectors of each node layer, ordered by node layer
        appearance in model.
    """
    assert hooked_model.model.has_folded_bias, "Biases must be folded in to calculate Cs."
    assert len(section_names) > 0, "No sections specified."

    non_output_node_layers = [node_layer for node_layer in node_layers if node_layer != "output"]
    assert len(non_output_node_layers) == len(
        section_names
    ), "Must specify a hook name for each section (except the output section)."

    if centre and basis_formula != "svd":
        raise NotImplementedError(
            "Centring is currently only implemented for the svd basis formula."
        )

    # We start appending Us and Cs from the output layer and work our way backwards
    Us: list[Eigenvectors] = []
    Cs: list[InteractionRotation] = []

    # The C matrix for the final layer is either the eigenvectors U if rotate_final_node_layer is
    # True, and None otherwise
    U_output: Optional[Float[Tensor, "d_hidden d_hidden"]]
    C_output: Optional[Float[Tensor, "d_hidden d_hidden"]]
    if rotate_final_node_layer:
        U_output = eigendecompose(gram_matrices[node_layers[-1]])[1].detach().cpu()
        assert U_output is not None
        if centre:
            assert means is not None
            assert bias_positions is not None
            assert node_layers[-1] in means
            Y = shift_matrix(-means[node_layers[-1]], bias_positions[node_layers[-1]])
            C_output = (Y @ U_output).detach().cpu()
        else:
            C_output = U_output.detach().cpu()
    else:
        U_output = None
        C_output = None

    if node_layers[-1] not in gram_matrices:
        # Technically we don't actually need the final node layer to be in gram_matrices if we're
        # not rotating it, but for now, our implementation assumes that it always is unless
        # final_node_layer is the logits (i.e. ="output").
        assert (
            node_layers[-1] == "output"
        ), f"Final node layer {node_layers[-1]} not in gram matrices."

        inner_model = hooked_model.model
        if isinstance(inner_model, MLP):
            final_node_dim = inner_model.output_size
        else:
            assert isinstance(inner_model, SequentialTransformer)
            final_node_dim = inner_model.cfg.d_vocab
    else:
        final_node_dim = gram_matrices[node_layers[-1]].shape[0]

    Us.append(
        Eigenvectors(
            node_layer_name=node_layers[-1],
            out_dim=final_node_dim,
            U=U_output,
        )
    )
    Cs.append(
        InteractionRotation(
            node_layer_name=node_layers[-1],
            out_dim=final_node_dim,
            C=C_output,
        )
    )
    if U_output is not None:
        assert U_output is not None
        assert C_output is not None
        assert (
            C_output.shape[1] == final_node_dim
        ), f"Expected C_output to have shape (_, {final_node_dim}). Got {C_output.shape}."
        assert (
            U_output.shape[1] == final_node_dim
        ), f"Expected U_output to have shape (_, {final_node_dim}). Got {U_output.shape}."

    # We only need to calculate C for the final section if there is no output node layer
    section_names_to_calculate = (
        section_names if node_layers[-1] == "output" else section_names[:-1]
    )

    assert (
        len(section_names_to_calculate) == len(node_layers) - 1
    ), "Must be a section name for all but the final node_layer which was already handled above."

    # Since we've already handled the last node layer, we can ignore it in the loop
    for node_layer, section_name in tqdm(
        zip(node_layers[-2::-1], section_names_to_calculate[::-1]),
        total=len(section_names_to_calculate),
        desc="Interaction rotations",
    ):
        if basis_formula == "neuron":
            # Use identity matrix as C and then progress to the next loop
            # TODO assert not rotate final
            width = gram_matrices[node_layer].shape[0]
            Id = torch.eye(width, dtype=dtype, device="cpu")
            Us.append(Eigenvectors(node_layer_name=node_layer, out_dim=width, U=Id))
            Cs.append(
                InteractionRotation(node_layer_name=node_layer, out_dim=width, C=Id, C_pinv=Id)
            )
            continue
        D_dash, U_dash = eigendecompose(gram_matrices[node_layer])

        n_small_eigenvals: int = int(torch.sum(D_dash < truncation_threshold).item())
        # Truncate the D matrix to remove small eigenvalues
        D: Float[Tensor, "d_hidden_trunc d_hidden_trunc"] = (
            torch.diag(D_dash)[:-n_small_eigenvals, :-n_small_eigenvals]
            if n_small_eigenvals > 0
            else torch.diag(D_dash)
        )
        # Truncate the columns of U to remove small eigenvalues
        U: Float[Tensor, "d_hidden d_hidden_trunc"] = (
            U_dash[:, :-n_small_eigenvals] if n_small_eigenvals > 0 else U_dash
        )
        Us.append(Eigenvectors(node_layer_name=node_layer, out_dim=U.shape[1], U=U.detach().cpu()))

        # currently only used for svd basis, but will be used more in text PR
        if centre:
            assert means is not None
            assert bias_positions is not None
            # Y (or Gamma) is a matrix that shifts the activations to be mean zero
            # with the exception of the bias positions which are still 1
            Y = shift_matrix(-means[node_layer], bias_positions[node_layer])
            Y_inv = shift_matrix(means[node_layer], bias_positions[node_layer])
        else:
            # if not centring, we set Y to be the identity matrix
            Y = torch.eye(U.shape[0], dtype=U.dtype, device=U.device)
            Y_inv = torch.eye(U.shape[0], dtype=U.dtype, device=U.device)

        if basis_formula == "svd":
<<<<<<< HEAD
            # We set C based on U (maybe centred as well)
=======
            # Use U as C and then progress to the next loop
            U = U.detach().cpu()
>>>>>>> bd81719c
            Cs.append(
                InteractionRotation(
                    node_layer_name=node_layer,
                    out_dim=U.shape[1],
                    C=(Y @ U).cpu(),
                    C_pinv=(U.T @ Y_inv).cpu(),
                )
            )
            continue

        # Most recently stored interaction matrix
        C_out = Cs[-1].C.to(device=device) if Cs[-1].C is not None else None
        M_dash, Lambda_dash = collect_M_dash_and_Lambda_dash(
            C_out=C_out,
            hooked_model=hooked_model,
            n_intervals=n_intervals,
            data_loader=data_loader,
            module_name=section_name,
            dtype=dtype,
            device=device,
            hook_name=node_layer,
            M_dtype=M_dtype,
            Lambda_einsum_dtype=Lambda_einsum_dtype,
            basis_formula=basis_formula,
        )

        U_D_sqrt: Float[Tensor, "d_hidden d_hidden_trunc"] = U @ D.sqrt()

        # Converts M to fp64
        M: Float[Tensor, "d_hidden_trunc d_hidden_trunc"] = (
            U_D_sqrt.T.to(M_dtype) @ M_dash @ U_D_sqrt.to(M_dtype)
        )
        V = eigendecompose(M)[1]  # V has size (d_hidden_trunc, d_hidden_trunc)
        V = V.to(dtype)

        # Multiply U_D_sqrt with V, corresponding to $U D^{1/2} V$ in the paper.
        U_D_sqrt_V: Float[Tensor, "d_hidden d_hidden_trunc"] = U_D_sqrt @ V
        D_sqrt_pinv: Float[Tensor, "d_hidden_trunc d_hidden_trunc"] = pinv_diag(D.sqrt())
        U_D_sqrt_pinv_V: Float[Tensor, "d_hidden d_hidden_trunc"] = U @ D_sqrt_pinv @ V
        Lambda_abs: Float[Tensor, "d_hidden_trunc"] = (
            (U_D_sqrt_V.T @ Lambda_dash @ U_D_sqrt_pinv_V).diag().abs()
        )

        Lambda_abs_sqrt_trunc, Lambda_abs_sqrt_trunc_pinv = build_sorted_lambda_matrices(
            Lambda_abs, truncation_threshold
        )

        C: Float[Tensor, "d_hidden d_hidden_extra_trunc"] = (
            (U_D_sqrt_pinv_V @ Lambda_abs_sqrt_trunc).detach().cpu()
        )
        C_pinv: Float[Tensor, "d_hidden_extra_trunc d_hidden"] = (
            (Lambda_abs_sqrt_trunc_pinv @ U_D_sqrt_V.T).detach().cpu()
        )
        Cs.append(
            InteractionRotation(node_layer_name=node_layer, out_dim=C.shape[1], C=C, C_pinv=C_pinv)
        )

    return Cs[::-1], Us[::-1]<|MERGE_RESOLUTION|>--- conflicted
+++ resolved
@@ -108,14 +108,10 @@
     Lambda_einsum_dtype: torch.dtype = torch.float64,
     truncation_threshold: float = 1e-5,
     rotate_final_node_layer: bool = True,
-<<<<<<< HEAD
-    basis_formula: Literal["(1-alpha)^2", "(1-0)*alpha", "svd"] = "(1-alpha)^2",
+    basis_formula: Literal["(1-alpha)^2", "(1-0)*alpha", "svd", "neuron"] = "(1-alpha)^2",
     centre: bool = False,
     means: Optional[dict[str, Float[Tensor, "d_hidden"]]] = None,
     bias_positions: Optional[dict[str, Int[Tensor, "sections"]]] = None,
-=======
-    basis_formula: Literal["(1-alpha)^2", "(1-0)*alpha", "svd", "neuron"] = "(1-alpha)^2",
->>>>>>> bd81719c
 ) -> tuple[list[InteractionRotation], list[Eigenvectors]]:
     """Calculate the interaction rotation matrices (denoted C) and their psuedo-inverses.
 
@@ -149,10 +145,11 @@
         rotate_final_node_layer: Whether to rotate the final layer to its eigenbasis (which is
             equivalent to its interaction basis). Defaults to True.
         basis_formula: The formula to use for the integrated gradient. Must be one of
-            "(1-alpha)^2", "(1-0)*alpha", or "svd".
+            "(1-alpha)^2", "(1-0)*alpha", "neuron", or "svd".
              - "(1-alpha)^2" is the old (October) version based on the functional edge formula.
              - "(1-0)*alpha" is the new (November) version based on the squared edge formula. This
                 is the default, and generally the best option.
+             - "neuron" performs no rotation.
              - "svd" only decomposes the gram matrix and uses that as the basis. It is a good
                 baseline. If `centre=true` this becomes the "pca" basis.
         centre: Whether to centre the activations while computing the desired basis. Only supported
@@ -296,12 +293,7 @@
             Y_inv = torch.eye(U.shape[0], dtype=U.dtype, device=U.device)
 
         if basis_formula == "svd":
-<<<<<<< HEAD
             # We set C based on U (maybe centred as well)
-=======
-            # Use U as C and then progress to the next loop
-            U = U.detach().cpu()
->>>>>>> bd81719c
             Cs.append(
                 InteractionRotation(
                     node_layer_name=node_layer,
