--- conflicted
+++ resolved
@@ -176,6 +176,7 @@
         ), f"n_intervals * interval_size ({n_intervals * interval_size}) != 1"
     return alphas, interval_size
 
+
 def integrated_gradient_trapezoidal_jacobian(
     module_hat: Callable,
     f_in_hat: Float[Tensor, "... out_hidden_combined_trunc"],
@@ -189,24 +190,6 @@
     """Calculate the interaction attribution (edges) for module_hat with inputs f_in_hat.
 
     Args:
-<<<<<<< HEAD
-        fn (Callable): The function to calculate the jacobian of.
-        f_in_hat (Float[Tensor, "... out_hidden_combined_trunc"]): The input to the function.
-        n_intervals (int): The number of intervals to use for the integral approximation. If 0, take a
-            point estimate at alpha=0.5 instead of using the trapezoidal rule.
-        jac_out (Float[Tensor, "out_hidden_combined_trunc in_hidden_combined_trunc"]): The output of the jacobian calculation. This is modified in-place.
-        dataset_size (int): The size of the dataset. Used for normalizing the gradients.
-        outputs_const (tuple[Float[Tensor, "... out_hidden_combined"]]): The constant outputs of the function.
-        module (torch.nn.Module): The module representing the function.
-        C_in_pinv (Float[Tensor, "in_hidden_trunc in_hidden"]): The pseudo-inverse of the input.
-        C_out (Optional[Float[Tensor, "out_hidden out_hidden_trunc"]]): The output transformation matrix.
-        in_hidden_dims (list[int]): The dimensions of the input hidden layers.
-        has_pos (bool): Indicates whether the input has a position dimension.
-        edge_formula (Literal["october", "november_a"], optional): The edge formula to use for the calculation. Defaults to "october".
-        
-    Returns:
-        None: This function modifies the `jac_out` tensor in-place.
-=======
         module_hat: The RIB-wrapped module to calculate edges for.
         f_in_hat: The inputs to the module. May or may not include a position dimension.
         jac_out: The output of the jacobian calculation. This is modified in-place.
@@ -222,7 +205,6 @@
             (November) version.
         variable_position_dimension: If True, the size of the position dimension may vary between
             input and output of a module. Applies only to mod add currently.
->>>>>>> e5059641
     """
     has_pos = f_in_hat.ndim == 3
     # Ensure inputs require grads
