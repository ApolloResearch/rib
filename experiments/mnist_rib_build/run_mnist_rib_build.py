--- conflicted
+++ resolved
@@ -48,12 +48,8 @@
     node_layers: list[str]
     out_dir: Optional[RootPath] = Field(
         Path(__file__).parent / "out",
-<<<<<<< HEAD
-        description="Directory for the output files. Defaults to `./out/`. If None, no output is written.",
-=======
         description="Directory for the output files. Defaults to `./out/`. If None, no output "
         "is written. If a relative path, it is relative to the root of the rib repo.",
->>>>>>> dd9333c3
     )
 
 
