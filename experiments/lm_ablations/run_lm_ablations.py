--- conflicted
+++ resolved
@@ -51,12 +51,8 @@
     exp_name: str
     out_dir: Optional[RootPath] = Field(
         Path(__file__).parent / "out",
-<<<<<<< HEAD
-        description="Directory for the output files. Defaults to `./out/`. If None, no output is written.",
-=======
         description="Directory for the output files. Defaults to `./out/`. If None, no output "
         "is written. If a relative path, it is relative to the root of the rib repo.",
->>>>>>> dd9333c3
     )
     ablation_type: Literal["rib", "orthogonal"]
     interaction_graph_path: RootPath
@@ -89,11 +85,7 @@
         config.out_dir.mkdir(parents=True, exist_ok=True)
         out_file = config.out_dir / f"{config.exp_name}_ablation_results.json"
         if not check_outfile_overwrite(out_file, force):
-<<<<<<< HEAD
-            raise FileExistsError
-=======
             raise FileExistsError("Not overwriting output file")
->>>>>>> dd9333c3
 
     set_seed(config.seed)
     interaction_graph_info = torch.load(config.interaction_graph_path)
