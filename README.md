--- conflicted
+++ resolved
@@ -62,8 +62,6 @@
 * `(1-alpha)^2` basis with `functional` edges: Old functional-based approach. Self-consistent (and
   working Lambdas) but we know counterexampes where this method would give wrong results.
 
-<<<<<<< HEAD
-=======
 ### Math equations
 `jacobian` basis:
 
@@ -85,7 +83,6 @@
 
 `functional` attribution and `(1-alpha)^2` basis are deprecated and not documented in the current version of the LaTeX doc.
 
->>>>>>> 04ef2078
 ## Development
 
 To install the development dependencies that includes formatters, linters, and type checkers, run
