--- conflicted
+++ resolved
@@ -62,10 +62,12 @@
 
     """
     # Get the sort indices in descending order
-    idxs: Int[Tensor, "d_hidden_trunc"] = torch.argsort(Lambda_abs, descending=True)
+    idxs: Int[Tensor, "d_hidden_trunc"] = torch.argsort(
+        Lambda_abs, descending=True)
 
     # Get the number of values we will truncate
-    n_small_lambdas: int = int(torch.sum(Lambda_abs < truncation_threshold).item())
+    n_small_lambdas: int = int(
+        torch.sum(Lambda_abs < truncation_threshold).item())
 
     truncated_idxs: Int[Tensor, "d_hidden_extra_trunc"] = (
         idxs[:-n_small_lambdas] if n_small_lambdas > 0 else idxs
@@ -81,12 +83,14 @@
         Lambda_abs_sqrt.reciprocal()
     )[truncated_idxs, :]
 
-    assert not torch.any(torch.isnan(lambda_matrix_pinv)), "NaNs in the pseudoinverse."
+    assert not torch.any(torch.isnan(lambda_matrix_pinv)
+                         ), "NaNs in the pseudoinverse."
     # (lambda_matrix @ lambda_matrix_pinv).diag() should contain d_hidden_extra_trunc 1s and
     # d_hidden_trunc - d_hidden_extra_trunc 0s
     assert torch.allclose(
         (lambda_matrix @ lambda_matrix_pinv).diag().sum(),
-        torch.tensor(lambda_matrix.shape[0] - n_small_lambdas, dtype=lambda_matrix.dtype),
+        torch.tensor(
+            lambda_matrix.shape[0] - n_small_lambdas, dtype=lambda_matrix.dtype),
     )
 
     return lambda_matrix, lambda_matrix_pinv
@@ -139,7 +143,8 @@
     """
     assert len(module_names) > 0, "No modules specified."
     if hook_names is not None:
-        assert len(hook_names) == len(module_names), "Must specify a hook name for each module."
+        assert len(hook_names) == len(
+            module_names), "Must specify a hook name for each module."
     else:
         hook_names = module_names
 
@@ -147,28 +152,27 @@
     Us: list[Eigenvectors] = []
     Cs: list[InteractionRotation] = []
 
-<<<<<<< HEAD
     Lambda_abs_sqrt_pinvs = []
     Lambda_abs_sqrts = []
     U_D_sqrt_pinv_Vs = []
     U_D_sqrt_Vs = []
 
-    for module_name, hook_name in zip(module_names[::-1], hook_names[::-1]):
-=======
     # The C matrix for the final layer is either the eigenvectors U if rotate_final_node_layer is
     # True, and None otherwise
     final_node_layer = "output" if logits_node_layer else hook_names[-1]
 
     # If not rotating the final layer, we don't need U or C
     U_output: Optional[Float[Tensor, "d_hidden d_hidden"]] = (
-        eigendecompose(gram_matrices[final_node_layer])[1] if rotate_final_node_layer else None
+        eigendecompose(gram_matrices[final_node_layer])[
+            1] if rotate_final_node_layer else None
     )
     C_output: Optional[Float[Tensor, "d_hidden d_hidden"]] = (
         U_output.clone().detach() if U_output is not None else None
     )
     U_output = U_output.detach().cpu() if U_output is not None else None
     Us.append(Eigenvectors(node_layer_name=final_node_layer, U=U_output))
-    Cs.append(InteractionRotation(node_layer_name=final_node_layer, C=C_output))
+    Cs.append(InteractionRotation(
+        node_layer_name=final_node_layer, C=C_output))
 
     module_and_hook_names = (
         zip(module_names[::-1], hook_names[::-1])
@@ -176,10 +180,10 @@
         else zip(module_names[:-1][::-1], hook_names[:-1][::-1])
     )
     for module_name, hook_name in module_and_hook_names:
->>>>>>> 2bb79fac
         D_dash, U_dash = eigendecompose(gram_matrices[hook_name])
 
-        n_small_eigenvals: int = int(torch.sum(D_dash < truncation_threshold).item())
+        n_small_eigenvals: int = int(
+            torch.sum(D_dash < truncation_threshold).item())
         # Truncate the D matrix to remove small eigenvalues
         D: Float[Tensor, "d_hidden_trunc d_hidden_trunc"] = (
             torch.diag(D_dash)[:-n_small_eigenvals, :-n_small_eigenvals]
@@ -212,8 +216,10 @@
         U_D_sqrt_Vs.append(U_D_sqrt_V)
         # print(f"U_D_sqrt_V shape for {hook_name}: {U_D_sqrt_V.shape}")
 
-        D_sqrt_pinv: Float[Tensor, "d_hidden_trunc d_hidden_trunc"] = pinv_diag(D.sqrt())
-        U_D_sqrt_pinv_V: Float[Tensor, "d_hidden d_hidden_trunc"] = U @ D_sqrt_pinv @ V
+        D_sqrt_pinv: Float[Tensor, "d_hidden_trunc d_hidden_trunc"] = pinv_diag(
+            D.sqrt())
+        U_D_sqrt_pinv_V: Float[Tensor,
+                               "d_hidden d_hidden_trunc"] = U @ D_sqrt_pinv @ V
         U_D_sqrt_pinv_Vs.append(U_D_sqrt_pinv_V)
         # print(f"U_D_sqrt_pinv_V shape for {hook_name}: {U_D_sqrt_pinv_V.shape}")
 
