"""Utilities for loading models and data."""

from pathlib import Path
from typing import TYPE_CHECKING, Literal, Optional, Tuple, Union

import torch
import torchvision
import yaml
from datasets import load_dataset as hf_load_dataset
from torch.utils.data import Dataset, Subset, TensorDataset
from transformer_lens import HookedTransformer
from transformers import AutoTokenizer

if TYPE_CHECKING:
    from rib.rib_builder import RibBuildConfig

from rib.data import (
    BlockVectorDataset,
    BlockVectorDatasetConfig,
    DatasetConfig,
    HFDatasetConfig,
    ModularArithmeticDataset,
    ModularArithmeticDatasetConfig,
    VisionDatasetConfig,
)
from rib.models import SequentialTransformer, SequentialTransformerConfig
from rib.models.mlp import MLP, MLPConfig
from rib.models.modular_mlp import ModularMLPConfig, create_modular_mlp
from rib.settings import REPO_ROOT
from rib.utils import get_data_subset, train_test_split


def load_sequential_transformer(
    node_layers: list[str],
    last_pos_module_type: Optional[Literal["add_resid1", "unembed"]],
    tlens_pretrained: Optional[str],
    tlens_model_path: Optional[Path],
    fold_bias: bool = True,
    dtype: torch.dtype = torch.float32,
    device: str = "cpu",
) -> SequentialTransformer:
    """Load a SequentialTransformer model from a pretrained transformerlens model.

    Requires config to contain a pretrained model name or a path to a transformerlens model.

    First loads a HookedTransformer model, then uses its config to create an instance of
    SequentialTransformerConfig, which is then used to create a SequentialTransformer.

    Args:
        node_layers (list[str]): The module names defining the graph sections.
        last_pos_module_type (Optional[Literal["add_resid1", "unembed"]]): Module in which to only
            output the last position index.
        tlens_pretrained (Optional[str]): The name of a pretrained transformerlens model.
        tlens_model_path (Optional[Path]): The path to a transformerlens model.
        fold_bias (bool): Whether to fold the bias into the weights. Defaults to True.
        dtype (torch.dtype): The dtype to use for the model. Defaults to float32.
        device (str): The device to use for the model. Defaults to "cpu".

    Returns:
        The SequentialTransformer model.
    """
    assert (
        tlens_pretrained is not None or tlens_model_path is not None
    ), "Either `tlens_pretrained` or `tlens_model_path` must be specified."
    if tlens_pretrained is not None:
        tlens_model = HookedTransformer.from_pretrained(
            tlens_pretrained, device="cpu", torch_dtype=dtype
        )
        # Create a SequentialTransformerConfig from the HookedTransformerConfig
        tlens_cfg_dict = tlens_model.cfg.to_dict()
        # tlens cfg seems to be wrong here, looking at loss by position
        # the model was never trained at 512 position or after.
        if tlens_pretrained.startswith("tiny-stories"):
            tlens_cfg_dict["n_ctx"] = 511

    elif tlens_model_path is not None:
        tlens_model_path = (
            Path(tlens_model_path) if isinstance(tlens_model_path, str) else tlens_model_path
        )
        with open(tlens_model_path.parent / "config.yaml", "r") as f:
            # The config specified in the YAML file used to train the tlens model
            provided_tlens_cfg_dict = yaml.safe_load(f)["model"]

        # Set the dtype to the one specified in the config for this script
        provided_tlens_cfg_dict["dtype"] = dtype

        tlens_model = HookedTransformer(provided_tlens_cfg_dict, move_to_device=False)
        # The entire tlens config (including default values)
        tlens_cfg_dict = tlens_model.cfg.to_dict()

        # Load the weights from the tlens model
        tlens_model.load_state_dict(torch.load(tlens_model_path, map_location="cpu"))

    seq_cfg = SequentialTransformerConfig(**tlens_cfg_dict)

    seq_model = SequentialTransformer(
        seq_cfg, node_layers, last_pos_module_type=last_pos_module_type
    )

    # Load the transformer-lens weights into the sequential transformer model
    seq_model.load_tlens_weights(
        tlens_model, positional_embedding_type=seq_cfg.positional_embedding_type
    )

    if fold_bias:
        seq_model.fold_bias()

    # Ensure that our model has the correct dtype (by checking the dtype of the first parameter)
    assert next(seq_model.parameters()).dtype == dtype, (
        f"Model dtype ({next(seq_model.parameters()).dtype}) does not match specified dtype "
        f"({dtype})."
    )
    return seq_model.to(device)


def load_mlp(
    config: Union[MLPConfig, ModularMLPConfig],
    node_layers: list[str],
    mlp_path: Optional[Path],
    fold_bias: bool = True,
    seed: Optional[int] = None,
) -> MLP:
    """Load an MLP model and check that node_layers is valid for this mlp.

    Args:
        config (Union[MLPConfig, ModularMLPConfig]): The MLP config.
        node_layers (list[str]): The node layers to use for the model. Currently only used for
            checking that the node layers are valid for this model.
        mlp_path (Optional[Path]): The path to the MLP weights.
        fold_bias (bool): Whether to fold the bias into the weights. Defaults to True.
        seed (Optional[int]): The seed to use for the model.

    Returns:
        The MLP model.
    """
    mlp: MLP
    if isinstance(config, ModularMLPConfig):
        mlp = create_modular_mlp(config, seed=seed)
    else:
        assert isinstance(config, MLPConfig)
        assert mlp_path is not None, "mlp_path must be provided for MLPConfig"
        mlp = MLP(config)
        mlp.load_state_dict(torch.load(mlp_path, map_location="cpu"))
    if fold_bias:
        mlp.fold_bias()

    all_node_layers = [f"layers.{i}" for i in range(len(mlp.layers))] + ["output"]
    assert len(node_layers) > 0 and "-".join(node_layers) in "-".join(all_node_layers), (
        f"Provided node_layers: {node_layers} is not a subsequence of all_node_layers: "
        f"{all_node_layers}. This must be the case to build a valid RIB graph."
    )
    return mlp


def create_modular_arithmetic_dataset(
    dataset_config: ModularArithmeticDatasetConfig,
    return_set: Literal["train", "test", "all"],
    tlens_model_path: Optional[Path] = None,
) -> Dataset:
    """Create a ModularArithmeticDataset from the provided arguments.

    Either collects the arguments from the provided tlens model path or uses the provided arguments,
    which override the arguments in the trained model's config.

    Args:
        dataset_config(ModularArithmeticDatasetConfig): The dataset config (overrides the config
            loaded from the tlens model).
        tlens_model_path (Optional[Path]): The path to the tlens model (if applicable).

    Returns:
        The dataset.
    """
    modulus, fn_name, frac_train, seed = (
        dataset_config.modulus,
        dataset_config.fn_name,
        dataset_config.frac_train,
        dataset_config.seed,
    )
    if tlens_model_path:
        with open(tlens_model_path.parent / "config.yaml", "r") as f:
            cfg = yaml.safe_load(f)

        modulus = modulus or cfg["dataset"]["modulus"]
        fn_name = fn_name or cfg["dataset"]["fn_name"]
        if frac_train is not None:
            assert frac_train == cfg["dataset"]["frac_train"], (
                f"frac_train provided ({frac_train}) does not match frac_train in tlens model "
                f"config ({cfg['dataset']['frac_train']})"
            )
        else:
            frac_train = cfg["dataset"]["frac_train"]
        seed = seed if seed is not None else cfg["dataset"]["seed"]

    assert modulus is not None, "Modulus not provided and not found in tlens model config."
    assert fn_name is not None, "Function name not provided and not found in tlens model config."
    assert frac_train is not None, "frac_train not provided and not found in tlens model config."

    raw_dataset: Dataset = ModularArithmeticDataset(modulus=modulus, fn_name=fn_name)

    if return_set == "all":
        dataset = raw_dataset
    else:
        assert return_set in ["train", "test"], f"Unsuppored return_set value: {return_set}"
        train_dataset, test_dataset = train_test_split(
            raw_dataset, frac_train=frac_train, seed=seed
        )
        dataset = train_dataset if return_set == "train" else test_dataset

    dataset_subset = get_data_subset(
        dataset,
        frac=dataset_config.return_set_frac,
        n_samples=dataset_config.return_set_n_samples,
        seed=seed,
    )
    return dataset_subset


def tokenize_dataset(
    dataset: Dataset,
    tokenizer: AutoTokenizer,
    n_ctx: int,
) -> TensorDataset:
    """Tokenize a dataset using the provided tokenizer.

    Tokenizes the dataset and splits it into chunks that fit the context length. The labels are
    the input_ids shifted by one position.

    Args:
        raw_dataset (Union[DatasetDict, Dataset, IterableDatasetDict, IterableDataset]): The raw
            dataset to tokenize. Created from `hf_load_dataset`.
        tokenizer (AutoTokenizer): The tokenizer to use.
        n_ctx (int): The context length to use.

    Returns:
        TensorDataset: The tokenized dataset.
    """
    # Tokenize all samples and merge them together
    all_tokens = []
    for example in dataset:  # type: ignore
        tokens = tokenizer(example["text"])["input_ids"]
        all_tokens.extend(tokens)

    # Split the merged tokens into chunks that fit the context length
    chunks = [all_tokens[i : i + n_ctx] for i in range(0, len(all_tokens), n_ctx)]

    # Convert chunks to input_ids and labels
    # we ignore the final chunk, as it contains a token we don't have a label for
    # and is also probably too short and we don't want to pad.
    input_ids_list = []
    labels_list = []
    for i, chunk in enumerate(chunks[:-1]):
        input_id = chunk
        label = input_id[1:] + [chunks[i + 1][0]]  # with first token from next chunk

        input_ids_list.append(input_id)
        labels_list.append(label)

    input_ids = torch.tensor(input_ids_list, dtype=torch.long)
    labels = torch.tensor(labels_list, dtype=torch.long)

    return TensorDataset(input_ids, labels)


def create_hf_dataset(
    dataset_config: HFDatasetConfig,
    return_set: Literal["train", "test", "all"],
    model_n_ctx: Optional[int] = None,
) -> Dataset:
    """Create a HuggingFace dataset from the provided arguments.

    Useful hugginface datasets (credit to TransformerLens authors for creating/collecting these):
    - stas/openwebtext-10k (approx the GPT-2 training data
        https://huggingface.co/datasets/openwebtext)
    - NeelNanda/pile-10k (The Pile, a big mess of tons of diverse data
        https://pile.eleuther.ai/)
    - NeelNanda/c4-10k (Colossal, Cleaned, Common Crawl - basically openwebtext but bigger
        https://huggingface.co/datasets/c4)
    - NeelNanda/code-10k (Codeparrot Clean, a Python code dataset
        https://huggingface.co/datasets/codeparrot/codeparrot-clean)
    - NeelNanda/c4-code-20k (c4 + code - the 20K data points from c4-10k and code-10k. This is
        the mix of datasets used to train my interpretability-friendly models, though note that
        they are *not* in the correct ratio! There's 10K texts for each, but about 22M tokens of
        code and 5M tokens of C4)
    - NeelNanda/wiki-10k (Wikipedia, generated from the 20220301.en split of
        https://huggingface.co/datasets/wikipedia)

    Args:
        dataset_config (HFDatasetConfig): The dataset config.
        return_set (Literal["train", "test", "all"]): The dataset to return.
        model_n_ctx (int): The max context length of the model. Used for HFDatasetConfigs. Data
            sequences are packed to dataset_config.n_ctx if it is not None and is <= model_n_ctx,
            otherwise to model_n_ctx.

    Returns:
        The dataset.
    """
    assert model_n_ctx is not None
    n_ctx = dataset_config.n_ctx or model_n_ctx
    assert n_ctx <= model_n_ctx, (
        f"Dataset context length ({dataset_config.n_ctx}) must be <= model context length "
        f"({model_n_ctx})."
    )

    assert return_set in ["train", "test"], "Can only load train or test sets from HF"

    if dataset_config.return_set_frac:
        percent = int(dataset_config.return_set_frac * 100)
        if dataset_config.return_set_portion == "first":
            data_split = f"{return_set}[:{percent}%]"
        elif dataset_config.return_set_portion == "last":
            data_split = f"{return_set}[-{percent}%:]"
    elif dataset_config.return_set_n_samples:
        if dataset_config.return_set_portion == "first":
            data_split = f"{return_set}[:{dataset_config.return_set_n_samples}]"
        elif dataset_config.return_set_portion == "last":
            data_split = f"{return_set}[-{dataset_config.return_set_n_samples}:]"

    raw_dataset = hf_load_dataset(dataset_config.name, split=data_split)

    tokenizer = AutoTokenizer.from_pretrained(dataset_config.tokenizer_name)
    tokenizer.pad_token = tokenizer.eos_token
    return tokenize_dataset(dataset=raw_dataset, tokenizer=tokenizer, n_ctx=n_ctx)


def create_vision_dataset(
    dataset_config: VisionDatasetConfig,
    return_set: Literal["train", "test", "all"],
) -> Dataset:
    dataset_fn = getattr(torchvision.datasets, dataset_config.name)
    assert return_set != "all", "Cannot return 'all' for vision datasets."
    raw_dataset = dataset_fn(
        root=REPO_ROOT / ".data",
        train=return_set == "train",
        download=True,
        transform=torchvision.transforms.ToTensor(),
    )

    dataset = get_data_subset(
        raw_dataset,
        frac=dataset_config.return_set_frac,
        n_samples=dataset_config.return_set_n_samples,
        seed=dataset_config.seed,
    )
    return dataset


def create_block_vector_dataset(
    dataset_config: BlockVectorDatasetConfig,
) -> Dataset:
    raw_dataset = BlockVectorDataset(dataset_config=dataset_config)

    dataset = get_data_subset(
        raw_dataset,
        frac=dataset_config.return_set_frac,
        n_samples=dataset_config.return_set_n_samples,
        seed=dataset_config.seed,
    )
    return dataset


def load_dataset(
    dataset_config: DatasetConfig,
    return_set: Literal["train", "test", "all"],
    model_n_ctx: Optional[int] = None,
    tlens_model_path: Optional[Path] = None,
) -> Dataset:
    """
    Load a dataset based on the provided type and arguments.

    Args:
        dataset_config (DatasetConfig): The dataset config.
        return_set (Literal["train", "test", "all"]): The dataset to return.
        model_n_ctx (int): The max context length of the model, used for HFDatasetConfigs. Data
            sequences are packed to dataset_config.n_ctx if it is not None and is <= model_n_ctx,
            otherwise to model_n_ctx.
        tlens_model_path (Optional[Path]): The path to the tlens model, used for modular arithmetic
            to collect config info used to train the model.

    Returns:
        The dataset.
    """

    if isinstance(dataset_config, ModularArithmeticDatasetConfig):
        return create_modular_arithmetic_dataset(
            dataset_config=dataset_config, return_set=return_set, tlens_model_path=tlens_model_path
        )
    elif isinstance(dataset_config, HFDatasetConfig):
        return create_hf_dataset(
            dataset_config=dataset_config, return_set=return_set, model_n_ctx=model_n_ctx
        )
    elif isinstance(dataset_config, VisionDatasetConfig):
        return create_vision_dataset(dataset_config=dataset_config, return_set=return_set)
    else:
        assert isinstance(dataset_config, BlockVectorDatasetConfig)
        return create_block_vector_dataset(dataset_config=dataset_config)


def get_dataset_chunk(dataset: Dataset, chunk_idx: int, total_chunks: int) -> Dataset:
    """
    Returns a subset of the dataset, determined by the `chunk_idx` and `total_chunks`.

    Useful for dataparellism, if we want each process to use a different dataset chunk.

    Args:
        dataset (Dataset): The dataset to use. Must be a Map-style dataset (implements `__len__`
            and `__get_item__`).
        chunk_idx (int): The id
        total_chunks (int): Total number of chunks. If this is exactly 1, we return all of `dataset`.

    Returns:
        The DataLoader or a tuple of DataLoaders.
    """
    assert chunk_idx < total_chunks, f"chunk_idx {chunk_idx} >= total # of chunks {total_chunks}"
    if total_chunks == 1:
        return dataset
    dataset_len = len(dataset)  # type: ignore
    assert (
        total_chunks <= dataset_len
    ), f"more chunks than elements of the dataset ({total_chunks} > {dataset_len})"
    dataset_idx_start = dataset_len * chunk_idx // total_chunks
    dataset_idx_end = dataset_len * (chunk_idx + 1) // total_chunks
    return Subset(dataset, range(dataset_idx_start, dataset_idx_end))


def load_model_and_dataset_from_rib_config(
    rib_config: "RibBuildConfig",
    device: str,
    dtype: torch.dtype,
    dataset_config: Optional[DatasetConfig] = None,
    node_layers: Optional[list[str]] = None,
) -> Tuple[Union[SequentialTransformer, MLP], Dataset]:
    """Loads the model and dataset for a rib build based on the config.

    Combines both model and dataset loading in one function as the dataset conditionally needs
    extra arguments depending on the dataset type.

    Args:
        rib_config (RibBuildConfig): The rib build config.
        device (str): The device to use for the model.
        dtype (torch.dtype): The dtype to use for the model.
        dataset_config (Optional[DatasetConfig]): The dataset config to use. If None, uses the
            dataset config from the rib_config.
        node_layers (Optional[list[str]]): The node layers to use for the model. If None, uses the
            node layers from the rib_config. Note that changing the sections in the model has no
            effect on the model computation, so we allow specifying any node_layers for the
            convenience of hooking different sections of the model.

    Returns:
        tuple[Union[SequentialTransformer, MLP], Dataset]: The model and dataset.
    """
    model: Union[SequentialTransformer, MLP]
    if rib_config.mlp_path is not None or rib_config.modular_mlp_config is not None:
        mlp_config: Union[MLPConfig, ModularMLPConfig]
        if rib_config.mlp_path is not None:
            with open(rib_config.mlp_path.parent / "config.yaml", "r") as f:
                raw_model_config_dict = yaml.safe_load(f)
            mlp_config = MLPConfig(**raw_model_config_dict["model"])
        else:
            assert rib_config.modular_mlp_config is not None
            mlp_config = rib_config.modular_mlp_config

        model = load_mlp(
            mlp_config,
            node_layers=node_layers or rib_config.node_layers,
            mlp_path=rib_config.mlp_path,
            fold_bias=True,
            seed=rib_config.seed,
        ).to(device=torch.device(device), dtype=dtype)
        assert model.has_folded_bias, "MLP must have folded bias to run RIB"
    else:
        model = load_sequential_transformer(
            node_layers=node_layers or rib_config.node_layers,
            last_pos_module_type=rib_config.last_pos_module_type,
            tlens_pretrained=rib_config.tlens_pretrained,
            tlens_model_path=rib_config.tlens_model_path,
            fold_bias=True,
            dtype=dtype,
            device=device,
        )
<<<<<<< HEAD
    model.eval()
    dataset_config = dataset_config or rib_config.dataset
=======
        model.to(device=torch.device(device), dtype=dtype)
        data_config = VisionDatasetConfig(**results["config"]["dataset"])
        model_n_ctx, tlens_model_path = None, None

>>>>>>> aaa53eab
    dataset = load_dataset(
        dataset_config=dataset_config,
        return_set=dataset_config.return_set,
        model_n_ctx=model.cfg.n_ctx if isinstance(model, SequentialTransformer) else None,
        tlens_model_path=rib_config.tlens_model_path,
    )

    return model, dataset<|MERGE_RESOLUTION|>--- conflicted
+++ resolved
@@ -477,15 +477,9 @@
             dtype=dtype,
             device=device,
         )
-<<<<<<< HEAD
     model.eval()
     dataset_config = dataset_config or rib_config.dataset
-=======
-        model.to(device=torch.device(device), dtype=dtype)
-        data_config = VisionDatasetConfig(**results["config"]["dataset"])
-        model_n_ctx, tlens_model_path = None, None
-
->>>>>>> aaa53eab
+
     dataset = load_dataset(
         dataset_config=dataset_config,
         return_set=dataset_config.return_set,
