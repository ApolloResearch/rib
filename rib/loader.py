"""Utilities for loading models and data."""

from pathlib import Path
from typing import Literal, Optional, Union, overload

import torch
import torchvision
import yaml
from datasets import load_dataset as hf_load_dataset
from torch.utils.data import DataLoader, Dataset, Subset, TensorDataset
from transformer_lens import HookedTransformer
from transformers import AutoTokenizer

from rib.data import (
    DatasetConfig,
    HFDatasetConfig,
    ModularArithmeticDataset,
    ModularArithmeticDatasetConfig,
    VisionDatasetConfig,
)
from rib.models import SequentialTransformer, SequentialTransformerConfig
from rib.models.mlp import MLP
from rib.models.sequential_transformer.converter import convert_tlens_weights
from rib.utils import REPO_ROOT, set_seed, train_test_split


def load_sequential_transformer(
    node_layers: list[str],
    last_pos_module_type: Optional[Literal["add_resid1", "unembed"]],
    tlens_pretrained: Optional[str],
    tlens_model_path: Optional[Path],
    fold_bias: bool = True,
    dtype: torch.dtype = torch.float32,
    device: str = "cpu",
) -> tuple[SequentialTransformer, dict]:
    """Load a SequentialTransformer model from a pretrained transformerlens model.

    Requires config to contain a pretrained model name or a path to a transformerlens model.

    First loads a HookedTransformer model, then uses its config to create an instance of
    SequentialTransformerConfig, which is then used to create a SequentialTransformer.

    Args:
        node_layers (list[str]): The module names defining the graph sections.
        last_pos_module_type (Optional[Literal["add_resid1", "unembed"]]): Module in which to only
            output the last position index.
        tlens_pretrained (Optional[str]): The name of a pretrained transformerlens model.
        tlens_model_path (Optional[Path]): The path to a transformerlens model.
        fold_bias (bool): Whether to fold the bias into the weights. Defaults to True.
        dtype (torch.dtype): The dtype to use for the model. Defaults to float32.
        device (str): The device to use for the model. Defaults to "cpu".

    Returns:
        - SequentialTransformer: The SequentialTransformer model.
        - dict: The config used in the transformerlens model.
    """
    assert (
        tlens_pretrained is not None or tlens_model_path is not None
    ), "Either `tlens_pretrained` or `tlens_model_path` must be specified."
    if tlens_pretrained is not None:
        tlens_model = HookedTransformer.from_pretrained(
            tlens_pretrained, device="cpu", torch_dtype=dtype
        )
        # Create a SequentialTransformerConfig from the HookedTransformerConfig
        tlens_cfg_dict = tlens_model.cfg.to_dict()

    elif tlens_model_path is not None:
        tlens_model_path = (
            Path(tlens_model_path) if isinstance(tlens_model_path, str) else tlens_model_path
        )
        with open(tlens_model_path.parent / "config.yaml", "r") as f:
            # The config specified in the YAML file used to train the tlens model
            provided_tlens_cfg_dict = yaml.safe_load(f)["model"]

        # Set the dtype to the one specified in the config for this script
        provided_tlens_cfg_dict["dtype"] = dtype

        tlens_model = HookedTransformer(provided_tlens_cfg_dict, move_to_device=False)
        # The entire tlens config (including default values)
        tlens_cfg_dict = tlens_model.cfg.to_dict()

        # Load the weights from the tlens model
        tlens_model.load_state_dict(torch.load(tlens_model_path, map_location="cpu"))

    seq_cfg = SequentialTransformerConfig(**tlens_cfg_dict)

    seq_model = SequentialTransformer(
        seq_cfg, node_layers, last_pos_module_type=last_pos_module_type
    )

    # Load the transformer-lens weights into the sequential transformer model
    state_dict = convert_tlens_weights(
        seq_model=seq_model,
        tlens_model=tlens_model,
        positional_embedding_type=seq_cfg.positional_embedding_type,
    )
    seq_model.load_state_dict(state_dict)

    if fold_bias:
        seq_model.fold_bias()

    # Ensure that our model has the correct dtype (by checking the dtype of the first parameter)
    assert next(seq_model.parameters()).dtype == dtype, (
        f"Model dtype ({next(seq_model.parameters()).dtype}) does not match specified dtype "
        f"({dtype})."
    )
    return seq_model.to(device), tlens_cfg_dict


def load_mlp(config_dict: dict, mlp_path: Path, device: str, fold_bias: bool = True) -> MLP:
    mlp = MLP(
        **config_dict["model"],
        fold_bias=False,
    )
    mlp.load_state_dict(torch.load(mlp_path, map_location=torch.device(device)))
    if fold_bias:
        mlp.fold_bias()
    return mlp


def create_modular_arithmetic_dataset(
    dataset_config: ModularArithmeticDatasetConfig,
    return_set: Union[Literal["train", "test", "all"], Literal["both"]],
    tlens_model_path: Optional[Path] = None,
) -> Union[Dataset, tuple[Dataset, Dataset]]:
    """Create a ModularArithmeticDataset from the provided arguments.

    Either collects the arguments from the provided tlens model path or uses the provided arguments,
    which override the arguments in the trained model's config.

    Args:
        dataset_config(ModularArithmeticDatasetConfig): The dataset config (overrides the config
            loaded from the tlens model).
        tlens_model_path (Optional[Path]): The path to the tlens model (if applicable).
    """
    modulus, fn_name, frac_train, seed = None, None, None, None
    if tlens_model_path:
        with open(tlens_model_path.parent / "config.yaml", "r") as f:
            cfg = yaml.safe_load(f)

        modulus = cfg["dataset"]["modulus"]
        fn_name = cfg["dataset"]["fn_name"]
        frac_train = cfg["dataset"]["frac_train"]
        seed = cfg["seed"]

    modulus = dataset_config.modulus or modulus
    fn_name = dataset_config.fn_name or fn_name
    frac_train = dataset_config.frac_train if dataset_config.frac_train is not None else frac_train
    seed = dataset_config.seed if dataset_config.seed is not None else seed

    assert modulus is not None, "Modulus not provided and not found in tlens model config."
    assert fn_name is not None, "Function name not provided and not found in tlens model config."
    assert frac_train is not None, "frac_train not provided and not found in tlens model config."
    assert seed is not None, "Seed not provided and not found in tlens model config."

    raw_dataset = ModularArithmeticDataset(modulus=modulus, fn_name=fn_name)

    if return_set == "all":
        return raw_dataset
    else:
        train_dataset, test_dataset = train_test_split(
            raw_dataset, frac_train=frac_train, seed=seed
        )
        if return_set == "train":
            return train_dataset
        elif return_set == "test":
            return test_dataset
        else:
            assert return_set == "both"
            return train_dataset, test_dataset


def tokenize_dataset(
    dataset: Dataset,
    tokenizer: AutoTokenizer,
    n_ctx: int,
) -> TensorDataset:
    """Tokenize a dataset using the provided tokenizer.

    Tokenizes the dataset and splits it into chunks that fit the context length. The labels are
    the input_ids shifted by one position.

    Args:
        raw_dataset (Union[DatasetDict, Dataset, IterableDatasetDict, IterableDataset]): The raw
            dataset to tokenize. Created from `hf_load_dataset`.
        tokenizer (AutoTokenizer): The tokenizer to use.
        n_ctx (int): The context length to use.

    Returns:
        TensorDataset: The tokenized dataset.
    """
    # Tokenize all samples and merge them together
    all_tokens = []
    for example in dataset:  # type: ignore
        tokens = tokenizer(example["text"])["input_ids"]
        all_tokens.extend(tokens)

    # Split the merged tokens into chunks that fit the context length
    chunks = [all_tokens[i : i + n_ctx] for i in range(0, len(all_tokens), n_ctx)]

    # Convert chunks to input_ids and labels
    input_ids_list = []
    labels_list = []
    for chunk in chunks:
        input_id = chunk
        label = input_id[1:] + [tokenizer.pad_token_id]

        input_ids_list.append(input_id)
        labels_list.append(label)

    # Ignore the last chunk if it's shorter than the context length
    if len(input_ids_list[-1]) < n_ctx:
        input_ids_list = input_ids_list[:-1]
        labels_list = labels_list[:-1]

    input_ids = torch.tensor(input_ids_list, dtype=torch.long)
    labels = torch.tensor(labels_list, dtype=torch.long)

    return TensorDataset(input_ids, labels)


@overload
def load_dataset(
    dataset_config: DatasetConfig,
    return_set: Literal["train", "test", "all"],
    model_n_ctx: int,
    tlens_model_path: Optional[Path] = None,
) -> Dataset:
    ...


@overload
def load_dataset(
    dataset_config: DatasetConfig,
    return_set: Literal["both"],
    model_n_ctx: int,
    tlens_model_path: Optional[Path] = None,
) -> tuple[Dataset, Dataset]:
    ...


def load_dataset(
    dataset_config: DatasetConfig,
    return_set: Union[Literal["train", "test", "all"], Literal["both"]],
    model_n_ctx: int,
    tlens_model_path: Optional[Path] = None,
) -> Union[Dataset, tuple[Dataset, Dataset]]:
    """
    Load a dataset based on the provided type and arguments.

    Useful hugginface datasets (credit to TransformerLens authors for creating/collecting these):
        - stas/openwebtext-10k (approx the GPT-2 training data
            https://huggingface.co/datasets/openwebtext)
        - NeelNanda/pile-10k (The Pile, a big mess of tons of diverse data
            https://pile.eleuther.ai/)
        - NeelNanda/c4-10k (Colossal, Cleaned, Common Crawl - basically openwebtext but bigger
            https://huggingface.co/datasets/c4)
        - NeelNanda/code-10k (Codeparrot Clean, a Python code dataset
            https://huggingface.co/datasets/codeparrot/codeparrot-clean)
        - NeelNanda/c4-code-20k (c4 + code - the 20K data points from c4-10k and code-10k. This is
            the mix of datasets used to train my interpretability-friendly models, though note that
            they are *not* in the correct ratio! There's 10K texts for each, but about 22M tokens of
            code and 5M tokens of C4)
        - NeelNanda/wiki-10k (Wikipedia, generated from the 20220301.en split of
            https://huggingface.co/datasets/wikipedia)

    Args:
        dataset_config (DatasetConfig): The dataset config.
        return_set (Union[Literal["train", "test", "all"], Literal["both"]]): The dataset to return.
        model_n_ctx (int): The max context length of the model. Data sequences are packed to
            dataset_config.n_ctx if it is not None and is <= model_n_ctx, otherwise to model_n_ctx.
        tlens_model_path (Optional[Path]): The path to the tlens model. Used for collecting config
            for the modular arithmetic dataset used to train the model.

    Returns:
        The loaded dataset or a tuple of datasets (train and test).

    """

    if isinstance(dataset_config, ModularArithmeticDatasetConfig):
        return create_modular_arithmetic_dataset(
            dataset_config=dataset_config, return_set=return_set, tlens_model_path=tlens_model_path
        )
<<<<<<< HEAD
    elif isinstance(dataset_config, HFDatasetConfig):
=======
    else:
        n_ctx = dataset_config.n_ctx or model_n_ctx
        assert n_ctx <= model_n_ctx, (
            f"Dataset context length ({dataset_config.n_ctx}) must be <= model context length "
            f"({model_n_ctx})."
        )

>>>>>>> d1e37155
        # Load dataset from huggingface
        assert return_set in ["train", "test"], "Can only load train or test sets from HF"
        assert not (
            dataset_config.return_set_frac and dataset_config.return_set_n_samples
        ), "Only one of `return_set_frac` and `return_set_n_samples` can be specified."

        if dataset_config.return_set_frac:
            percent = int(dataset_config.return_set_frac * 100)
            if dataset_config.return_set_portion == "first":
                data_split = f"{return_set}[:{percent}%]"
            elif dataset_config.return_set_portion == "last":
                data_split = f"{return_set}[-{percent}%:]"
        elif dataset_config.return_set_n_samples:
            if dataset_config.return_set_portion == "first":
                data_split = f"{return_set}[:{dataset_config.return_set_n_samples}]"
            elif dataset_config.return_set_portion == "last":
                data_split = f"{return_set}[-{dataset_config.return_set_n_samples}:]"

        raw_dataset = hf_load_dataset(dataset_config.name, split=data_split)

        tokenizer = AutoTokenizer.from_pretrained(dataset_config.tokenizer_name)
        tokenizer.pad_token = tokenizer.eos_token
        dataset = tokenize_dataset(dataset=raw_dataset, tokenizer=tokenizer, n_ctx=n_ctx)
        return dataset
    else:
        assert isinstance(dataset_config, VisionDatasetConfig)
        assert dataset_config.name in ["MNIST", "CIFAR10"]
        dataset_fn = getattr(torchvision.datasets, dataset_config.name)
        all_data = dataset_fn(
            root=REPO_ROOT / ".data",
            train=return_set == "train",
            download=True,
            transform=torchvision.transforms.ToTensor(),
        )
        if dataset_config.return_set_frac is not None:
            end_idx = int(len(all_data) * dataset_config.return_set_frac)
            return Subset(all_data, range(end_idx))
        else:
            return all_data


@overload
def create_data_loader(dataset: Dataset, shuffle: bool, batch_size: int, seed: int) -> DataLoader:
    ...


@overload
def create_data_loader(
    dataset: tuple[Dataset, Dataset], shuffle: bool, batch_size: int, seed: int
) -> tuple[DataLoader, DataLoader]:
    ...


def create_data_loader(
    dataset: Union[Dataset, tuple[Dataset, Dataset]],
    shuffle: bool,
    batch_size: int,
    seed: Optional[int] = None,
) -> Union[DataLoader, tuple[DataLoader, DataLoader]]:
    """
    Create a DataLoader from the provided dataset.

    Args:
        dataset (Dataset or tuple[Dataset, Dataset]): The dataset(s) to create a DataLoader for. If
            a tuple is provided, the first element is used as the training dataset and the second
            element is used as the test dataset.
        shuffle (bool): Whether to shuffle the dataset(s) each epoch.
        batch_size (int): The batch size to use.
        seed (Optional[int]): The seed to use for the DataLoader.

    Returns:
        The DataLoader or a tuple of DataLoaders.
    """
    if seed is not None:
        set_seed(seed)
    if isinstance(dataset, tuple):
        train_loader = DataLoader(dataset[0], batch_size=batch_size, shuffle=shuffle)
        test_loader = DataLoader(dataset[1], batch_size=batch_size, shuffle=shuffle)
        return train_loader, test_loader
    else:
        return DataLoader(dataset, batch_size=batch_size, shuffle=shuffle)


def get_dataset_chunk(dataset: Dataset, chunk_idx: int, total_chunks: int) -> Dataset:
    """
    Returns a subset of the dataset, determined by the `chunk_idx` and `total_chunks`.

    Useful for dataparellism, if we want each process to use a different dataset chunk.

    Args:
        dataset (Dataset): The dataset to use. Must be a Map-style dataset (implements `__len__`
            and `__get_item__`).
        chunk_idx (int): The id
        total_chunks (int): Total number of chunks. If this is exactly 1, we return all of `dataset`.

    Returns:
        The DataLoader or a tuple of DataLoaders.
    """
    assert chunk_idx < total_chunks, f"chunk_idx {chunk_idx} >= total # of chunks {total_chunks}"
    if total_chunks == 1:
        return dataset
    dataset_len = len(dataset)  # type: ignore
    assert (
        total_chunks <= dataset_len
    ), f"more chunks than elements of the dataset ({total_chunks} > {dataset_len})"
    dataset_idx_start = dataset_len * chunk_idx // total_chunks
    dataset_idx_end = dataset_len * (chunk_idx + 1) // total_chunks
    return Subset(dataset, range(dataset_idx_start, dataset_idx_end))<|MERGE_RESOLUTION|>--- conflicted
+++ resolved
@@ -281,17 +281,13 @@
         return create_modular_arithmetic_dataset(
             dataset_config=dataset_config, return_set=return_set, tlens_model_path=tlens_model_path
         )
-<<<<<<< HEAD
     elif isinstance(dataset_config, HFDatasetConfig):
-=======
-    else:
         n_ctx = dataset_config.n_ctx or model_n_ctx
         assert n_ctx <= model_n_ctx, (
             f"Dataset context length ({dataset_config.n_ctx}) must be <= model context length "
             f"({model_n_ctx})."
         )
 
->>>>>>> d1e37155
         # Load dataset from huggingface
         assert return_set in ["train", "test"], "Can only load train or test sets from HF"
         assert not (
