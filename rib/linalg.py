from functools import partial
from typing import Callable, Optional, Union

import numpy as np
import torch
from einops import rearrange
from jaxtyping import Float
from torch import Tensor
from torch.func import jacrev, vmap
from tqdm import tqdm

from rib.types import TORCH_DTYPES


def eigendecompose(
    x: Float[Tensor, "d_hidden d_hidden"],
    descending: bool = True,
    dtype: str = "float64",
) -> tuple[Float[Tensor, "d_hidden"], Float[Tensor, "d_hidden d_hidden"]]:
    """Calculate eigenvalues and eigenvectors of a real symmetric matrix.

    Eigenvectors are returned as columns of a matrix, sorted in descending order of eigenvalues.

    Note that we hardcode the dtype of the eigendecomposition calculation to torch.float64 because
    lower dtypes tend to be very unstable. We switch back to the original dtype after the operation.

    Eigendecomposition seems to be faster on the cpu. See
    https://discuss.pytorch.org/t/torch-linalg-eigh-is-significantly-slower-on-gpu/140818/12. We
    therefore convert to and from the cpu when performing the eigendecomposition.

    Args:
        x: A real symmetric matrix (e.g. the result of X^T @ X)
        descending: If True, sort eigenvalues and corresponding eigenvectors in descending order
            of eigenvalues.
        dtype: The precision in which to perform the eigendecomposition.
            Values below torch.float64 tend to be very unstable.
    Returns:
        eigenvalues: Diagonal matrix whose diagonal entries are the eigenvalues of x.
        eigenvectors: Matrix whose columns are the eigenvectors of x.
    """
    in_dtype = x.dtype
    x = x.to(dtype=TORCH_DTYPES[dtype])
    eigenvalues, eigenvectors = torch.linalg.eigh(x)

    eigenvalues = eigenvalues.to(dtype=in_dtype).abs()
    eigenvectors = eigenvectors.to(dtype=in_dtype)
    if descending:
        idx = torch.argsort(eigenvalues, descending=True)
        eigenvalues = eigenvalues[idx]
        eigenvectors = eigenvectors[:, idx]
    return eigenvalues, eigenvectors


def calc_rotation_matrix(
    vecs: Float[Tensor, "d_hidden d_hidden_trunc"],
    vecs_pinv: Float[Tensor, "d_hidden_trunc d_hidden"],
    n_ablated_vecs: int,
) -> Float[Tensor, "d_hidden d_hidden"]:
    """Calculate the matrix to rotates into and out of a new basis with optional ablations.

    This can be used for rotating to and from an eigenbasis or interaction basis (or any other
    basis). The basis vectors are given in the columns of the `vecs` matrix.

    The formula for the rotation matrix is given by:

        rotation_matrix = vecs_ablated @ vecs_pinv

    where vecs_ablated is the matrix with the final n_ablated_vecs set to 0.

    Args:
        vecs: Matrix whose columns are the basis vectors.
        vecs_pinv: Pseudo-inverse of vecs. This will be the transpose if vecs is orthonormal.
        n_ablated_vecs: Number of vectors to ablate, starting from the last column.

    Returns:
        The rotation matrix with which to right multiply incoming activations to rotate them
        into the new basis.
    """
    assert n_ablated_vecs >= 0, "n_ablated_vecs must be positive."
    assert n_ablated_vecs <= vecs.shape[1], "n_ablated_vecs must be less than the number of vecs."
    if n_ablated_vecs == 0:
        # No ablations, so we use an identity rotation. Note that this will be slightly different
        # from multiplying by vecs @ vecs_pinv because of the truncation.
        rotation_matrix = torch.eye(vecs.shape[0], dtype=vecs.dtype, device=vecs.device)
    elif n_ablated_vecs == vecs.shape[1]:
        # Completely zero out the matrix
        rotation_matrix = torch.zeros(
            (vecs.shape[0], vecs.shape[0]), dtype=vecs.dtype, device=vecs.device
        )
    else:
        vecs_ablated = vecs.clone().detach()
        # Zero out the final n_ignore vectors
        vecs_ablated[:, -n_ablated_vecs:] = 0
        rotation_matrix = vecs_ablated @ vecs_pinv
    return rotation_matrix


def _fold_jacobian_pos_recursive(
    x: Union[Float[Tensor, "batch out_pos out_hidden in_pos in_hidden"], tuple]
) -> Union[Float[Tensor, "batch out_pos_hidden in_pos_hidden"], tuple]:
    """Recursively fold the pos dimension into the hidden dimension."""
    if isinstance(x, torch.Tensor):
        out = rearrange(
            x,
            "batch out_pos out_hidden in_pos in_hidden -> batch (out_pos out_hidden) (in_pos in_hidden)",
        )
        return out
    elif isinstance(x, tuple):
        return tuple(_fold_jacobian_pos_recursive(y) for y in x)
    else:
        raise TypeError(f"Unsupported type {type(x)}")


def pinv_diag(x: Float[Tensor, "a a"]) -> Float[Tensor, "a a"]:
    """Calculate the pseudo-inverse of a diagonal matrix.

    Simply take the reciprocal of the diagonal entries.

    We check that all non-diagonal entries are 0 using a shortcut of comparing the sum of the
    absolute values of the diagonal entries to the sum of the absolute values of all entries.

    Args:
        x: A truncated diagonal matrix.

    Returns:
        Pseudo-inverse of x.
    """
    # Check that all non-diagonal entries are 0. Use a shortcut of comparing the sum of the
    # diagonal entries to the sum of all entries. They should be close
    assert torch.allclose(
        x, torch.diag(x.diag())
    ), "It appears there are non-zero off-diagonal entries. "

    res = torch.diag(x.diag().reciprocal())

    # Check if there are any 'inf' values in the result
    assert not torch.isinf(res).any(), "The resulting matrix contains 'inf' values."

    return res


def edge_norm(
    alpha_f_in_hat: Float[Tensor, "... in_hidden_combined"],
    outputs_const: tuple[Float[Tensor, "... out_hidden_combined"]],
    module: torch.nn.Module,
    C_in_pinv: Float[Tensor, "in_hidden_trunc in_hidden"],
    C_out: Optional[Float[Tensor, "out_hidden out_hidden_trunc"]],
    in_hidden_dims: list[int],
    has_pos: bool,
) -> Float[Tensor, "out_hidden_combined_trunc"]:
<<<<<<< HEAD
    """Calculates the norm of the alpha * in_acts @ C_in @ C_in_pinv when passed through the model.
=======
    """Calculates the norm (square, and sum over batch and position) of the difference
    `module(alpha_f_in_hat @ C_in_pinv) - outputs_const`.
>>>>>>> eb36e3b8

    Since the module may take a tuple of inputs, we need to split the `x` tensor into a tuple
    based on the `in_hidden_dims` of each input.

    Args:
        alpha_f_in_hat: The alpha-adjusted concatenated inputs to the model.
            i.e. alpha * in_acts @ C_in (included in grad)
<<<<<<< HEAD
        outputs_const: The non-adjusted outputs of the model.
=======
        outputs_const: The non-adjusted outputs of the module, i.e.
            module(in_acts) = module(f_in_hat @ C_in_pinv). Not in RIB basis.
>>>>>>> eb36e3b8
        module: The model to pass the f_in_hat through.
        C_in_pinv: The pseudoinverse of C_in.
        C_out: The truncated interaction rotation matrix for the output node layer.
        in_hidden_dims: The hidden dimension of the original inputs to the module.
        has_pos: Whether the module has a position dimension.

    Returns:
<<<<<<< HEAD
        The norm of the output of the module.
=======
        The norm (over batch and position) of the output of the module for every
            out-(RIB)-dimension i.
>>>>>>> eb36e3b8
    """

    # Compute f^{l+1}(f^l(alpha x))
    alpha_f_in_adjusted: Float[Tensor, "... in_hidden_combined_trunc"] = alpha_f_in_hat @ C_in_pinv
    alpha_input_tuples = torch.split(alpha_f_in_adjusted, in_hidden_dims, dim=-1)

    output_alpha = module(*alpha_input_tuples)
    outputs_alpha = (output_alpha,) if isinstance(output_alpha, torch.Tensor) else output_alpha

    # Subtract to get f^{l+1}(x) - f^{l+1}(f^l(alpha x))
    outputs = tuple(a - b for a, b in zip(outputs_const, outputs_alpha))

    # Concatenate the outputs over the hidden dimension
    out_acts = torch.cat(outputs, dim=-1)

    f_out_hat: Float[Tensor, "... out_hidden_combined_trunc"] = (
        out_acts @ C_out if C_out is not None else out_acts
    )

    f_out_hat_norm: Float[Tensor, "... out_hidden_combined_trunc"] = f_out_hat**2
    if has_pos:
        # f_out_hat is shape (batch, pos, hidden)
        assert f_out_hat.dim() == 3, f"f_out_hat should have 3 dims, got {f_out_hat.dim()}"
        f_out_hat_norm = f_out_hat_norm.sum(dim=1)

    # Sum over the batch dimension
    f_out_hat_norm = f_out_hat_norm.sum(dim=0)

    return f_out_hat_norm


def _calc_integration_intervals(
    n_intervals: int,
    integral_boundary_relative_epsilon: float = 1e-3,
) -> tuple[np.ndarray, float]:
    """Calculate the integration steps for n_intervals between 0+eps and 1-eps.

    Args:
        n_intervals: The number of intervals to use for the integral approximation. If 0, take a
            point estimate at alpha=0.5 instead of using the trapezoidal rule.
        integral_boundary_relative_epsilon: Rather than integrating from 0 to 1, we integrate from
            integral_boundary_epsilon to 1 - integral_boundary_epsilon, to avoid issues with
            ill-defined derivatives at 0 and 1.
            integral_boundary_epsilon = integral_boundary_relative_epsilon/(n_intervals+1).

    Returns:
        alphas: The integration steps.
        interval_size: The size of each integration step, including a correction factor to account
            for integral_boundary_epsilon.
    """
    # Scale accuracy of the integral boundaries with the number of intervals
    integral_boundary_epsilon = integral_boundary_relative_epsilon / (n_intervals + 1)
    # Integration samples
    if n_intervals == 0:
        alphas = np.array([0.5])
        interval_size = 1.0
        n_alphas = 1
    else:
        # Integration steps for n_intervals intervals
        n_alphas = n_intervals + 1
        alphas = np.linspace(integral_boundary_epsilon, 1 - integral_boundary_epsilon, n_alphas)
        assert np.allclose(np.diff(alphas), alphas[1] - alphas[0]), "alphas must be equally spaced."
        # Multiply the interval sizes by (1 + 2 eps) to balance out the smaller integration interval
        interval_size = (alphas[1] - alphas[0]) / (1 - 2 * integral_boundary_epsilon)
        assert np.allclose(
            n_intervals * interval_size,
            1,
        ), f"n_intervals * interval_size ({n_intervals * interval_size}) != 1"
    return alphas, interval_size


def integrated_gradient_trapezoidal_jacobian(
    fn: Callable,
    x: Float[Tensor, "... out_hidden_combined_trunc"],
    n_intervals: int,
    jac_out: Float[Tensor, "out_hidden_combined_trunc in_hidden_combined_trunc"],
<<<<<<< HEAD
    dataset_size: int,
=======
>>>>>>> eb36e3b8
) -> None:
    """Calculate the integrated gradient of the jacobian of a function w.r.t its input.

    Args:
        fn: The function to calculate the jacobian of.
        x: The input to the function.
        n_intervals: The number of intervals to use for the integral approximation. If 0, take a
            point estimate at alpha=0.5 instead of using the trapezoidal rule.
        jac_out: The output of the jacobian calculation. This is modified in-place.
<<<<<<< HEAD
        dataset_size: The size of the dataset. Used for normalizing the gradients.
=======
>>>>>>> eb36e3b8

    """
    einsum_pattern = "bpj,bpj->j" if x.ndim == 3 else "bj,bj->j"

    alphas, interval_size = _calc_integration_intervals(
        n_intervals, integral_boundary_relative_epsilon=1e-3
    )
<<<<<<< HEAD

    # Normalize by the dataset size and the number of positions (if the input has a position dim)
    has_pos = x.ndim == 3
    normalization_factor = x.shape[1] * dataset_size if has_pos else dataset_size

    for alpha_index, alpha in tqdm(
        enumerate(alphas), total=len(alphas), desc="alphas", leave=False
=======
    x.requires_grad_(True)

    for alpha_index, alpha in tqdm(
        enumerate(alphas), total=len(alphas), desc="Integration steps (alphas)", leave=False
>>>>>>> eb36e3b8
    ):
        alpha_f_in_hat = alpha * x
        f_out_hat_norm = fn(alpha_f_in_hat)

        assert f_out_hat_norm.ndim == 1, f"f_out_hat_norm should be 1d, got {f_out_hat_norm.ndim}"
        # As per the trapezoidal rule, multiply the endpoints by 1/2 (unless we're taking a point
        # estimate at alpha=1)
        scaler = 0.5 if n_intervals > 0 and (alpha_index == 0 or alpha_index == n_intervals) else 1
        for i in tqdm(
<<<<<<< HEAD
            range(len(f_out_hat_norm)), total=len(f_out_hat_norm), desc="outputs", leave=False
        ):
            # Get the derivative of the ith output element w.r.t alpha_f_in_hat
            i_grad = (
                torch.autograd.grad(f_out_hat_norm[i], alpha_f_in_hat, retain_graph=True)[0]
                / normalization_factor
                * interval_size
                * scaler
=======
            range(len(f_out_hat_norm)), total=len(f_out_hat_norm), desc="Output idxs", leave=False
        ):
            # Get the derivative of the ith output element w.r.t alpha_f_in_hat
            i_grad = (
                interval_size
                * scaler
                * torch.autograd.grad(f_out_hat_norm[i], alpha_f_in_hat, retain_graph=True)[0]
>>>>>>> eb36e3b8
            )
            with torch.inference_mode():
                E = torch.einsum(einsum_pattern, i_grad, x)
                # We have a minus sign in front of the IG integral, see e.g. the definition of g_j
                # in equation (3.27)
<<<<<<< HEAD
=======
                # Note that jac_out is initialised to zeros in
                # `rib.data_accumulator.collect_interaction_edges`
>>>>>>> eb36e3b8
                jac_out[i] -= E


def integrated_gradient_trapezoidal_norm(
    module: torch.nn.Module,
    inputs: Union[
        tuple[Float[Tensor, "batch in_hidden"]],
        tuple[Float[Tensor, "batch pos _"], ...],
    ],
    C_out: Optional[Float[Tensor, "out_hidden out_hidden_trunc"]],
    n_intervals: int,
    integral_boundary_relative_epsilon: float = 1e-3,
) -> Float[Tensor, "... in_hidden_combined"]:
    """Calculate the integrated gradient of the norm of the output of a module w.r.t its inputs,
    following the definition of e.g. g() in equation (3.27) of the paper. This means we compute the
    derivative of f^{l+1}(x) - f^{l+1}(f^l(alpha x)) where module(·) is f^{l+1}(·).

    Uses the trapezoidal rule to approximate the integral between 0+eps and 1-eps.

    Unlike in the integrated gradient calculation for the edge weights, this function takes the norm
    of the output of the module, condensing the output to a single number which we can run backward
    on. (Thus we do not need to use jacrev.)

    Args:
        module: The module to calculate the integrated gradient of.
        inputs: The inputs to the module. May or may not include a position dimension.
        C_out: The truncated interaction rotation matrix for the module's outputs.
        n_intervals: The number of intervals to use for the integral approximation. If 0, take a
            point estimate at alpha=0.5 instead of using the trapezoidal rule.
        integral_boundary_relative_epsilon: Rather than integrating from 0 to 1, we integrate from
            integral_boundary_epsilon to 1 - integral_boundary_epsilon, to avoid issues with
            ill-defined derivatives at 0 and 1.
            integral_boundary_epsilon = integral_boundary_relative_epsilon/(n_intervals+1).
    """
    # Compute f^{l+1}(x) to which the derivative is not applied.
    with torch.inference_mode():
        output_const = module(*tuple(x.detach().clone() for x in inputs))
        outputs_const = (output_const,) if isinstance(output_const, torch.Tensor) else output_const

    # Ensure that the inputs have requires_grad=True from now on
    for x in inputs:
        x.requires_grad_(True)

    in_grads = torch.zeros_like(torch.cat(inputs, dim=-1))

    alphas, interval_size = _calc_integration_intervals(
        n_intervals, integral_boundary_relative_epsilon
    )

    for alpha_index, alpha in enumerate(alphas):
        # Compute f^{l+1}(f^l(alpha x))
        alpha_inputs = tuple(alpha * x for x in inputs)
        output_alpha = module(*alpha_inputs)
        outputs_alpha = (output_alpha,) if isinstance(output_alpha, torch.Tensor) else output_alpha

        # Subtract to get f^{l+1}(x) - f^{l+1}(f^l(alpha x))
        outputs = tuple(a - b for a, b in zip(outputs_const, outputs_alpha))

        # Concatenate the outputs over the hidden dimension
        out_acts = torch.cat(outputs, dim=-1)

        f_hat = out_acts @ C_out if C_out is not None else out_acts

        # Note that the below also sums over the batch dimension. Mathematically, this is equivalent
        # to taking the gradient of each output element separately, but it lets us simply use
        # backward() instead of more complex (and probably less efficient) vmap operations.
        f_hat_norm = (f_hat**2).sum()

        # Accumulate the grad of f_hat_norm w.r.t the input tensors
        f_hat_norm.backward(inputs=alpha_inputs, retain_graph=True)

        alpha_in_grads = torch.cat([x.grad for x in alpha_inputs], dim=-1)
        # As per the trapezoidal rule, multiply the endpoints by 1/2 (unless we're taking a point
        # estimate at alpha=1)
        if n_intervals > 0 and (alpha_index == 0 or alpha_index == n_intervals):
            alpha_in_grads = 0.5 * alpha_in_grads

        in_grads += alpha_in_grads * interval_size

        for x in alpha_inputs:
            assert x.grad is not None, "Input grad should not be None."
            x.grad.zero_()

    # Add the minus sign in front of the IG integral, see e.g. the definition of g_j in equation (3.27)
    in_grads *= -1

    return in_grads


def calc_gram_matrix(
    acts: Union[
        Float[Tensor, "batch pos d_hidden"],
        Float[Tensor, "batch d_hidden"],
    ],
    dataset_size: int,
) -> Float[Tensor, "d_hidden d_hidden"]:
    """Calculate the gram matrix for a given tensor.

    The gram is normalized by the number of positions if the tensor has a position dimension.

    Note that the inputs must contain a batch dimension, otherwise the normalization will not be
    correct.

    Args:
        acts: The tensor to calculate the gram matrix for. May or may not have a position dimension.
        dataset_size: The size of the dataset. Used for scaling the gram matrix.

    Returns:
        The gram matrix.
    """
    if acts.dim() == 3:  # tensor with pos dimension
        einsum_pattern = "bpi, bpj -> ij"
        normalization_factor = acts.shape[1] * dataset_size
    elif acts.dim() == 2:  # tensor without pos dimension
        einsum_pattern = "bi, bj -> ij"
        normalization_factor = dataset_size
    else:
        raise ValueError("Unexpected tensor rank")

    return torch.einsum(einsum_pattern, acts / normalization_factor, acts)<|MERGE_RESOLUTION|>--- conflicted
+++ resolved
@@ -148,12 +148,8 @@
     in_hidden_dims: list[int],
     has_pos: bool,
 ) -> Float[Tensor, "out_hidden_combined_trunc"]:
-<<<<<<< HEAD
-    """Calculates the norm of the alpha * in_acts @ C_in @ C_in_pinv when passed through the model.
-=======
     """Calculates the norm (square, and sum over batch and position) of the difference
     `module(alpha_f_in_hat @ C_in_pinv) - outputs_const`.
->>>>>>> eb36e3b8
 
     Since the module may take a tuple of inputs, we need to split the `x` tensor into a tuple
     based on the `in_hidden_dims` of each input.
@@ -161,12 +157,8 @@
     Args:
         alpha_f_in_hat: The alpha-adjusted concatenated inputs to the model.
             i.e. alpha * in_acts @ C_in (included in grad)
-<<<<<<< HEAD
-        outputs_const: The non-adjusted outputs of the model.
-=======
         outputs_const: The non-adjusted outputs of the module, i.e.
             module(in_acts) = module(f_in_hat @ C_in_pinv). Not in RIB basis.
->>>>>>> eb36e3b8
         module: The model to pass the f_in_hat through.
         C_in_pinv: The pseudoinverse of C_in.
         C_out: The truncated interaction rotation matrix for the output node layer.
@@ -174,12 +166,8 @@
         has_pos: Whether the module has a position dimension.
 
     Returns:
-<<<<<<< HEAD
-        The norm of the output of the module.
-=======
         The norm (over batch and position) of the output of the module for every
             out-(RIB)-dimension i.
->>>>>>> eb36e3b8
     """
 
     # Compute f^{l+1}(f^l(alpha x))
@@ -256,10 +244,7 @@
     x: Float[Tensor, "... out_hidden_combined_trunc"],
     n_intervals: int,
     jac_out: Float[Tensor, "out_hidden_combined_trunc in_hidden_combined_trunc"],
-<<<<<<< HEAD
     dataset_size: int,
-=======
->>>>>>> eb36e3b8
 ) -> None:
     """Calculate the integrated gradient of the jacobian of a function w.r.t its input.
 
@@ -269,10 +254,7 @@
         n_intervals: The number of intervals to use for the integral approximation. If 0, take a
             point estimate at alpha=0.5 instead of using the trapezoidal rule.
         jac_out: The output of the jacobian calculation. This is modified in-place.
-<<<<<<< HEAD
         dataset_size: The size of the dataset. Used for normalizing the gradients.
-=======
->>>>>>> eb36e3b8
 
     """
     einsum_pattern = "bpj,bpj->j" if x.ndim == 3 else "bj,bj->j"
@@ -280,20 +262,15 @@
     alphas, interval_size = _calc_integration_intervals(
         n_intervals, integral_boundary_relative_epsilon=1e-3
     )
-<<<<<<< HEAD
+
+    x.requires_grad_(True)
 
     # Normalize by the dataset size and the number of positions (if the input has a position dim)
     has_pos = x.ndim == 3
     normalization_factor = x.shape[1] * dataset_size if has_pos else dataset_size
 
     for alpha_index, alpha in tqdm(
-        enumerate(alphas), total=len(alphas), desc="alphas", leave=False
-=======
-    x.requires_grad_(True)
-
-    for alpha_index, alpha in tqdm(
         enumerate(alphas), total=len(alphas), desc="Integration steps (alphas)", leave=False
->>>>>>> eb36e3b8
     ):
         alpha_f_in_hat = alpha * x
         f_out_hat_norm = fn(alpha_f_in_hat)
@@ -303,8 +280,7 @@
         # estimate at alpha=1)
         scaler = 0.5 if n_intervals > 0 and (alpha_index == 0 or alpha_index == n_intervals) else 1
         for i in tqdm(
-<<<<<<< HEAD
-            range(len(f_out_hat_norm)), total=len(f_out_hat_norm), desc="outputs", leave=False
+            range(len(f_out_hat_norm)), total=len(f_out_hat_norm), desc="Output idxs", leave=False
         ):
             # Get the derivative of the ith output element w.r.t alpha_f_in_hat
             i_grad = (
@@ -312,25 +288,13 @@
                 / normalization_factor
                 * interval_size
                 * scaler
-=======
-            range(len(f_out_hat_norm)), total=len(f_out_hat_norm), desc="Output idxs", leave=False
-        ):
-            # Get the derivative of the ith output element w.r.t alpha_f_in_hat
-            i_grad = (
-                interval_size
-                * scaler
-                * torch.autograd.grad(f_out_hat_norm[i], alpha_f_in_hat, retain_graph=True)[0]
->>>>>>> eb36e3b8
             )
             with torch.inference_mode():
                 E = torch.einsum(einsum_pattern, i_grad, x)
                 # We have a minus sign in front of the IG integral, see e.g. the definition of g_j
                 # in equation (3.27)
-<<<<<<< HEAD
-=======
                 # Note that jac_out is initialised to zeros in
                 # `rib.data_accumulator.collect_interaction_edges`
->>>>>>> eb36e3b8
                 jac_out[i] -= E
 
 
