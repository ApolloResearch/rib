from functools import partial
from typing import Callable, Optional, Union

import numpy as np
import torch
from einops import rearrange
from jaxtyping import Float
from torch import Tensor
from torch.func import jacrev, vmap
from tqdm import tqdm

from rib.types import TORCH_DTYPES


def eigendecompose(
    x: Float[Tensor, "d_hidden d_hidden"],
    descending: bool = True,
    dtype: str = "float64",
) -> tuple[Float[Tensor, "d_hidden"], Float[Tensor, "d_hidden d_hidden"]]:
    """Calculate eigenvalues and eigenvectors of a real symmetric matrix.

    Eigenvectors are returned as columns of a matrix, sorted in descending order of eigenvalues.

    Note that we hardcode the dtype of the eigendecomposition calculation to torch.float64 because
    lower dtypes tend to be very unstable. We switch back to the original dtype after the operation.

    Eigendecomposition seems to be faster on the cpu. See
    https://discuss.pytorch.org/t/torch-linalg-eigh-is-significantly-slower-on-gpu/140818/12. We
    therefore convert to and from the cpu when performing the eigendecomposition.

    Args:
        x: A real symmetric matrix (e.g. the result of X^T @ X)
        descending: If True, sort eigenvalues and corresponding eigenvectors in descending order
            of eigenvalues.
        dtype: The precision in which to perform the eigendecomposition.
            Values below torch.float64 tend to be very unstable.
    Returns:
        eigenvalues: Diagonal matrix whose diagonal entries are the eigenvalues of x.
        eigenvectors: Matrix whose columns are the eigenvectors of x.
    """
    in_dtype = x.dtype
    x = x.to(dtype=TORCH_DTYPES[dtype])
    eigenvalues, eigenvectors = torch.linalg.eigh(x)

    eigenvalues = eigenvalues.to(dtype=in_dtype).abs()
    eigenvectors = eigenvectors.to(dtype=in_dtype)
    if descending:
        idx = torch.argsort(eigenvalues, descending=True)
        eigenvalues = eigenvalues[idx]
        eigenvectors = eigenvectors[:, idx]
    return eigenvalues, eigenvectors


def calc_rotation_matrix(
    vecs: Float[Tensor, "d_hidden d_hidden_trunc"],
    vecs_pinv: Float[Tensor, "d_hidden_trunc d_hidden"],
    n_ablated_vecs: int,
) -> Float[Tensor, "d_hidden d_hidden"]:
    """Calculate the matrix to rotates into and out of a new basis with optional ablations.

    This can be used for rotating to and from an eigenbasis or interaction basis (or any other
    basis). The basis vectors are given in the columns of the `vecs` matrix.

    The formula for the rotation matrix is given by:

        rotation_matrix = vecs_ablated @ vecs_pinv

    where vecs_ablated is the matrix with the final n_ablated_vecs set to 0.

    Args:
        vecs: Matrix whose columns are the basis vectors.
        vecs_pinv: Pseudo-inverse of vecs. This will be the transpose if vecs is orthonormal.
        n_ablated_vecs: Number of vectors to ablate, starting from the last column.

    Returns:
        The rotation matrix with which to right multiply incoming activations to rotate them
        into the new basis.
    """
    assert n_ablated_vecs >= 0, "n_ablated_vecs must be positive."
    assert n_ablated_vecs <= vecs.shape[1], "n_ablated_vecs must be less than the number of vecs."
    if n_ablated_vecs == 0:
        # No ablations, so we use an identity rotation. Note that this will be slightly different
        # from multiplying by vecs @ vecs_pinv because of the truncation.
        rotation_matrix = torch.eye(vecs.shape[0], dtype=vecs.dtype, device=vecs.device)
    elif n_ablated_vecs == vecs.shape[1]:
        # Completely zero out the matrix
        rotation_matrix = torch.zeros(
            (vecs.shape[0], vecs.shape[0]), dtype=vecs.dtype, device=vecs.device
        )
    else:
        vecs_ablated = vecs.clone().detach()
        # Zero out the final n_ignore vectors
        vecs_ablated[:, -n_ablated_vecs:] = 0
        rotation_matrix = vecs_ablated @ vecs_pinv
    return rotation_matrix


def _fold_jacobian_pos_recursive(
    x: Union[Float[Tensor, "batch out_pos out_hidden in_pos in_hidden"], tuple]
) -> Union[Float[Tensor, "batch out_pos_hidden in_pos_hidden"], tuple]:
    """Recursively fold the pos dimension into the hidden dimension."""
    if isinstance(x, torch.Tensor):
        out = rearrange(
            x,
            "batch out_pos out_hidden in_pos in_hidden -> batch (out_pos out_hidden) (in_pos in_hidden)",
        )
        return out
    elif isinstance(x, tuple):
        return tuple(_fold_jacobian_pos_recursive(y) for y in x)
    else:
        raise TypeError(f"Unsupported type {type(x)}")


def pinv_diag(x: Float[Tensor, "a a"]) -> Float[Tensor, "a a"]:
    """Calculate the pseudo-inverse of a diagonal matrix.

    Simply take the reciprocal of the diagonal entries.

    We check that all non-diagonal entries are 0 using a shortcut of comparing the sum of the
    absolute values of the diagonal entries to the sum of the absolute values of all entries.

    Args:
        x: A truncated diagonal matrix.

    Returns:
        Pseudo-inverse of x.
    """
    # Check that all non-diagonal entries are 0. Use a shortcut of comparing the sum of the
    # diagonal entries to the sum of all entries. They should be close
    assert torch.allclose(
        x, torch.diag(x.diag())
    ), "It appears there are non-zero off-diagonal entries. "

    res = torch.diag(x.diag().reciprocal())

    # Check if there are any 'inf' values in the result
    assert not torch.isinf(res).any(), "The resulting matrix contains 'inf' values."

    return res


def edge_norm(
    alpha_f_in_hat: Float[Tensor, "... in_hidden_combined"],
    outputs_const: tuple[Float[Tensor, "... out_hidden_combined"]],
    module: torch.nn.Module,
    C_in_pinv: Float[Tensor, "in_hidden_trunc in_hidden"],
    C_out: Optional[Float[Tensor, "out_hidden out_hidden_trunc"]],
    in_hidden_dims: list[int],
    has_pos: bool,
) -> Float[Tensor, "out_hidden_combined_trunc"]:
    """Calculates the norm (square, and sum over batch and position) of the difference
    `module(alpha_f_in_hat @ C_in_pinv) - outputs_const`.

    Since the module may take a tuple of inputs, we need to split the `x` tensor into a tuple
    based on the `in_hidden_dims` of each input.

    Args:
        alpha_f_in_hat: The alpha-adjusted concatenated inputs to the model.
            i.e. alpha * in_acts @ C_in (included in grad)
        outputs_const: The non-adjusted outputs of the module, i.e.
            module(in_acts) = module(f_in_hat @ C_in_pinv). Not in RIB basis.
        module: The model to pass the f_in_hat through.
        C_in_pinv: The pseudoinverse of C_in.
        C_out: The truncated interaction rotation matrix for the output node layer.
        in_hidden_dims: The hidden dimension of the original inputs to the module.
        has_pos: Whether the module has a position dimension.

    Returns:
        The norm (over batch and position) of the output of the module for every
            out-(RIB)-dimension i.
    """

    # Compute f^{l+1}(f^l(alpha x))
    alpha_f_in_adjusted: Float[Tensor, "... in_hidden_combined_trunc"] = alpha_f_in_hat @ C_in_pinv
    alpha_input_tuples = torch.split(alpha_f_in_adjusted, in_hidden_dims, dim=-1)

    output_alpha = module(*alpha_input_tuples)
    outputs_alpha = (output_alpha,) if isinstance(output_alpha, torch.Tensor) else output_alpha

    # Subtract to get f^{l+1}(x) - f^{l+1}(f^l(alpha x))
    outputs = tuple(a - b for a, b in zip(outputs_const, outputs_alpha))

    # Concatenate the outputs over the hidden dimension
    out_acts = torch.cat(outputs, dim=-1)

    f_out_hat: Float[Tensor, "... out_hidden_combined_trunc"] = (
        out_acts @ C_out if C_out is not None else out_acts
    )

    f_out_hat_norm: Float[Tensor, "... out_hidden_combined_trunc"] = f_out_hat**2
    if has_pos:
        # f_out_hat is shape (batch, pos, hidden)
        assert f_out_hat.dim() == 3, f"f_out_hat should have 3 dims, got {f_out_hat.dim()}"
        f_out_hat_norm = f_out_hat_norm.sum(dim=1)

    # Sum over the batch dimension
    f_out_hat_norm = f_out_hat_norm.sum(dim=0)

    return f_out_hat_norm


def _calc_integration_intervals(
    n_intervals: int,
    integral_boundary_relative_epsilon: float = 1e-3,
) -> tuple[np.ndarray, float]:
    """Calculate the integration steps for n_intervals between 0+eps and 1-eps.

    Args:
        n_intervals: The number of intervals to use for the integral approximation. If 0, take a
            point estimate at alpha=0.5 instead of using the trapezoidal rule.
        integral_boundary_relative_epsilon: Rather than integrating from 0 to 1, we integrate from
            integral_boundary_epsilon to 1 - integral_boundary_epsilon, to avoid issues with
            ill-defined derivatives at 0 and 1.
            integral_boundary_epsilon = integral_boundary_relative_epsilon/(n_intervals+1).

    Returns:
        alphas: The integration steps.
        interval_size: The size of each integration step, including a correction factor to account
            for integral_boundary_epsilon.
    """
    # Scale accuracy of the integral boundaries with the number of intervals
    integral_boundary_epsilon = integral_boundary_relative_epsilon / (n_intervals + 1)
    # Integration samples
    if n_intervals == 0:
        alphas = np.array([0.5])
        interval_size = 1.0
        n_alphas = 1
    else:
        # Integration steps for n_intervals intervals
        n_alphas = n_intervals + 1
        alphas = np.linspace(integral_boundary_epsilon, 1 - integral_boundary_epsilon, n_alphas)
        assert np.allclose(np.diff(alphas), alphas[1] - alphas[0]), "alphas must be equally spaced."
        # Multiply the interval sizes by (1 + 2 eps) to balance out the smaller integration interval
        interval_size = (alphas[1] - alphas[0]) / (1 - 2 * integral_boundary_epsilon)
        assert np.allclose(
            n_intervals * interval_size,
            1,
        ), f"n_intervals * interval_size ({n_intervals * interval_size}) != 1"
    return alphas, interval_size


def integrated_gradient_trapezoidal_jacobian(
    fn: Callable,
    x: Float[Tensor, "... out_hidden_combined_trunc"],
    n_intervals: int,
    jac_out: Float[Tensor, "out_hidden_combined_trunc in_hidden_combined_trunc"],
    dataset_size: int,
) -> None:
    """Calculate the integrated gradient of the jacobian of a function w.r.t its input.

    Args:
        fn: The function to calculate the jacobian of.
        x: The input to the function.
        n_intervals: The number of intervals to use for the integral approximation. If 0, take a
            point estimate at alpha=0.5 instead of using the trapezoidal rule.
        jac_out: The output of the jacobian calculation. This is modified in-place.
        dataset_size: The size of the dataset. Used for normalizing the gradients.

    """
    einsum_pattern = "bpj,bpj->j" if x.ndim == 3 else "bj,bj->j"

    alphas, interval_size = _calc_integration_intervals(
        n_intervals, integral_boundary_relative_epsilon=1e-3
    )

    x.requires_grad_(True)

    # Normalize by the dataset size and the number of positions (if the input has a position dim)
    has_pos = x.ndim == 3
    normalization_factor = x.shape[1] * dataset_size if has_pos else dataset_size

    for alpha_index, alpha in tqdm(
        enumerate(alphas), total=len(alphas), desc="Integration steps (alphas)", leave=False
    ):
        alpha_f_in_hat = alpha * x
        f_out_hat_norm = fn(alpha_f_in_hat)

        assert f_out_hat_norm.ndim == 1, f"f_out_hat_norm should be 1d, got {f_out_hat_norm.ndim}"
        # As per the trapezoidal rule, multiply the endpoints by 1/2 (unless we're taking a point
        # estimate at alpha=0.5)
        scaler = 0.5 if n_intervals > 0 and (alpha_index == 0 or alpha_index == n_intervals) else 1
        for i in tqdm(
            range(len(f_out_hat_norm)), total=len(f_out_hat_norm), desc="Output idxs", leave=False
        ):
            # Get the derivative of the ith output element w.r.t alpha_f_in_hat
            i_grad = (
                torch.autograd.grad(f_out_hat_norm[i], alpha_f_in_hat, retain_graph=True)[0]
                / normalization_factor
                * interval_size
                * scaler
            )
            with torch.inference_mode():
                E = torch.einsum(einsum_pattern, i_grad, x)
                # We have a minus sign in front of the IG integral, see e.g. the definition of g_j
                # in equation (3.27)
                # Note that jac_out is initialised to zeros in
                # `rib.data_accumulator.collect_interaction_edges`
                jac_out[i] -= E


def integrated_gradient_trapezoidal_norm(
    module: torch.nn.Module,
    inputs: Union[
        tuple[Float[Tensor, "batch in_hidden"]],
        tuple[Float[Tensor, "batch pos _"], ...],
    ],
    C_out: Optional[Float[Tensor, "out_hidden out_hidden_trunc"]],
    n_intervals: int,
    integral_boundary_relative_epsilon: float = 1e-3,
) -> Float[Tensor, "... in_hidden_combined"]:
    """Calculate the integrated gradient of the norm of the output of a module w.r.t its inputs,
    following the definition of e.g. g() in equation (3.27) of the paper. This means we compute the
    derivative of f^{l+1}(x) - f^{l+1}(f^l(alpha x)) where module(·) is f^{l+1}(·).

    Uses the trapezoidal rule to approximate the integral between 0+eps and 1-eps.

    Unlike in the integrated gradient calculation for the edge weights, this function takes the norm
    of the output of the module, condensing the output to a single number which we can run backward
    on. (Thus we do not need to use jacrev.)

    Args:
        module: The module to calculate the integrated gradient of.
        inputs: The inputs to the module. May or may not include a position dimension.
        C_out: The truncated interaction rotation matrix for the module's outputs.
        n_intervals: The number of intervals to use for the integral approximation. If 0, take a
<<<<<<< HEAD
            point estimate at alpha=1 instead of using the trapezoidal rule.
        concat_input: Whether to concatenate the input along the last dimension (used for
        transformer functionality)
=======
            point estimate at alpha=0.5 instead of using the trapezoidal rule.
        integral_boundary_relative_epsilon: Rather than integrating from 0 to 1, we integrate from
            integral_boundary_epsilon to 1 - integral_boundary_epsilon, to avoid issues with
            ill-defined derivatives at 0 and 1.
            integral_boundary_epsilon = integral_boundary_relative_epsilon/(n_intervals+1).
>>>>>>> 3e1c3f8e
    """
    # Compute f^{l+1}(x) to which the derivative is not applied.
    with torch.inference_mode():
        output_const = module(*tuple(x.detach().clone() for x in inputs))
        outputs_const = (output_const,) if isinstance(output_const, torch.Tensor) else output_const

    # Ensure that the inputs have requires_grad=True from now on
    for x in inputs:
        x.requires_grad_(True)

    in_grads = torch.zeros_like(torch.cat(inputs, dim=-1))

    alphas, interval_size = _calc_integration_intervals(
        n_intervals, integral_boundary_relative_epsilon
    )

    for alpha_index, alpha in enumerate(alphas):
        # Compute f^{l+1}(f^l(alpha x))
        alpha_inputs = tuple(alpha * x for x in inputs)
        output_alpha = module(*alpha_inputs)
        outputs_alpha = (output_alpha,) if isinstance(output_alpha, torch.Tensor) else output_alpha

        # Subtract to get f^{l+1}(x) - f^{l+1}(f^l(alpha x))
        outputs = tuple(a - b for a, b in zip(outputs_const, outputs_alpha))

        # Concatenate the outputs over the hidden dimension
        out_acts = torch.cat(outputs, dim=-1)

        f_hat = out_acts @ C_out if C_out is not None else out_acts

        # Note that the below also sums over the batch dimension. Mathematically, this is equivalent
        # to taking the gradient of each output element separately, but it lets us simply use
        # backward() instead of more complex (and probably less efficient) vmap operations.
        f_hat_norm = (f_hat**2).sum()

        # Accumulate the grad of f_hat_norm w.r.t the input tensors
        f_hat_norm.backward(inputs=alpha_inputs, retain_graph=True)

        alpha_in_grads = torch.cat([x.grad for x in alpha_inputs], dim=-1)
        # As per the trapezoidal rule, multiply the endpoints by 1/2 (unless we're taking a point
        # estimate at alpha=0.5)
        if n_intervals > 0 and (alpha_index == 0 or alpha_index == n_intervals):
            alpha_in_grads = 0.5 * alpha_in_grads

        in_grads += alpha_in_grads * interval_size

        for x in alpha_inputs:
            assert x.grad is not None, "Input grad should not be None."
            x.grad.zero_()

    # Add the minus sign in front of the IG integral, see e.g. the definition of g_j in equation (3.27)
    in_grads *= -1

    return in_grads


def calc_gram_matrix(
    acts: Union[
        Float[Tensor, "batch pos d_hidden"],
        Float[Tensor, "batch d_hidden"],
    ],
    dataset_size: int,
) -> Float[Tensor, "d_hidden d_hidden"]:
    """Calculate the gram matrix for a given tensor.

    The gram is normalized by the number of positions if the tensor has a position dimension.

    Note that the inputs must contain a batch dimension, otherwise the normalization will not be
    correct.

    Args:
        acts: The tensor to calculate the gram matrix for. May or may not have a position dimension.
        dataset_size: The size of the dataset. Used for scaling the gram matrix.

    Returns:
        The gram matrix.
    """
    if acts.dim() == 3:  # tensor with pos dimension
        einsum_pattern = "bpi, bpj -> ij"
        normalization_factor = acts.shape[1] * dataset_size
    elif acts.dim() == 2:  # tensor without pos dimension
        einsum_pattern = "bi, bj -> ij"
        normalization_factor = dataset_size
    else:
        raise ValueError("Unexpected tensor rank")

    return torch.einsum(einsum_pattern, acts / normalization_factor, acts)<|MERGE_RESOLUTION|>--- conflicted
+++ resolved
@@ -323,17 +323,11 @@
         inputs: The inputs to the module. May or may not include a position dimension.
         C_out: The truncated interaction rotation matrix for the module's outputs.
         n_intervals: The number of intervals to use for the integral approximation. If 0, take a
-<<<<<<< HEAD
-            point estimate at alpha=1 instead of using the trapezoidal rule.
-        concat_input: Whether to concatenate the input along the last dimension (used for
-        transformer functionality)
-=======
             point estimate at alpha=0.5 instead of using the trapezoidal rule.
         integral_boundary_relative_epsilon: Rather than integrating from 0 to 1, we integrate from
             integral_boundary_epsilon to 1 - integral_boundary_epsilon, to avoid issues with
             ill-defined derivatives at 0 and 1.
             integral_boundary_epsilon = integral_boundary_relative_epsilon/(n_intervals+1).
->>>>>>> 3e1c3f8e
     """
     # Compute f^{l+1}(x) to which the derivative is not applied.
     with torch.inference_mode():
