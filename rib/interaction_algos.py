--- conflicted
+++ resolved
@@ -272,14 +272,10 @@
         D: Float[Tensor, "d_hidden_trunc d_hidden_trunc"] = D_dash[mask].diag()
         U: Float[Tensor, "d_hidden d_hidden_trunc"] = U_dash[:, mask]
 
-<<<<<<< HEAD
         ### CENTERING MATRIX (Y)
         Y: Float[Tensor, "d_hidden d_hidden"]
         Y_inv: Float[Tensor, "d_hidden d_hidden"]
-=======
-        Us.append(Eigenvectors(node_layer_name=node_layer, out_dim=U.shape[1], U=U.detach().cpu()))
-
->>>>>>> e988f81e
+
         if center:
             assert means is not None
             # Y uses the bias position to center the activations
@@ -290,8 +286,7 @@
             Id = torch.eye(U.shape[0], dtype=U.dtype, device=U.device)
             Y, Y_inv = Id, Id
 
-        U_info = Eigenvectors(node_layer, out_dim=U.shape[1], U=U.cpu())
-        Us.append(U_info)
+        Us.append(Eigenvectors(node_layer_name=node_layer, out_dim=U.shape[1], U=U.detach().cpu()))
         if basis_formula == "svd":
             # use U as C, with centering matrix
             C_info = InteractionRotation(
