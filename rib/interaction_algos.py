"""This module contains algorithms related to interaction rotations.

Main function is `calculate_interaction_rotations', which implements Algorithm 2.
Iterate backwards through model, peeling back layer by layer. For each layer:
- Eigendecompose gram matrix.
- Get M' and Lambda' matrices.
- Eigendecompose M'.
- Get sorted absolute square root Lambda matrix (separate function) and its pseudoinverse.
- Use these to build C and C_pinv.

NOTE CINDY: MAIN FN NOW ALSO RETURNS LAMBDA AND PRE-MULTIPLY BY LAMBDA CS - not compatible with rest of experimental main code.
"""

from dataclasses import dataclass
from typing import Optional

import torch
from jaxtyping import Float, Int
from torch import Tensor
from torch.utils.data import DataLoader
from tqdm import tqdm

from rib.data_accumulator import collect_M_dash_and_Lambda_dash
from rib.hook_manager import HookedModel
from rib.linalg import eigendecompose, pinv_diag


@dataclass
class InteractionRotation:
    """Dataclass storing the interaction rotation matrix and its inverse for a node layer."""

    node_layer_name: str
    out_dim: int  # Equal to d_hidden_extra_trunc if C is not None and d_hidden otherwise
    C: Optional[Float[Tensor, "d_hidden d_hidden_extra_trunc"]] = None
    # pseudoinverse of C, not needed for the output node layer
    C_pinv: Optional[Float[Tensor, "d_hidden_extra_trunc d_hidden"]] = None

    def __post_init__(self):
        if self.C is not None:
            assert self.C.shape[1] == self.out_dim, f"Expected C to have shape (_, {self.out_dim})"


@dataclass
class Eigenvectors:
    """Dataclass storing the eigenvectors of a node layer."""

    node_layer_name: str
    out_dim: int  # Equal to d_hidden_trunc if U is not None and d_hidden otherwise
    U: Optional[Float[Tensor, "d_hidden d_hidden_trunc"]] = None

    def __post_init__(self):
        if self.U is not None:
            assert self.U.shape[1] == self.out_dim, f"Expected U to have shape (_, {self.out_dim})"


def build_sorted_lambda_matrices(
    Lambda_abs: Float[Tensor, "d_hidden_trunc"],
    truncation_threshold: float,
) -> tuple[
    Float[Tensor, "d_hidden_trunc d_hidden_extra_trunc"],
    Float[Tensor, "d_hidden_extra_trunc d_hidden_trunc"],
]:
    """Build the sqrt sorted Lambda matrix and its pseudoinverse.

    We truncate the Lambda matrix to remove small values.

    Args:
        Lambda_abs: Vector of the absolute values of the lambdas.

    Returns:
        - The sqrt of the sorted Lambda matrix
        - The pseudoinverse of the sqrt sorted Lambda matrix

    """
    # Get the sort indices in descending order
    idxs: Int[Tensor, "d_hidden_trunc"] = torch.argsort(
        Lambda_abs, descending=True)

    # Get the number of values we will truncate
    n_small_lambdas: int = int(
        torch.sum(Lambda_abs < truncation_threshold).item())

    truncated_idxs: Int[Tensor, "d_hidden_extra_trunc"] = (
        idxs[:-n_small_lambdas] if n_small_lambdas > 0 else idxs
    )

    Lambda_abs_sqrt: Float[Tensor, "d_hidden_trunc"] = Lambda_abs.sqrt()
    # Create a matrix from lambda_vals with the sorted columns and removing n_small_lambdas cols
    lambda_matrix: Float[Tensor, "d_hidden_trunc d_hidden_extra_trunc"] = torch.diag(
        Lambda_abs_sqrt
    )[:, truncated_idxs]
    # We also need the pseudoinverse of this matrix. We sort and remove the n_small_lambdas rows
    lambda_matrix_pinv: Float[Tensor, "d_hidden_extra_trunc d_hidden_trunc"] = torch.diag(
        Lambda_abs_sqrt.reciprocal()
    )[truncated_idxs, :]

    assert not torch.any(torch.isnan(lambda_matrix_pinv)
                         ), "NaNs in the pseudoinverse."
    # (lambda_matrix @ lambda_matrix_pinv).diag() should contain d_hidden_extra_trunc 1s and
    # d_hidden_trunc - d_hidden_extra_trunc 0s
    assert torch.allclose(
        (lambda_matrix @ lambda_matrix_pinv).diag().sum(),
        torch.tensor(
            lambda_matrix.shape[0] - n_small_lambdas, dtype=lambda_matrix.dtype),
    )

    return lambda_matrix, lambda_matrix_pinv


def calculate_interaction_rotations(
    gram_matrices: dict[str, Float[Tensor, "d_hidden d_hidden"]],
    section_names: list[str],
    node_layers: list[str],
    hooked_model: HookedModel,
    data_loader: DataLoader,
    dtype: torch.dtype,
    device: str,
    n_intervals: int,
    matmul_dtype: torch.dtype = torch.float64,
    truncation_threshold: float = 1e-5,
    rotate_final_node_layer: bool = True,
) -> tuple[list[InteractionRotation], list[Eigenvectors]]:
    """Calculate the interaction rotation matrices (denoted C) and their psuedo-inverses.

    This function implements Algorithm 2 (Pseudocode for RIB in transformers) of the paper. We name
    the variables as they are named in the paper.

    We collect the interaction rotation matrices from the output layer backwards, as we need the
    next layer's rotation to compute the current layer's rotation. We reverse the resulting Cs and
    Us back to the original node order before returning.

    Args:
        gram_matrices: The gram matrices for each layer, keyed by layer name.
        section_names: The names of the sections to build the graph from, in order of appearance.
            Recall that each section is a pytorch module that can be hooked on. For MNIST, or other
            models without explicit sections, this will simply correspond to layer names.
        node_layers: Used as a key to store the interaction rotation matrices in the hooked model.
            May include an optional "output" for the final node layer.
        hooked_model: The hooked model.
        data_loader: The data loader.
        dtype: The data type to use for model computations.
        device: The device to run the model on.
        n_intervals: The number of intervals to use for integrated gradients.
        matmul_dtype: The data type to use for the M_dash -> M transformation. Needs to be float64
            for Pythia-14m (empirically). Defaults to float64.
        truncation_threshold: Remove eigenvectors with eigenvalues below this threshold.
        rotate_final_node_layer: Whether to rotate the final layer to its eigenbasis (which is
            equivalent to its interaction basis). Defaults to True.

    Returns:
        - A list of objects containing the interaction rotation matrices and their pseudoinverses,
        ordered by node layer appearance in model.
        - A list of objects containing the eigenvectors of each node layer, ordered by node layer
        appearance in model.
    """
    assert hooked_model.model.has_folded_bias, "Biases must be folded in to calculate Cs."
    assert len(section_names) > 0, "No sections specified."

    non_output_node_layers = [node_layer for node_layer in node_layers if node_layer != "output"]
    assert len(non_output_node_layers) == len(
        section_names
    ), "Must specify a hook name for each section (except the output section)."

    # We start appending Us and Cs from the output layer and work our way backwards
    Us: list[Eigenvectors] = []
    Cs: list[InteractionRotation] = []

    Lambda_dashes = []
    Lambda_abs_sqrt_pinvs = []
    Lambda_abs_sqrts = []
    U_D_sqrt_pinv_Vs = []
    U_D_sqrt_Vs = []

    # The C matrix for the final layer is either the eigenvectors U if rotate_final_node_layer is
    # True, and None otherwise
    U_output: Optional[Float[Tensor, "d_hidden d_hidden"]] = (
        eigendecompose(gram_matrices[node_layers[-1]])[1].detach().cpu()
        if rotate_final_node_layer
        else None
    )
    C_output: Optional[Float[Tensor, "d_hidden d_hidden"]] = (
        U_output.detach().cpu() if U_output is not None else None
    )

    if node_layers[-1] not in gram_matrices:
        # Technically we don't actually need the final node layer to be in gram_matrices if we're
        # not rotating it, but for now, our implementation assumes that it always is unless
        # final_node_layer is the logits (i.e. ="output").
        assert (
            node_layers[-1] == "output"
        ), f"Final node layer {node_layers[-1]} not in gram matrices."
        with torch.inference_mode():
            # Get the out_dim of logits by hackily passing a datapoint through it
            out_samples = hooked_model(data_loader.dataset[0][0].to(device))
            out_sample: Float[Tensor, "... out_dim"] = (
                out_samples[0] if isinstance(out_samples, tuple) else out_samples
            )
            final_node_dim = out_sample.shape[-1]
    else:
        final_node_dim = gram_matrices[node_layers[-1]].shape[0]

    Us.append(
        Eigenvectors(
            node_layer_name=node_layers[-1],
            out_dim=final_node_dim,
            U=U_output,
        )
    )
    Cs.append(
        InteractionRotation(
            node_layer_name=node_layers[-1],
            out_dim=final_node_dim,
            C=C_output,
        )
    )
    if U_output is not None:
        assert U_output is not None
        assert C_output is not None
        assert (
            C_output.shape[1] == final_node_dim
        ), f"Expected C_output to have shape (_, {final_node_dim}). Got {C_output.shape}."
        assert (
            U_output.shape[1] == final_node_dim
        ), f"Expected U_output to have shape (_, {final_node_dim}). Got {U_output.shape}."

    # We only need to calculate C for the final section if there is no output node layer
    section_names_to_calculate = (
        section_names if node_layers[-1] == "output" else section_names[:-1]
    )

    assert (
        len(section_names_to_calculate) == len(node_layers) - 1
    ), "Must be a section name for all but the final node_layer which was already handled above."

    # Since we've already handled the last node layer, we can ignore it in the loop
    for node_layer, section_name in tqdm(
        zip(node_layers[-2::-1], section_names_to_calculate[::-1]),
        total=len(section_names_to_calculate),
        desc="Interaction rotations",
    ):
        D_dash, U_dash = eigendecompose(gram_matrices[node_layer])

        n_small_eigenvals: int = int(torch.sum(D_dash < truncation_threshold).item())

        # Truncate the D matrix to remove small eigenvalues
        D: Float[Tensor, "d_hidden_trunc d_hidden_trunc"] = (
            torch.diag(D_dash)[:-n_small_eigenvals, :-n_small_eigenvals]
            if n_small_eigenvals > 0
            else torch.diag(D_dash)
        )
        # Truncate the columns of U to remove small eigenvalues
        U: Float[Tensor, "d_hidden d_hidden_trunc"] = (
            U_dash[:, :-n_small_eigenvals] if n_small_eigenvals > 0 else U_dash
        )
        Us.append(Eigenvectors(node_layer_name=node_layer, out_dim=U.shape[1], U=U.detach().cpu()))

        # Most recently stored interaction matrix
        C_out = Cs[-1].C.to(device=device) if Cs[-1].C is not None else None
        M_dash, Lambda_dash = collect_M_dash_and_Lambda_dash(
            C_out=C_out,
            hooked_model=hooked_model,
            n_intervals=n_intervals,
            data_loader=data_loader,
            module_name=section_name,
            dtype=dtype,
            device=device,
            hook_name=node_layer,
        )
        Lambda_dashes.append(Lambda_dash)

        U_D_sqrt: Float[Tensor, "d_hidden d_hidden_trunc"] = U @ D.sqrt()
        in_dtype = M_dash.dtype
        M: Float[Tensor, "d_hidden_trunc d_hidden_trunc"] = (
            U_D_sqrt.T.to(matmul_dtype) @ M_dash.to(matmul_dtype) @ U_D_sqrt.to(matmul_dtype)
        ).to(in_dtype)
        V = eigendecompose(M)[1]  # V has size (d_hidden_trunc, d_hidden_trunc)
<<<<<<< HEAD

=======
>>>>>>> 1f19a78a
        # Multiply U_D_sqrt with V, corresponding to $U D^{1/2} V$ in the paper.
        U_D_sqrt_V: Float[Tensor, "d_hidden d_hidden_trunc"] = U_D_sqrt @ V
        U_D_sqrt_Vs.append(U_D_sqrt_V)

        D_sqrt_pinv: Float[Tensor, "d_hidden_trunc d_hidden_trunc"] = pinv_diag(D.sqrt())
        U_D_sqrt_pinv_V: Float[Tensor, "d_hidden d_hidden_trunc"] = U @ D_sqrt_pinv @ V
        U_D_sqrt_pinv_Vs.append(U_D_sqrt_pinv_V)

        Lambda_abs: Float[Tensor, "d_hidden_trunc"] = (
            (U_D_sqrt_V.T @ Lambda_dash @ U_D_sqrt_pinv_V).diag().abs()
        )

        Lambda_abs_sqrt_trunc, Lambda_abs_sqrt_trunc_pinv = build_sorted_lambda_matrices(
            Lambda_abs, truncation_threshold
        )
        Lambda_abs_sqrts.append(Lambda_abs_sqrt_trunc)
        Lambda_abs_sqrt_pinvs.append(Lambda_abs_sqrt_trunc_pinv)

        C: Float[Tensor, "d_hidden d_hidden_extra_trunc"] = (
            (U_D_sqrt_pinv_V @ Lambda_abs_sqrt_trunc).detach().cpu()
        )
        C_pinv: Float[Tensor, "d_hidden_extra_trunc d_hidden"] = (
            (Lambda_abs_sqrt_trunc_pinv @ U_D_sqrt_V.T).detach().cpu()
        )

        Cs.append(
            InteractionRotation(node_layer_name=node_layer, out_dim=C.shape[1], C=C, C_pinv=C_pinv)
        )

    return Cs[::-1], Us[::-1], Lambda_abs_sqrts[::-1], Lambda_abs_sqrt_pinvs[::-1], U_D_sqrt_pinv_Vs[::-1], U_D_sqrt_Vs[::-1], Lambda_dashes[::-1]<|MERGE_RESOLUTION|>--- conflicted
+++ resolved
@@ -274,10 +274,7 @@
             U_D_sqrt.T.to(matmul_dtype) @ M_dash.to(matmul_dtype) @ U_D_sqrt.to(matmul_dtype)
         ).to(in_dtype)
         V = eigendecompose(M)[1]  # V has size (d_hidden_trunc, d_hidden_trunc)
-<<<<<<< HEAD
-
-=======
->>>>>>> 1f19a78a
+
         # Multiply U_D_sqrt with V, corresponding to $U D^{1/2} V$ in the paper.
         U_D_sqrt_V: Float[Tensor, "d_hidden d_hidden_trunc"] = U_D_sqrt @ V
         U_D_sqrt_Vs.append(U_D_sqrt_V)
