--- conflicted
+++ resolved
@@ -221,17 +221,15 @@
         "dataset",
         description="For distributed edge runs, whether to split over out_dim or dataset.",
     )
-<<<<<<< HEAD
     isolate_ln_var: bool = Field(
         True,
         description="Whether to special case the LN-variance function as a separate node. Otherwise"
         "the LN variance will be potentially mixed with other RIB functions.",
-=======
+    )
     naive_gradient_flow: bool = Field(
         False,
         description="Use gradient flow (naive version), running repeated RIB builds with pairs of"
         "node layers.",
->>>>>>> 9ab2fe69
     )
 
     @model_validator(mode="after")
