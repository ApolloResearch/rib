--- conflicted
+++ resolved
@@ -137,11 +137,7 @@
         description="The type of evaluation to perform on the model before building the graph."
         "If None, skip evaluation.",
     )
-<<<<<<< HEAD
-    basis_formula: Literal["(1-alpha)^2", "(1-0)*alpha", "svd", "jacobian"] = Field(
-=======
-    basis_formula: Literal["(1-alpha)^2", "(1-0)*alpha", "svd", "neuron"] = Field(
->>>>>>> 56401be2
+    basis_formula: Literal["(1-alpha)^2", "(1-0)*alpha", "svd", "neuron", "jacobian"] = Field(
         "(1-0)*alpha",
         description="The integrated gradient formula to use to calculate the basis. If 'svd', will"
         "use Us as Cs, giving the eigendecomposition of the gram matrix. If 'neuron', will use "
