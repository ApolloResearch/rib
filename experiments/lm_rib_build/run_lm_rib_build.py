--- conflicted
+++ resolved
@@ -76,13 +76,9 @@
 class Config(BaseModel):
     model_config = ConfigDict(extra="forbid")
     exp_name: str = Field(..., description="The name of the experiment")
-<<<<<<< HEAD
-    force_overwrite_output: Optional[bool] = False
-=======
     force_overwrite_output: Optional[bool] = Field(
         False, description="Don't ask before overwriting the output file."
     )
->>>>>>> 41a82223
     seed: int = Field(..., description="The random seed value for reproducibility")
     tlens_pretrained: Optional[Literal["gpt2", "pythia-14m"]] = Field(
         None, description="Pretrained transformer lens model."
@@ -243,11 +239,7 @@
     return matrices_info["gram_matrices"], Cs, Us
 
 
-<<<<<<< HEAD
-def main(config_path_str: str, force: bool = False) -> None:
-=======
 def main(config_path_or_obj: Union[str, Config], force: bool = False):
->>>>>>> 41a82223
     """Build the interaction graph and store it on disk.
 
     Note that we may be calculating the Cs and E_hats (edges) in different scripts. When calculating
