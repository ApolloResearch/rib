"""This module contains algorithms related to interaction rotations."""

from typing import Literal, Optional

import torch
from jaxtyping import Float, Int
from pydantic import AfterValidator, BaseModel, ConfigDict, ValidationInfo
from torch import Tensor
from torch.utils.data import DataLoader
from tqdm import tqdm
from typing_extensions import Annotated

from rib.data_accumulator import collect_M_dash_and_Lambda_dash
from rib.hook_manager import HookedModel
from rib.linalg import centering_matrix, eigendecompose, move_const_dir_first, pinv_diag
from rib.models.mlp import MLP
from rib.models.transformer import SequentialTransformer
from rib.utils import check_device_is_cpu


def check_second_dim_is_out_dim(
    X: Optional[torch.Tensor], info: ValidationInfo
) -> Optional[torch.Tensor]:
    if X is not None:
        assert (
            X.shape[1] == info.data["out_dim"]
        ), f"Expected tensor to have shape (_, {info.data['out_dim']}). Got {X.shape}."
    return X


class InteractionRotation(BaseModel):
    """Stores an interaction rotation matrix and its pseudo-inverse for a node layer."""

    model_config = ConfigDict(extra="forbid", frozen=True, arbitrary_types_allowed=True)
    node_layer_name: str
<<<<<<< HEAD
    out_dim: int  # Equal to rib if C is not None and orig otherwise
=======
    out_dim: int  # Equal to d_hidden_extra_trunc if C is not None and d_hidden otherwise
    # if centering was used, C[:, 0] is the constant direction
>>>>>>> 9928b491
    C: Annotated[
        Optional[Float[Tensor, "orig rib"]],
        AfterValidator(check_second_dim_is_out_dim),
        AfterValidator(check_device_is_cpu),
    ] = None
    # pseudoinverse of C, not needed for the output node layer
    C_pinv: Annotated[
        Optional[Float[Tensor, "rib orig"]],
        AfterValidator(check_device_is_cpu),
    ] = None


class Eigenvectors(BaseModel):
    """Stores eigenvectors of a node layer."""

    model_config = ConfigDict(extra="forbid", frozen=True, arbitrary_types_allowed=True)
    node_layer_name: str
    out_dim: int  # Equal to orig_trunc if U is not None and orig otherwise
    U: Annotated[
        Optional[Float[Tensor, "orig orig_trunc"]],
        AfterValidator(check_second_dim_is_out_dim),
        AfterValidator(check_device_is_cpu),
    ] = None


def build_sorted_lambda_matrices(
    Lambda_abs: Float[Tensor, "orig_trunc"],
    truncation_threshold: float,
) -> tuple[Float[Tensor, "orig_trunc rib"], Float[Tensor, "rib orig_trunc"],]:
    """Build the sqrt sorted Lambda matrix and its pseudoinverse.

    We truncate the Lambda matrix to remove small values.

    Args:
        Lambda_abs: Vector of the absolute values of the lambdas.

    Returns:
        - The sqrt of the sorted Lambda matrix
        - The pseudoinverse of the sqrt sorted Lambda matrix

    """
    # Get the sort indices in descending order
    idxs: Int[Tensor, "orig_trunc"] = torch.argsort(Lambda_abs, descending=True)

    # Get the number of values we will truncate
    n_small_lambdas: int = int(torch.sum(Lambda_abs < truncation_threshold).item())

    truncated_idxs: Int[Tensor, "rib"] = idxs[:-n_small_lambdas] if n_small_lambdas > 0 else idxs

    Lambda_abs_sqrt: Float[Tensor, "orig_trunc"] = Lambda_abs.sqrt()
    # Create a matrix from lambda_vals with the sorted columns and removing n_small_lambdas cols
    lambda_matrix: Float[Tensor, "orig_trunc rib"] = torch.diag(Lambda_abs_sqrt)[:, truncated_idxs]
    # We also need the pseudoinverse of this matrix. We sort and remove the n_small_lambdas rows
    lambda_matrix_pinv: Float[Tensor, "rib orig_trunc"] = torch.diag(Lambda_abs_sqrt.reciprocal())[
        truncated_idxs, :
    ]

    assert not torch.any(torch.isnan(lambda_matrix_pinv)), "NaNs in the pseudoinverse."
    # (lambda_matrix @ lambda_matrix_pinv).diag() should contain rib 1s and
    # orig_trunc - rib 0s
    assert torch.allclose(
        (lambda_matrix @ lambda_matrix_pinv).diag().sum(),
        torch.tensor(lambda_matrix.shape[0] - n_small_lambdas, dtype=lambda_matrix.dtype),
    )

    return lambda_matrix, lambda_matrix_pinv


def calculate_interaction_rotations(
    gram_matrices: dict[str, Float[Tensor, "orig orig"]],
    section_names: list[str],
    node_layers: list[str],
    hooked_model: HookedModel,
    data_loader: DataLoader,
    dtype: torch.dtype,
    device: str,
    n_intervals: int,
    M_dtype: torch.dtype = torch.float64,
    Lambda_einsum_dtype: torch.dtype = torch.float64,
    truncation_threshold: float = 1e-5,
    rotate_final_node_layer: bool = True,
    basis_formula: Literal["(1-alpha)^2", "(1-0)*alpha", "svd", "neuron"] = "(1-0)*alpha",
    center: bool = False,
<<<<<<< HEAD
    means: Optional[dict[str, Float[Tensor, "orig"]]] = None,
    bias_positions: Optional[dict[str, Int[Tensor, "sections"]]] = None,
=======
    means: Optional[dict[str, Float[Tensor, "d_hidden"]]] = None,
>>>>>>> 9928b491
) -> tuple[list[InteractionRotation], list[Eigenvectors]]:
    """Calculate the interaction rotation matrices (denoted C) and their psuedo-inverses.

    This function implements Algorithm 2 (Pseudocode for RIB in transformers) of the paper. We name
    the variables as they are named in the paper.

    We collect the interaction rotation matrices from the output layer backwards, as we need the
    next layer's rotation to compute the current layer's rotation. We reverse the resulting Cs and
    Us back to the original node order before returning.

    Args:
        gram_matrices: The gram matrices for each layer, keyed by layer name.
        section_names: The names of the sections to build the graph from, in order of appearance.
            Recall that each section is a pytorch module that can be hooked on. For MNIST, or other
            models without explicit sections, this will simply correspond to layer names.
        node_layers: Used as a key to store the interaction rotation matrices in the hooked model.
            May include an optional "output" for the final node layer.
        hooked_model: The hooked model.
        data_loader: The data loader.
        dtype: The data type to use for model computations.
        device: The device to run the model on.
        n_intervals: The number of intervals to use for integrated gradients.
        M_dtype: The data type to use for the M_dash and M matrices, including where the M is
            collected over the dataset in `M_dash_and_Lambda_dash_pre_forward_hook_fn`. Needs to be
            float64 for Pythia-14m (empirically). Defaults to float64.
        Lambda_einsum_dtype: The data type to use for the einsum computing batches for the
            Lambda_dash matrix. Does not affect the output, only used for the einsum within
            M_dash_and_Lambda_dash_pre_forward_hook_fn. Needs to be float64 on CPU but float32 was
            fine on GPU. Defaults to float64.
        truncation_threshold: Remove eigenvectors with eigenvalues below this threshold.
        rotate_final_node_layer: Whether to rotate the final layer to its eigenbasis (which is
            equivalent to its interaction basis). Defaults to True.
        basis_formula: The formula to use for the integrated gradient. Must be one of
            ["(1-alpha)^2","(1-0)*alpha", "neuron", "svd"]. Defaults to "(1-0)*alpha".
                - "(1-alpha)^2" is the old (October) version based on the functional edge formula.
                - "(1-0)*alpha" is the new (November) version based on the squared edge formula.
                    This is the default, and generally the best option.
                - "neuron" performs no rotation.
                - "svd" only decomposes the gram matrix and uses that as the basis. It is a good
                    baseline. If `center=true` this becomes the "pca" basis.
        center: Whether to center the activations while computing the desired basis. Only supported
            for the "svd" basis formula.
        means: The means of the activations for each node layer. Only used if `center=true`.
    Returns:
        - A list of objects containing the interaction rotation matrices and their pseudoinverses
            for each node layer.
        - A list of objects containing the eigenvectors of each node layer
    """
    assert hooked_model.model.has_folded_bias, "Biases must be folded in to calculate Cs."
    assert len(section_names) > 0, "No sections specified."

    non_output_node_layers = [node_layer for node_layer in node_layers if node_layer != "output"]
    assert len(non_output_node_layers) == len(
        section_names
    ), "Must specify a hook name for each section (except the output section)."

    if center and basis_formula == "neuron":
        raise NotImplementedError("centering is not currently implemented for the neuron basis.")

    # We start appending Us and Cs from the output layer and work our way backwards
    Us: list[Eigenvectors] = []
    Cs: list[InteractionRotation] = []

    # The C matrix for the final layer is either the eigenvectors U if rotate_final_node_layer is
    # True, and None otherwise
    U_output: Optional[Float[Tensor, "orig orig"]] = None
    C_output: Optional[Float[Tensor, "orig orig"]] = None
    if rotate_final_node_layer:
        # We don't use D_output except in finding the index of the const_dir in U
        D_output, U_output = eigendecompose(gram_matrices[node_layers[-1]])
        assert U_output is not None
        if center:
            assert means is not None and node_layers[-1] in means
            mean = means[node_layers[-1]]
            D_output, U_output = move_const_dir_first(D_output, U_output)
            C_output = centering_matrix(mean) @ U_output
        else:
            C_output = U_output
        C_output = C_output.detach().cpu()
        U_output = U_output.detach().cpu()

    if node_layers[-1] not in gram_matrices:
        # Technically we don't actually need the final node layer to be in gram_matrices if we're
        # not rotating it, but for now, our implementation assumes that it always is unless the
        # final node_layer "output".
        assert (
            node_layers[-1] == "output"
        ), f"Final node layer {node_layers[-1]} not in gram matrices."

        if isinstance(hooked_model.model, MLP):
            out_dim = hooked_model.model.output_size
        else:
            assert isinstance(hooked_model.model, SequentialTransformer)
            out_dim = hooked_model.model.cfg.d_vocab
    else:
        out_dim = gram_matrices[node_layers[-1]].shape[0]

    Us.append(
        Eigenvectors(
            node_layer_name=node_layers[-1],
            out_dim=out_dim,
            U=U_output,
        )
    )
    Cs.append(
        InteractionRotation(
            node_layer_name=node_layers[-1],
            out_dim=out_dim,
            C=C_output,
        )
    )
    if U_output is not None:
        assert C_output is not None
        out_shape = (out_dim, out_dim)
        assert C_output.shape == out_shape, f"Expected shape {out_shape}. Got {C_output.shape}."
        assert U_output.shape == out_shape, f"Expected shape {out_shape}. Got {U_output.shape}."

    # We only need to calculate C for the final section if there is no output node layer
    section_names_to_calculate = (
        section_names if node_layers[-1] == "output" else section_names[:-1]
    )

    assert (
        len(section_names_to_calculate) == len(node_layers) - 1
    ), "Must be a section name for all but the final node_layer which was already handled above."

    # Since we've already handled the last node layer, we can ignore it in the loop
    for node_layer, section_name in tqdm(
        zip(node_layers[-2::-1], section_names_to_calculate[::-1]),
        total=len(section_names_to_calculate),
        desc="Interaction rotations",
    ):
        if basis_formula == "neuron":
            # Use identity matrix as C and then progress to the next loop
            # TODO assert not rotate final
            width = gram_matrices[node_layer].shape[0]
            Id = torch.eye(width, dtype=dtype, device="cpu")
            Us.append(Eigenvectors(node_layer_name=node_layer, out_dim=width, U=Id))
            Cs.append(
                InteractionRotation(node_layer_name=node_layer, out_dim=width, C=Id, C_pinv=Id)
            )
            continue

        ### SVD ROTATION (U)
        D_dash, U_dash = eigendecompose(gram_matrices[node_layer])
        if center:
            assert means is not None and node_layer in means
            D_dash, U_dash = move_const_dir_first(D_dash, U_dash)

<<<<<<< HEAD
        n_small_eigenvals: int = int(torch.sum(D_dash < truncation_threshold).item())
        # Truncate the D matrix to remove small eigenvalues
        D: Float[Tensor, "orig_trunc orig_trunc"] = (
            torch.diag(D_dash)[:-n_small_eigenvals, :-n_small_eigenvals]
            if n_small_eigenvals > 0
            else torch.diag(D_dash)
        )
        # Truncate the columns of U to remove small eigenvalues
        U: Float[Tensor, "orig orig_trunc"] = (
            U_dash[:, :-n_small_eigenvals] if n_small_eigenvals > 0 else U_dash
        )
        Us.append(Eigenvectors(node_layer_name=node_layer, out_dim=U.shape[1], U=U.detach().cpu()))
=======
        # Trucate all directions with eigenvalues smaller than some threshold
        mask = D_dash > truncation_threshold  # true if we keep the direction
        D: Float[Tensor, "d_hidden_trunc d_hidden_trunc"] = D_dash[mask].diag()
        U: Float[Tensor, "d_hidden d_hidden_trunc"] = U_dash[:, mask]

        ### CENTERING MATRIX (Y)
        Y: Float[Tensor, "d_hidden d_hidden"]
        Y_inv: Float[Tensor, "d_hidden d_hidden"]
>>>>>>> 9928b491

        if center:
            assert means is not None
            # Y uses the bias position to center the activations
            Y = centering_matrix(means[node_layer])
            Y_inv = centering_matrix(means[node_layer], inverse=True)
        else:
            # If no centering, Y is the identity matrix
            Id = torch.eye(U.shape[0], dtype=U.dtype, device=U.device)
            Y, Y_inv = Id, Id.detach().clone()

        Us.append(Eigenvectors(node_layer_name=node_layer, out_dim=U.shape[1], U=U.detach().cpu()))
        if basis_formula == "svd":
            # Use U as C, with centering matrix
            C_info = InteractionRotation(
                node_layer_name=node_layer,
                out_dim=U.shape[1],
                C=(Y @ U).cpu(),
                C_pinv=(U.T @ Y_inv).cpu(),
            )
            Cs.append(C_info)
            continue

        ### FIRST ROTATION MATRIX (R)
        # Combines Y, U, D. This centers (if Y is not an identity), then orthogonalizes and scales.
        R: Float[Tensor, "orig d_hidden_trunc"] = Y @ U @ pinv_diag(D.sqrt())
        R_inv: Float[Tensor, "d_hidden_trunc orig"] = D.sqrt() @ U.T @ Y_inv

        ### ROTATION TO SPARSIFY EDGES (V)
        # This is an orthogonal rotation that attempts to sparsify the edges
        last_C = Cs[-1].C.to(device=device) if Cs[-1].C is not None else None
        # Compute M_dash in the neuron basis
        M_dash, Lambda_dash = collect_M_dash_and_Lambda_dash(
            C_out=last_C,
            hooked_model=hooked_model,
            n_intervals=n_intervals,
            data_loader=data_loader,
            module_name=section_name,
            dtype=dtype,
            device=device,
            hook_name=node_layer,
            M_dtype=M_dtype,
            Lambda_einsum_dtype=Lambda_einsum_dtype,
            basis_formula=basis_formula,
        )
<<<<<<< HEAD

        U_D_sqrt: Float[Tensor, "orig orig_trunc"] = U @ D.sqrt()

        # Converts M to fp64
        M: Float[Tensor, "orig_trunc orig_trunc"] = (
            U_D_sqrt.T.to(M_dtype) @ M_dash @ U_D_sqrt.to(M_dtype)
        )
        V = eigendecompose(M)[1]  # V has size (orig_trunc, orig_trunc)
        V = V.to(dtype)

        # Multiply U_D_sqrt with V, corresponding to $U D^{1/2} V$ in the paper.
        U_D_sqrt_V: Float[Tensor, "orig orig_trunc"] = U_D_sqrt @ V
        D_sqrt_pinv: Float[Tensor, "orig_trunc orig_trunc"] = pinv_diag(D.sqrt())
        U_D_sqrt_pinv_V: Float[Tensor, "orig orig_trunc"] = U @ D_sqrt_pinv @ V
        Lambda_abs: Float[Tensor, "orig_trunc"] = (
            (U_D_sqrt_V.T @ Lambda_dash @ U_D_sqrt_pinv_V).diag().abs()
        )

        Lambda_abs_sqrt_trunc, Lambda_abs_sqrt_trunc_pinv = build_sorted_lambda_matrices(
            Lambda_abs, truncation_threshold
=======
        # Then convert it into the pca basis
        M: Float[Tensor, "d_hidden_trunc d_hidden_trunc"] = (
            R_inv.to(M_dash.dtype) @ M_dash @ R_inv.T.to(M_dash.dtype)
        )
        # and take it's eigenvector basis as V
        V: Float[Tensor, "d_hidden_trunc d_hidden_trunc"]
        if center:
            # We don't want to rotate the constant direction (in the 0th position).
            # We thus eigendecompose a submatrix ignoring the first row and col
            sub_V = eigendecompose(M[1:, 1:])[1]
            V = torch.zeros_like(M)
            V[0, 0] = 1
            V[1:, 1:] = sub_V
        else:
            V = eigendecompose(M)[1]
        V = V.to(dtype)

        ### SCALING MATRIX (Lambda)
        # Tranform lambda_dash (computed in the neuron basis) into our new basis with R and V
        Lambda_abs: Float[Tensor, "d_hidden_trunc"] = (
            (V.T @ R_inv @ Lambda_dash @ R @ V).diag().abs()
>>>>>>> 9928b491
        )
        # Build a matrix for scaling by sqrt(Lambda).
        # This function prunes directions with small Lambdas. This is our second trunctaion.
        L, L_inv = build_sorted_lambda_matrices(Lambda_abs, truncation_threshold)

<<<<<<< HEAD
        # Note that the "rib" size is <= "orig_trunc" after truncation of the lambdas
        C: Float[Tensor, "orig rib"] = (U_D_sqrt_pinv_V @ Lambda_abs_sqrt_trunc).detach().cpu()
        C_pinv: Float[Tensor, "rib orig"] = (
            (Lambda_abs_sqrt_trunc_pinv @ U_D_sqrt_V.T).detach().cpu()
=======
        ### FINAL ROTATION MATRIX (C)
        C: Float[Tensor, "d_hidden d_hidden_extra_trunc"] = (R @ V @ L).detach().cpu()
        C_pinv: Float[Tensor, "d_hidden_extra_trunc d_hidden"] = (
            (L_inv @ V.T @ R_inv).detach().cpu()
>>>>>>> 9928b491
        )
        Cs.append(
            InteractionRotation(node_layer_name=node_layer, out_dim=C.shape[1], C=C, C_pinv=C_pinv)
        )

    return Cs[::-1], Us[::-1]<|MERGE_RESOLUTION|>--- conflicted
+++ resolved
@@ -33,12 +33,8 @@
 
     model_config = ConfigDict(extra="forbid", frozen=True, arbitrary_types_allowed=True)
     node_layer_name: str
-<<<<<<< HEAD
-    out_dim: int  # Equal to rib if C is not None and orig otherwise
-=======
-    out_dim: int  # Equal to d_hidden_extra_trunc if C is not None and d_hidden otherwise
+    out_dim: int  # Equal to 'rib' if C is not None and 'orig' otherwise
     # if centering was used, C[:, 0] is the constant direction
->>>>>>> 9928b491
     C: Annotated[
         Optional[Float[Tensor, "orig rib"]],
         AfterValidator(check_second_dim_is_out_dim),
@@ -122,12 +118,7 @@
     rotate_final_node_layer: bool = True,
     basis_formula: Literal["(1-alpha)^2", "(1-0)*alpha", "svd", "neuron"] = "(1-0)*alpha",
     center: bool = False,
-<<<<<<< HEAD
-    means: Optional[dict[str, Float[Tensor, "orig"]]] = None,
-    bias_positions: Optional[dict[str, Int[Tensor, "sections"]]] = None,
-=======
     means: Optional[dict[str, Float[Tensor, "d_hidden"]]] = None,
->>>>>>> 9928b491
 ) -> tuple[list[InteractionRotation], list[Eigenvectors]]:
     """Calculate the interaction rotation matrices (denoted C) and their psuedo-inverses.
 
@@ -277,29 +268,14 @@
             assert means is not None and node_layer in means
             D_dash, U_dash = move_const_dir_first(D_dash, U_dash)
 
-<<<<<<< HEAD
-        n_small_eigenvals: int = int(torch.sum(D_dash < truncation_threshold).item())
-        # Truncate the D matrix to remove small eigenvalues
-        D: Float[Tensor, "orig_trunc orig_trunc"] = (
-            torch.diag(D_dash)[:-n_small_eigenvals, :-n_small_eigenvals]
-            if n_small_eigenvals > 0
-            else torch.diag(D_dash)
-        )
-        # Truncate the columns of U to remove small eigenvalues
-        U: Float[Tensor, "orig orig_trunc"] = (
-            U_dash[:, :-n_small_eigenvals] if n_small_eigenvals > 0 else U_dash
-        )
-        Us.append(Eigenvectors(node_layer_name=node_layer, out_dim=U.shape[1], U=U.detach().cpu()))
-=======
         # Trucate all directions with eigenvalues smaller than some threshold
         mask = D_dash > truncation_threshold  # true if we keep the direction
-        D: Float[Tensor, "d_hidden_trunc d_hidden_trunc"] = D_dash[mask].diag()
-        U: Float[Tensor, "d_hidden d_hidden_trunc"] = U_dash[:, mask]
+        D: Float[Tensor, "orig_trunc orig_trunc"] = D_dash[mask].diag()
+        U: Float[Tensor, "orig orig_trunc"] = U_dash[:, mask]
 
         ### CENTERING MATRIX (Y)
-        Y: Float[Tensor, "d_hidden d_hidden"]
-        Y_inv: Float[Tensor, "d_hidden d_hidden"]
->>>>>>> 9928b491
+        Y: Float[Tensor, "orig orig"]
+        Y_inv: Float[Tensor, "orig orig"]
 
         if center:
             assert means is not None
@@ -345,34 +321,12 @@
             Lambda_einsum_dtype=Lambda_einsum_dtype,
             basis_formula=basis_formula,
         )
-<<<<<<< HEAD
-
-        U_D_sqrt: Float[Tensor, "orig orig_trunc"] = U @ D.sqrt()
-
-        # Converts M to fp64
+        # Then convert it into the pca basis
         M: Float[Tensor, "orig_trunc orig_trunc"] = (
-            U_D_sqrt.T.to(M_dtype) @ M_dash @ U_D_sqrt.to(M_dtype)
-        )
-        V = eigendecompose(M)[1]  # V has size (orig_trunc, orig_trunc)
-        V = V.to(dtype)
-
-        # Multiply U_D_sqrt with V, corresponding to $U D^{1/2} V$ in the paper.
-        U_D_sqrt_V: Float[Tensor, "orig orig_trunc"] = U_D_sqrt @ V
-        D_sqrt_pinv: Float[Tensor, "orig_trunc orig_trunc"] = pinv_diag(D.sqrt())
-        U_D_sqrt_pinv_V: Float[Tensor, "orig orig_trunc"] = U @ D_sqrt_pinv @ V
-        Lambda_abs: Float[Tensor, "orig_trunc"] = (
-            (U_D_sqrt_V.T @ Lambda_dash @ U_D_sqrt_pinv_V).diag().abs()
-        )
-
-        Lambda_abs_sqrt_trunc, Lambda_abs_sqrt_trunc_pinv = build_sorted_lambda_matrices(
-            Lambda_abs, truncation_threshold
-=======
-        # Then convert it into the pca basis
-        M: Float[Tensor, "d_hidden_trunc d_hidden_trunc"] = (
             R_inv.to(M_dash.dtype) @ M_dash @ R_inv.T.to(M_dash.dtype)
         )
         # and take it's eigenvector basis as V
-        V: Float[Tensor, "d_hidden_trunc d_hidden_trunc"]
+        V: Float[Tensor, "orig_trunc orig_trunc"]
         if center:
             # We don't want to rotate the constant direction (in the 0th position).
             # We thus eigendecompose a submatrix ignoring the first row and col
@@ -386,26 +340,14 @@
 
         ### SCALING MATRIX (Lambda)
         # Tranform lambda_dash (computed in the neuron basis) into our new basis with R and V
-        Lambda_abs: Float[Tensor, "d_hidden_trunc"] = (
-            (V.T @ R_inv @ Lambda_dash @ R @ V).diag().abs()
->>>>>>> 9928b491
-        )
+        Lambda_abs: Float[Tensor, "orig_trunc"] = (V.T @ R_inv @ Lambda_dash @ R @ V).diag().abs()
         # Build a matrix for scaling by sqrt(Lambda).
         # This function prunes directions with small Lambdas. This is our second trunctaion.
         L, L_inv = build_sorted_lambda_matrices(Lambda_abs, truncation_threshold)
 
-<<<<<<< HEAD
-        # Note that the "rib" size is <= "orig_trunc" after truncation of the lambdas
-        C: Float[Tensor, "orig rib"] = (U_D_sqrt_pinv_V @ Lambda_abs_sqrt_trunc).detach().cpu()
-        C_pinv: Float[Tensor, "rib orig"] = (
-            (Lambda_abs_sqrt_trunc_pinv @ U_D_sqrt_V.T).detach().cpu()
-=======
         ### FINAL ROTATION MATRIX (C)
-        C: Float[Tensor, "d_hidden d_hidden_extra_trunc"] = (R @ V @ L).detach().cpu()
-        C_pinv: Float[Tensor, "d_hidden_extra_trunc d_hidden"] = (
-            (L_inv @ V.T @ R_inv).detach().cpu()
->>>>>>> 9928b491
-        )
+        C: Float[Tensor, "orig rib"] = (R @ V @ L).detach().cpu()
+        C_pinv: Float[Tensor, "rib orig"] = (L_inv @ V.T @ R_inv).detach().cpu()
         Cs.append(
             InteractionRotation(node_layer_name=node_layer, out_dim=C.shape[1], C=C, C_pinv=C_pinv)
         )
