--- conflicted
+++ resolved
@@ -399,17 +399,10 @@
         f_out_alpha_hat = module_hat(alpha_f_in_hat, in_tuple_dims)
 
         # Take the derivative of the (i, t) element (output dim and output pos) of the output.
-<<<<<<< HEAD
         for idx_in_chunk, out_dim in tqdm(
             enumerate(range(out_dim_start_idx, out_dim_end_idx)),
             total=chunk_size,
-            desc=f"Iteration over output dims. Chunk_idxs: {out_dim_start_idx}-{out_dim_end_idx}",
-=======
-        for out_dim in tqdm(
-            range(rib_out_size),
-            total=rib_out_size,
-            desc="Iteration over output dims (+token dims if has_pos)",
->>>>>>> 0618a230
+            desc=f"Iteration over output dims (+token dims if has_pos). Chunk_idxs: {out_dim_start_idx}-{out_dim_end_idx}",
             leave=False,
         ):
             if has_pos:
@@ -713,19 +706,11 @@
         alpha_f_in_hat = alpha * f_in_hat
         f_out_alpha_hat = module_hat(alpha_f_in_hat, in_tuple_dims)
 
-<<<<<<< HEAD
         # Take the derivative of the (i, t) element (output dim and output pos) of the output.
         for idx_in_chunk, out_dim in tqdm(
             enumerate(range(out_dim_start_idx, out_dim_end_idx)),
             total=chunk_size,
-            desc=f"Iteration over output dims. Chunk_idxs: {out_dim_start_idx}-{out_dim_end_idx}",
-=======
-        # Take derivative of the (i, r) element (output dim and stochastic noise dim) of the output.
-        for out_dim in tqdm(
-            range(rib_out_size),
-            total=rib_out_size,
-            desc="Iteration over output dims (and stochastic sources)",
->>>>>>> 0618a230
+            desc=f"Iteration over output dims and stochastic sources. Chunk_idxs: {out_dim_start_idx}-{out_dim_end_idx}",
             leave=False,
         ):
             for r in range(n_stochastic_sources):
