"""Defines hook functions that are used in a HookedModel.

All forward hook functions must contain "forward" in their function names, and all pre-forward
hook functions must contain "pre_forward" in their function names. This is done to ensure that
the correct type of hook is registered to the module.

By default, a HookedModel passes in the arguments `hooked_data`, `hook_name`, and `data_key` to
each hook function. Therefore, these arguments must be included in the signature of each hook.

Otherwise, the hook function operates like a regular pytorch hook function.
"""

from typing import Any, Callable, Literal, Optional, Union

import einops
import torch
from jaxtyping import Float
from torch import Tensor

from rib.linalg import (
    calc_basis_integrated_gradient,
    calc_basis_jacobian,
    calc_edge_functional,
    calc_edge_squared,
    calc_edge_stochastic,
    calc_gram_matrix,
)


def _add_to_hooked_matrix(
    hooked_data: dict[str, Any],
    hook_name: str,
    data_key: str,
    hooked_matrix: Float[Tensor, "dim1 dim2"],
) -> None:
    """Update the hooked data matrix with the given matrix.

    We add the hooked matrix to previously stored data matrix for this hook point.

    Note that the data matrix will be stored on the same device as the output.

    Args:
        hooked_data: Dictionary of hook data that will be updated.
        hook_name: Name of hook. Used as a 1st-level key in `hooked_data`.
        data_key: Name of data. Used as a 2nd-level key in `hooked_data`.
        hooked_matrix: Matrix to add to the hooked data.

    """
    # If no data exists, initialize with zeros
    hooked_data.setdefault(hook_name, {}).setdefault(data_key, torch.zeros_like(hooked_matrix))
    hooked_data[hook_name][data_key] += hooked_matrix


def _append_to_hooked_list(
    hooked_data: dict[str, Any],
    hook_name: str,
    data_key: str,
    element_to_append: Any,
) -> None:
    """Append the given element to a hooked list. Creates the list if it doesn't exist.

    Args:
        hooked_data: Dictionary of hook data that will be updated.
        hook_name: Name of hook. Used as a 1st-level key in `hooked_data`.
        data_key: Name of data. Used as a 2nd-level key in `hooked_data`.
        element_to_append: Appended to hooked data.
    """
    hooked_data.setdefault(hook_name, {}).setdefault(data_key, [])
    hooked_data[hook_name][data_key].append(element_to_append)


InputActType = Union[
    tuple[Float[Tensor, "batch emb_in"]],
    tuple[Float[Tensor, "batch pos emb_in"]],
    tuple[Float[Tensor, "batch pos _"], ...],
]

OutputActType = Union[
    Float[Tensor, "batch emb_out"],
    Float[Tensor, "batch pos emb_out"],
    tuple[Float[Tensor, "batch pos _"], ...],
]


def _to_tuple(x: OutputActType) -> InputActType:
    return x if isinstance(x, tuple) else (x,)


def dataset_mean_forward_hook_fn(
    module: torch.nn.Module,
    inputs: InputActType,
    output: OutputActType,
    hooked_data: dict[str, Any],
    hook_name: str,
    data_key: Union[str, list[str]],
    dataset_size: int,
) -> None:
    """Calculates the mean of the output activations and adds it to hooked_data.

    Args:
        module: Module that the hook is attached to (not used).
        inputs: Inputs to the module (not used).
        output: Output of the module. Handles modules with one or two outputs of varying sizes
            and with or without positional indices.
        hooked_data: Dictionary of hook data.
        hook_name: Name of hook. Used as a 1st-level key in `hooked_data`.
        data_key: Name of data. Used as a 2nd-level key in `hooked_data`.
        dataset_size: Size of the dataset. Used to normalize the gram matrix.
    """

    assert isinstance(data_key, str), "data_key must be a string."
    out_acts = torch.cat([x.detach().clone() for x in _to_tuple(output)], dim=-1)
    out_acts_mean_contrib = out_acts.sum(dim=0) / dataset_size  # sum over batch
    if out_acts_mean_contrib.ndim == 2:
        out_acts_mean_contrib = out_acts_mean_contrib.mean(dim=0)  # mean over seqpos
    assert out_acts_mean_contrib.ndim == 1, f"mean must be 1D, shape={out_acts_mean_contrib.shape}"
    _add_to_hooked_matrix(hooked_data, hook_name, data_key, out_acts_mean_contrib)


def dataset_mean_pre_forward_hook_fn(
    module: torch.nn.Module,
    inputs: InputActType,
    hooked_data: dict[str, Any],
    hook_name: str,
    data_key: Union[str, list[str]],
    dataset_size: int,
) -> None:
    """Hook function for calculating the mean of the input activations.

    Adds activations/dataset_size into hooked_data[hook_name][data_key].

    Args:
        module: Module that the hook is attached to (not used).
        inputs: Tuple of inputs to the module.
        hooked_data: Dictionary of hook data.
        hook_name: Name of hook. Used as a 1st-level key in `hooked_data`.
        data_key: Name of data. Used as a 2nd-level key in `hooked_data`.
        dataset_size: Size of the dataset. Used to normalize the means.
    """
    assert isinstance(data_key, str), "data_key must be a string."
    in_acts = torch.cat([x.detach().clone() for x in inputs], dim=-1)
    in_acts_mean_contrib = in_acts.sum(dim=0) / dataset_size  # sum over batch
    if in_acts_mean_contrib.ndim == 2:
        in_acts_mean_contrib = in_acts_mean_contrib.mean(dim=0)  # mean over seqpos
    assert in_acts_mean_contrib.ndim == 1, f"mean must be 1D, shape={in_acts_mean_contrib.shape}"
    _add_to_hooked_matrix(hooked_data, hook_name, data_key, in_acts_mean_contrib)


def gram_forward_hook_fn(
    module: torch.nn.Module,
    inputs: InputActType,
    output: OutputActType,
    hooked_data: dict[str, Any],
    hook_name: str,
    data_key: Union[str, list[str]],
    dataset_size: int,
    shift: Optional[Float[Tensor, "orig"]] = None,
) -> None:
    """Hook function for calculating and updating the gram matrix.

    The tuple of outputs is concatenated over the final dimension.

    Args:
        module: Module that the hook is attached to (not used).
        inputs: Inputs to the module (not used).
        output: Output of the module. Handles modules with one or two outputs of varying sizes
            and with or without positional indices. If no positional indices, assumes one output.
        hooked_data: Dictionary of hook data.
        hook_name: Name of hook. Used as a 1st-level key in `hooked_data`.
        data_key: Name of data. Used as a 2nd-level key in `hooked_data`.
        dataset_size: Size of the dataset. Used to normalize the gram matrix.
        shift: added to the activations before gram matrix calculation. Used to center the data.
    """
    assert isinstance(data_key, str), "data_key must be a string."
    # Concat over the final dimension
    out_acts = torch.cat([x.detach().clone() for x in _to_tuple(output)], dim=-1)
    if shift is not None:
        out_acts += shift

    gram_matrix = calc_gram_matrix(out_acts, dataset_size=dataset_size)
    _add_to_hooked_matrix(hooked_data, hook_name, data_key, gram_matrix)


def gram_pre_forward_hook_fn(
    module: torch.nn.Module,
    inputs: InputActType,
    hooked_data: dict[str, Any],
    hook_name: str,
    data_key: Union[str, list[str]],
    dataset_size: int,
    shift: Optional[Float[Tensor, "orig"]] = None,
) -> None:
    """Calculate the gram matrix for inputs with positional indices and add it to the global.

    The tuple of inputs is concatenated over the final dimension.

    Args:
        module: Module that the hook is attached to (not used).
        inputs: Inputs to the module. Handles modules with one or two inputs of varying sizes
            and with or without positional indices. If no positional indices, assumes one input.
        hooked_data: Dictionary of hook data.
        hook_name: Name of hook. Used as a 1st-level key in `hooked_data`.
        data_key: Name of data. Used as a 2nd-level key in `hooked_data`.
        dataset_size: Size of the dataset. Used to normalize the gram matrix.
        shift: added to the activations before gram matrix calculation. Used to center the data.
    """
    assert isinstance(data_key, str), "data_key must be a string."

    in_acts = torch.cat([x.detach().clone() for x in inputs], dim=-1)
    if shift is not None:
        in_acts += shift

    gram_matrix = calc_gram_matrix(in_acts, dataset_size=dataset_size)
    _add_to_hooked_matrix(hooked_data, hook_name, data_key, gram_matrix)


def rotate_pre_forward_hook_fn(
    module: torch.nn.Module,
    inputs: InputActType,
    rotation_matrix: Float[Tensor, "orig out"],
    hooked_data: dict[str, Any],
    hook_name: str,
    data_key: str,
    mode: Literal["modify", "cache"] = "modify",
) -> Optional[
    Union[tuple[Float[Tensor, "batch _"], ...], tuple[Float[Tensor, "batch pos _"], ...]]
]:
    """Hook function for rotating the input tensor to a module.

    The input is rotated by the specified rotation matrix.

    Handles multiple inputs by concatenating over the final dimension and then splitting the
    rotated tensor back into the original input sizes.

    Will either modify the activation within the forward pass (used for ablations) or cache the
    rotated result in hooked_data (used for get_rib_acts).

    Args:
        module: Module that the hook is attached to (not used).
        inputs: Inputs to the module that we rotate.
        rotation_matrix: Rotation matrix to apply to the activations.
        hooked_data: Dictionary of hook data (not used for mode=modify).
        hook_name: Name of hook (not used for mode=modify).
        data_key: Name of data (not used for mode=modify).
        mode: if 'modify' return rotated inputs, if 'cache' store them but return None

    Returns:
        Rotated activations.
    """
    # Concatenate over the embedding dimension
    in_emb_dims = [x.shape[-1] for x in inputs]
    in_acts = torch.cat(inputs, dim=-1)
    rotated = in_acts @ rotation_matrix
    if mode == "cache":
        _append_to_hooked_list(hooked_data, hook_name, data_key, rotated)
        return None
    else:
        assert mode == "modify"
        adjusted_inputs = tuple(torch.split(rotated, in_emb_dims, dim=-1))
        return adjusted_inputs


def edge_ablation_forward_hook_fn(
    module: torch.nn.Module,
    inputs: InputActType,
    output: OutputActType,
    hooked_data: dict[str, Any],
    hook_name: str,
    data_key: Union[str, list[str]],
    edge_mask: Float[Tensor, "out in"],
    in_C: Float[Tensor, "orig rib"],
    in_C_inv: Float[Tensor, "rib orig"],
    out_C: Float[Tensor, "orig rib"],
    out_C_inv: Float[Tensor, "rib orig"],
):
    """
    Intervenes on the forward pass of the model by zero-ablating some edges.

    In particular, calculates the output activations in the RIB basis. The activation in each output
    RIB direction will be computed separately by ablating some set of RIB directions in the input.

    Args:
        module: Module that the hook is attached to.
        inputs: Inputs to the module. Handles modules with one or two inputs of varying d_hiddens
            and positional indices. If no positional indices, assumes one input.
        output: Output of the module. Handles modules with one or two outputs of varying d_hiddens
            and positional indices. If no positional indices, assumes one output.
        hooked_data: Dictionary of hook data.
        hook_name: Name of hook. Used as a 1st-level key in `hooked_data`.
        data_key: Name of 2nd-level keys to store in `hooked_data`.
        edge_mask: Mask of edges to ablate. Has shape (out_hidden, in_hidden).
        in_C: The C matrix for the pre-edge layer.
        in_C_inv: The inverse of the C matrix for the pre-edge layer.
        out_C: The C matrix for the post-edge layer.
        out_C_inv: The inverse of the C matrix for the post-edge layer.
    """
    # Remove this forward hook from the module to avoid recursion.
    module._forward_hooks.popitem()
    assert not module._forward_hooks, "Module has multiple forward hooks"

    # prep activations and matricies
    in_acts = torch.cat([x for x in inputs], dim=-1)
    orig_out_acts = torch.cat([x for x in _to_tuple(output)], dim=-1)

    in_shape = [part.shape[-1] for part in inputs]
    out_shape = [part.shape[-1] for part in _to_tuple(output)]

    in_rib_acts: Float[Tensor, "... rib"] = in_acts @ in_C
    orig_out_rib_acts = orig_out_acts @ out_C

    # We set all output RIB activations to zero and compute them one set at a time.
    new_out_rib_acts: Float[Tensor, "... rib"] = torch.zeros_like(orig_out_rib_acts)
    # In particular we can compute all output directions that share the same unablated input nodes.
    # Below we iterate over sets of input nodes (`in_mask`) and the output nodes that share this set
    # (`out_mask`). Worst case, we need to compute run this for every output node.
    unique_in_masks, out_node_to_in_mask_map = edge_mask.unique(dim=0, return_inverse=True)
    for i, in_mask in enumerate(unique_in_masks):
        # find output nodes that match in_mask
        out_mask = out_node_to_in_mask_map == i
        # project out some rib dirs in input
        ablated_in_rib_acts = torch.where(in_mask, in_rib_acts, 0.0)
        ablated_in_acts = ablated_in_rib_acts @ in_C_inv
        # pass through the hooked module
        raw_out = module(*ablated_in_acts.split(in_shape, dim=-1))
        ablated_out_acts = torch.cat(_to_tuple(raw_out), dim=-1)
        # rotate into rib and get the right component
        ablated_out_rib_acts_in_dir = ablated_out_acts @ out_C[:, out_mask]
        new_out_rib_acts[..., out_mask] = ablated_out_rib_acts_in_dir

    # rotate output RIB acts back to neuron basis
    new_out_acts: Float[Tensor, "... orig"] = new_out_rib_acts @ out_C_inv
    if isinstance(output, tuple):
        return new_out_acts.split(out_shape, dim=-1)
    else:
        return new_out_acts


def M_dash_and_Lambda_dash_pre_forward_hook_fn(
    module: torch.nn.Module,
    inputs: InputActType,
    hooked_data: dict[str, Any],
    hook_name: str,
    data_key: Union[str, list[str]],
    C_out: Optional[Float[Tensor, "orig_out rib_out"]],
    n_intervals: int,
    integration_method: Literal["trapezoidal", "gauss-legendre", "gradient"],
    dataset_size: int,
    M_dtype: torch.dtype = torch.float64,
    Lambda_einsum_dtype: torch.dtype = torch.float64,
    basis_formula: Literal["jacobian", "(1-alpha)^2", "(1-0)*alpha"] = "(1-0)*alpha",
    n_stochastic_sources_pos: Optional[int] = None,
    n_stochastic_sources_hidden: Optional[int] = None,
) -> None:
    """Hook function for accumulating the M' and Lambda' matrices.

    Args:
        module: Module that the hook is attached to.
        inputs: Inputs to the module. Handles modules with one or two inputs of varying origs
            and positional indices. If no positional indices, assumes one input.
        hooked_data: Dictionary of hook data.
        hook_name: Name of hook. Used as a 1st-level key in `hooked_data`.
        data_key: Name of 2nd-level keys to store in `hooked_data`.
        C_out: The C matrix for the next layer (C^{l+1} in the paper).
        n_intervals: Number of intervals to use for the trapezoidal rule. If 0, this is equivalent
            to taking a point estimate at alpha == 0.5.
        dataset_size: Size of the dataset. Used to normalize the gram matrix.
        M_dtype: The data type to use for the M_dash matrix. Needs to be
            float64 for Pythia-14m (empirically). Defaults to float64.
        Lambda_einsum_dtype: The data type to use for the einsum computing batches for the
            Lambda_dash matrix. Does not affect the output, only used for the einsum itself.
            Needs to be float64 on CPU but float32 was fine on GPU. Defaults to float64.
        basis_formula: The formula to use for the integrated gradient. Must be one of
            "(1-alpha)^2" or "(1-0)*alpha". The former is the old (October) version while the
            latter is a new (November) version that should be used from now on. The latter makes
            sense especially in light of the new attribution (edge_formula="squared") but is
            generally good and does not change results much. Defaults to "(1-0)*alpha".
        n_stochastic_sources: Stochastic sources for i and t. If None (default).

    """
    assert isinstance(data_key, list), "data_key must be a list of strings."
    assert len(data_key) == 2, "data_key must be a list of length 2 to store M' and Lambda'."
    # Remove the pre foward hook to avoid recursion when calculating the jacobian
    module._forward_pre_hooks.popitem()
    assert not module._forward_hooks, "Module has multiple forward hooks"

    if basis_formula == "(1-alpha)^2" or basis_formula == "(1-0)*alpha":
        in_grads = calc_basis_integrated_gradient(
            module=module,
            inputs=inputs,
            C_out=C_out,
            n_intervals=n_intervals,
            integration_method=integration_method,
            basis_formula=basis_formula,
        )
        in_dtype = in_grads.dtype

        has_pos = inputs[0].dim() == 3

        einsum_pattern = "bpj,bpJ->jJ" if has_pos else "bj,bJ->jJ"
        normalization_factor = in_grads.shape[1] * dataset_size if has_pos else dataset_size

        with torch.inference_mode():
            M_dash = torch.einsum(
                einsum_pattern,
                in_grads.to(M_dtype) / normalization_factor,
                in_grads.to(M_dtype),
            )
            # Concatenate the inputs over the final dimension
            in_acts = torch.cat(inputs, dim=-1)
            Lambda_dash = torch.einsum(
                einsum_pattern,
                in_grads.to(Lambda_einsum_dtype) / normalization_factor,
                in_acts.to(Lambda_einsum_dtype),
            )
            Lambda_dash = Lambda_dash.to(in_dtype)

            _add_to_hooked_matrix(hooked_data, hook_name, data_key[0], M_dash)
            _add_to_hooked_matrix(hooked_data, hook_name, data_key[1], Lambda_dash)

            assert (
                Lambda_dash.std() > 0
            ), "Lambda_dash cannot be all zeros otherwise everything will be truncated"

    elif basis_formula == "jacobian":
        # in_grads.shape: batch, i (out_hidden), t (out_pos), s (in_pos), j/jprime (in_hidden)
        in_grads = calc_basis_jacobian(
            module=module,
            inputs=inputs,
            C_out=C_out,
            n_intervals=n_intervals,
            integration_method=integration_method,
            n_stochastic_sources_pos=n_stochastic_sources_pos,
            n_stochastic_sources_hidden=n_stochastic_sources_hidden,
        )
        has_pos = inputs[0].dim() == 3
        if has_pos:
            einsum_pattern = "batch r_A r_B s j, batch r_A r_B s jprime -> j jprime"
            in_pos_size = in_grads.shape[3]
            normalization_factor = in_pos_size * dataset_size
            # It is intentional that normalization_factor is multiplied by both,
            # n_stochastic_sources_pos and n_stochastic_sources_hidden when both are present. The
            # total amount of stochastic sources in that case is the product.
            if n_stochastic_sources_pos is not None:
                normalization_factor *= n_stochastic_sources_pos
            if n_stochastic_sources_hidden is not None:
                normalization_factor *= n_stochastic_sources_hidden
        else:
            assert (
                n_stochastic_sources_pos is None and n_stochastic_sources_hidden is None
            ), "Stochastic sources only supported in case of has_pos=True"
            einsum_pattern = "batch i j, batch i jprime -> j jprime"
            in_pos_size = 1
            normalization_factor = dataset_size

        with torch.inference_mode():
            # M_dash.shape: j jprime
            M_dash = einops.einsum(
                in_grads.to(M_dtype) / normalization_factor, in_grads.to(M_dtype), einsum_pattern
            )
            # In the jacobian basis, Lambda is not computed here but from the M eigenvalues later.
            # Set a placeholder to maintain the same function signature.
            Lambda_dash = torch.tensor(torch.nan)

            _add_to_hooked_matrix(hooked_data, hook_name, data_key[0], M_dash)
            _add_to_hooked_matrix(hooked_data, hook_name, data_key[1], Lambda_dash)
    else:
        raise ValueError(
            f"basis_formula must be one of '(1-alpha)^2', '(1-0)*alpha', or 'jacobian', got {basis_formula}"
        )


def interaction_edge_pre_forward_hook_fn(
    module: torch.nn.Module,
    inputs: InputActType,
    hooked_data: dict[str, Any],
    hook_name: str,
    data_key: Union[str, list[str]],
    C_in: Float[Tensor, "orig_in rib_in"],
    module_hat: Callable[[Float[Tensor, "... rib_in"], list[int]], Float[Tensor, "... rib_out"]],
    n_intervals: int,
    integration_method: Literal["trapezoidal", "gauss-legendre", "gradient"],
    dataset_size: int,
    out_dim_start_idx: int,
    out_dim_end_idx: int,
    edge_formula: Literal["functional", "squared"] = "squared",
    n_stochastic_sources: Optional[int] = None,
) -> None:
    """Hook function for accumulating the edges (denoted E_hat) of the RIB graph.

    For calculating the Jacobian, we need to run the inputs through the module. Unfortunately,
    this causes an infinite recursion because the module has a hook which runs this function. To
    avoid this, we (hackily) remove the hook before running the module and then add it back after.

    The trapezoidal rule is used to approximate the integrated gradient. If n_intervals == 0, the
    integrated gradient effectively takes a point estimate for the integral at alpha == 0.5.

    Args:
        module: Module that the hook is attached to.
        inputs: Inputs to the module. Handles modules with one or two inputs of varying origs
            and positional indices. If no positional indices, assumes one input.
        hooked_data: Dictionary of hook data.
        hook_name: Name of hook. Used as a 1st-level key in `hooked_data`.
        data_key: Name of 2nd-level keys to store in `hooked_data`.
        C_in: The C matrix for the current layer (C^l in the paper).
        module_hat: Partial function of rib.linalg.module_hat. Takes in f_in_hat and
            in_tuple_dims as arguments and calculates f_hat^{l} --> f_hat^{l+1}.
        n_intervals: Number of intervals to use for the trapezoidal rule. If 0, this is equivalent
            to taking a point estimate at alpha == 0.5.
        dataset_size: Size of the dataset. Used to normalize the gradients.
        out_dim_start_idx: The index of the first output dimension to calculate.
        out_dim_end_idx: The index of the last output dimension to calculate.
        edge_formula: The formula to use for the attribution.
            - "functional" is the old (October 23) functional version
            - "squared" is the version which iterates over the output dim and output pos dim
        n_stochastic_sources: The number of stochastic sources for positional dimension
            (approximation). Defaults to None.
    """
    assert isinstance(data_key, str), "data_key must be a string."

    # Remove the pre-foward hook to avoid recursion when calculating the jacobian
    module._forward_pre_hooks.popitem()
    assert not module._forward_hooks, "Module has multiple forward hooks"

    in_tuple_dims = [x.shape[-1] for x in inputs]

    # We first concatenate the inputs over the final dimension
    # For each integral step, we calculate derivatives w.r.t alpha * in_acts @ C_in
    in_acts = torch.cat(inputs, dim=-1)
    f_hat = in_acts @ C_in
    edge = hooked_data[hook_name][data_key]

    tqdm_desc = f"Integration steps (alphas) for {hook_name}"
    if edge_formula == "functional":
        calc_edge_functional(
            module_hat=module_hat,
            f_in_hat=f_hat,
            in_tuple_dims=in_tuple_dims,
            edge=edge,
            dataset_size=dataset_size,
            n_intervals=n_intervals,
            integration_method=integration_method,
            tqdm_desc=tqdm_desc,
        )
    elif edge_formula == "squared":
        if n_stochastic_sources is None:
            calc_edge_squared(
                module_hat=module_hat,
                f_in_hat=f_hat,
                in_tuple_dims=in_tuple_dims,
                edge=edge,
                dataset_size=dataset_size,
                n_intervals=n_intervals,
<<<<<<< HEAD
                out_dim_start_idx=out_dim_start_idx,
                out_dim_end_idx=out_dim_end_idx,
=======
                integration_method=integration_method,
>>>>>>> 1a86fa4d
                tqdm_desc=tqdm_desc,
            )
        else:
            assert f_hat.dim() == 3, "f_hat must have a position dimension to use stochastic noise."
            calc_edge_stochastic(
                module_hat=module_hat,
                f_in_hat=f_hat,
                in_tuple_dims=in_tuple_dims,
                edge=edge,
                dataset_size=dataset_size,
                n_intervals=n_intervals,
                integration_method=integration_method,
                n_stochastic_sources=n_stochastic_sources,
                out_dim_start_idx=out_dim_start_idx,
                out_dim_end_idx=out_dim_end_idx,
                tqdm_desc=tqdm_desc,
            )
    else:
        raise ValueError(
            f"edge_formula must be one of 'functional' or 'squared', got {edge_formula}"
        )


def acts_forward_hook_fn(
    module: torch.nn.Module,
    inputs: InputActType,
    output: OutputActType,
    hooked_data: dict[str, Any],
    hook_name: str,
    data_key: Union[str, list[str]],
) -> None:
    """Hook function for storing the output activations.

    Args:
        module: Module that the hook is attached to (not used).
        inputs: Inputs to the module (not used).
        output: Output of the module. Handles modules with one or two outputs of varying sizes
            and with or without positional indices. If no positional indices, assumes one output.
        hooked_data: Dictionary of hook data.
        hook_name: Name of hook. Used as a 1st-level key in `hooked_data`.
        data_key: Name of data. Used as a 2nd-level key in `hooked_data`.
    """
    assert isinstance(data_key, str), "data_key must be a string."
    outputs = output if isinstance(output, tuple) else (output,)
    detached_outputs = [x.detach().cpu() for x in outputs]
    # Store the output activations
    hooked_data[hook_name] = {data_key: detached_outputs}<|MERGE_RESOLUTION|>--- conflicted
+++ resolved
@@ -550,12 +550,9 @@
                 edge=edge,
                 dataset_size=dataset_size,
                 n_intervals=n_intervals,
-<<<<<<< HEAD
                 out_dim_start_idx=out_dim_start_idx,
                 out_dim_end_idx=out_dim_end_idx,
-=======
                 integration_method=integration_method,
->>>>>>> 1a86fa4d
                 tqdm_desc=tqdm_desc,
             )
         else:
