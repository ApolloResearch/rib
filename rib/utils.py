--- conflicted
+++ resolved
@@ -122,7 +122,6 @@
     return loss / n_batches
 
 
-<<<<<<< HEAD
 @torch.inference_mode()
 def eval_model_metrics(
     hooked_model: "HookedModel",
@@ -184,12 +183,6 @@
     return accuracy, average_loss
 
 
-def load_config(config_path: Path, config_model: Type[T]) -> T:
-    """Load the config from a YAML file into a Pydantic model."""
-    assert config_path.suffix == ".yaml", f"Config file {config_path} must be a YAML file."
-    assert Path(config_path).exists(), f"Config file {config_path} does not exist."
-    with open(config_path, "r") as f:
-=======
 def load_config(config_path_or_obj: Union[Path, str, T], config_model: Type[T]) -> T:
     """Load the config of class `config_model`, either from YAML file or existing config object.
 
@@ -212,7 +205,6 @@
     ), f"Config file {config_path_or_obj} must be a YAML file."
     assert Path(config_path_or_obj).exists(), f"Config file {config_path_or_obj} does not exist."
     with open(config_path_or_obj, "r") as f:
->>>>>>> 3e1c3f8e
         config_dict = yaml.safe_load(f)
     return config_model(**config_dict)
 
