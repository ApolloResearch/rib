--- conflicted
+++ resolved
@@ -66,7 +66,6 @@
     hooked_data[hook_name][data_key].append(element_to_append)
 
 
-<<<<<<< HEAD
 InputActType = Union[
     tuple[Float[Tensor, "batch d_hidden"]],
     tuple[Float[Tensor, "batch pos d_hidden"]],
@@ -85,9 +84,6 @@
 
 
 def dataset_mean_forward_hook_fn(
-=======
-def gram_forward_hook_fn(
->>>>>>> 6d5d6647
     module: torch.nn.Module,
     inputs: InputActType,
     output: OutputActType,
