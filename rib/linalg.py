from typing import Callable, Literal, Optional, Union

import numpy as np
import torch
from einops import rearrange
from fancy_einsum import einsum
from jaxtyping import Float
from scipy.special import roots_legendre
from torch import Tensor
from tqdm import tqdm

from rib.types import TORCH_DTYPES, StrDtype


def eigendecompose(
    x: Float[Tensor, "orig orig"],
    descending: bool = True,
    dtype: StrDtype = "float64",
) -> tuple[Float[Tensor, "orig"], Float[Tensor, "orig orig"]]:
    """Calculate eigenvalues and eigenvectors of a real symmetric matrix.

    Eigenvectors are returned as columns of a matrix, sorted in descending order of eigenvalues.

    Note that we hardcode the dtype of the eigendecomposition calculation to torch.float64 because
    lower dtypes tend to be very unstable. We switch back to the original dtype after the operation.

    Eigendecomposition seems to be faster on the cpu. See
    https://discuss.pytorch.org/t/torch-linalg-eigh-is-significantly-slower-on-gpu/140818/12. We
    therefore convert to and from the cpu when performing the eigendecomposition.

    Args:
        x: A real symmetric matrix (e.g. the result of X^T @ X)
        descending: If True, sort eigenvalues and corresponding eigenvectors in descending order
            of eigenvalues.
        dtype: The precision in which to perform the eigendecomposition.
            Values below torch.float64 tend to be very unstable.
    Returns:
        eigenvalues: Vector of the eigenvalues of x.
        eigenvectors: Matrix whose columns are the eigenvectors of x.
    """
    in_dtype = x.dtype
    x = x.to(dtype=TORCH_DTYPES[dtype])
    eigenvalues, eigenvectors = torch.linalg.eigh(x)

    eigenvalues = eigenvalues.to(dtype=in_dtype).abs()
    eigenvectors = eigenvectors.to(dtype=in_dtype)
    if descending:
        idx = torch.argsort(eigenvalues, descending=True)
        eigenvalues = eigenvalues[idx]
        eigenvectors = eigenvectors[:, idx]
    return eigenvalues, eigenvectors


def move_const_dir_first(
    D_dash: Float[Tensor, "d_hidden"],
    U_dash: Float[Tensor, "d_hidden d_hidden"],
) -> tuple[Float[Tensor, "d_hidden"], Float[Tensor, "d_hidden d_hidden"]]:
    """
    Finds the constant direction in D and U and moves it to the first position.

    When performing centered RIB we expect there to be a unique direction with constant activation
    that encodes the mean activation. We special-handle this RIB direction in various places and
    it's thus convenient to ensure it's first in our basis.

    This function finds that direction, asserts it's unique, and rearranges U, D to put it first.

    We use the eigenvalues as sometimes there are directions with non-zero bias component but
    very small eigenvalues. We don't want these to trigger the assert.

    Args:
        D_dash: Eigenvalues of gram matrix.
        U_dash: Eigenvectors of gram matrix.
    """
    # we expect the const dir to have non-zero component in the bias dir and nonzero eigenvalue
    threshold = 1e-6
    nonzero_in_bias_component = U_dash[-1, :].abs() > threshold
    nonzero_eigenval = D_dash.abs() > threshold
    is_const_dir = nonzero_in_bias_component & nonzero_eigenval
    assert is_const_dir.any(), "No const direction found"
    assert is_const_dir.sum() == 1, "More than one const direction found"
    const_dir_idx = is_const_dir.nonzero()[0, 0].item()
    # move the const dir to the first position
    order = torch.tensor(
        [const_dir_idx] + [i for i in range(D_dash.shape[0]) if i != const_dir_idx]
    )
    D_dash = D_dash[order]
    U_dash = U_dash[:, order]
    return D_dash, U_dash


def calc_rotation_matrix(
    vecs: Float[Tensor, "orig orig_trunc"],
    vecs_pinv: Float[Tensor, "orig_trunc orig"],
    n_ablated_vecs: int,
) -> Float[Tensor, "orig orig"]:
    """Calculate the matrix to rotates into and out of a new basis with optional ablations.

    This can be used for rotating to and from an eigenbasis or interaction basis (or any other
    basis). The basis vectors are given in the columns of the `vecs` matrix.

    The formula for the rotation matrix is given by:

        rotation_matrix = vecs_ablated @ vecs_pinv

    where vecs_ablated is the matrix with the final n_ablated_vecs set to 0.

    Args:
        vecs: Matrix whose columns are the basis vectors.
        vecs_pinv: Pseudo-inverse of vecs. This will be the transpose if vecs is orthonormal.
        n_ablated_vecs: Number of vectors to ablate, starting from the last column.

    Returns:
        The rotation matrix with which to right multiply incoming activations to rotate them
        into the new basis.
    """
    assert n_ablated_vecs >= 0, "n_ablated_vecs must be positive."
    assert n_ablated_vecs <= vecs.shape[1], "n_ablated_vecs must be less than the number of vecs."
    if n_ablated_vecs == 0:
        # No ablations, so we use an identity rotation. Note that this will be slightly different
        # from multiplying by vecs @ vecs_pinv because of the truncation.
        rotation_matrix = torch.eye(vecs.shape[0], dtype=vecs.dtype, device=vecs.device)
    elif n_ablated_vecs == vecs.shape[1]:
        # Completely zero out the matrix
        rotation_matrix = torch.zeros(
            (vecs.shape[0], vecs.shape[0]), dtype=vecs.dtype, device=vecs.device
        )
    else:
        vecs_ablated = vecs.clone().detach()
        # Zero out the final n_ignore vectors
        vecs_ablated[:, -n_ablated_vecs:] = 0
        rotation_matrix = vecs_ablated @ vecs_pinv
    return rotation_matrix


def _fold_jacobian_pos_recursive(
    x: Union[Float[Tensor, "batch out_pos orig_out in_pos orig_in"], tuple]
) -> Union[Float[Tensor, "batch pos_orig_out pos_orig_in"], tuple]:
    """Recursively fold the pos dimension into the final dimension."""
    if isinstance(x, torch.Tensor):
        out = rearrange(
            x,
            "batch out_pos orig_out in_pos orig_in -> batch (out_pos orig_out) (in_pos orig_in)",
        )
        return out
    elif isinstance(x, tuple):
        return tuple(_fold_jacobian_pos_recursive(y) for y in x)
    else:
        raise TypeError(f"Unsupported type {type(x)}")


def pinv_diag(x: Float[Tensor, "a a"]) -> Float[Tensor, "a a"]:
    """Calculate the pseudo-inverse of a diagonal matrix.

    Simply take the reciprocal of the diagonal entries.

    We check that all non-diagonal entries are 0 using a shortcut of comparing the sum of the
    absolute values of the diagonal entries to the sum of the absolute values of all entries.

    Args:
        x: A truncated diagonal matrix.

    Returns:
        Pseudo-inverse of x.
    """
    # Check that all non-diagonal entries are 0. Use a shortcut of comparing the sum of the
    # diagonal entries to the sum of all entries. They should be close
    assert torch.allclose(
        x, torch.diag(x.diag())
    ), "It appears there are non-zero off-diagonal entries. "

    res = torch.diag(x.diag().reciprocal())

    # Check if there are any 'inf' values in the result
    assert not torch.isinf(res).any(), "The resulting matrix contains 'inf' values."

    return res


def module_hat(
    f_in_hat: Float[Tensor, "... rib_in"],
    in_tuple_dims: list[int],
    module: torch.nn.Module,
    C_in_pinv: Float[Tensor, "rib_in orig_in"],
    C_out: Optional[Float[Tensor, "orig_out rib_out"]],
) -> Float[Tensor, "... rib_out"]:
    """Run a module in the RIB basis, f_hat^{l} --> f_hat^{l+1}.

    This converts the input f_in_hat to f_in (using C_in_pinv), splits it into a tuple (using
    in_tuple_dims), runs the module, concatenates the outputs, and converts it back to f_out_hat
    (using C_out).

    Args:
        module: The module to run.
        in_tuple_dims: The dimensions of the input tuple
        f_in_hat: The input in the RIB basis.
        C_in_pinv: The pseudo-inverse of input RIB rotation.
        C_out: The output RIB rotation.

    Returns:
        f_out_hat: The module output in the RIB basis.
    """
    f_in: Float[Tensor, "... orig_in"] = f_in_hat @ C_in_pinv
    f_in_tuple = torch.split(f_in, in_tuple_dims, dim=-1)
    f_out_tuple = module(*f_in_tuple)
    f_out = f_out_tuple if isinstance(f_out_tuple, torch.Tensor) else torch.cat(f_out_tuple, dim=-1)

    f_out_hat: Float[Tensor, "... rib_out"] = f_out @ C_out if C_out is not None else f_out

    return f_out_hat


def _gauss_legendre_weights(n_intervals: int, lower: float = 0, upper: float = 1) -> tuple:
    # Get the roots and weights of the Legendre polynomial of degree n_intervals
    x, w = roots_legendre(n_intervals + 1)
    # Scale the x values from [-1, 1] to [lower_bound, upper_bound]
    x = (x + 1) * (upper - lower) / 2 + lower
    # Scale the weights to account for the change in x
    w = w * (upper - lower) / 2
    # Make sure weights sum to upper-lower
    assert np.allclose(w.sum(), upper - lower), f"Weights don't sum to {upper-lower}"

    return w, x


def _trapezoidal_weights(
    n_intervals: int,
    integral_boundary_relative_epsilon: float = 1e-3,
) -> tuple:
    """Calculate the integration steps for n_intervals between 0 and 1.

    If n_intervals > 0 select equally spaced integration steps between 0+eps and 1-eps to avoid
    numerical problems near 0 and 1, and weights that make up for the smaller integration range.
    Includes the division by 2 at the end to account for the trapezoidal rule.
    """
    if n_intervals == 0:
        alphas = np.array([0.5])
        weights = np.array([1.0])
    else:
        # Set the integration boundaries to avoid numerical problems near 0 and 1, but still
        # scale with n_alphas to keep the desirable (?) property that n_alphas -> infinity
        # gives the exact integration result.
        integral_boundary_epsilon = integral_boundary_relative_epsilon / (n_intervals + 1)
        n_alphas = n_intervals + 1
        alphas = np.linspace(integral_boundary_epsilon, 1 - integral_boundary_epsilon, n_alphas)
        # Set weights to 1/n_intervals. We divide by n_intervals rather than n_alphas to account
        # for the endpoints being down-weighted by 0.5. Note: We previously set weights to
        # diff(alphas) and then accounted for the epsilons, but this is equivalent.
        weights = np.ones_like(alphas) / n_intervals
        weights[0] /= 2
        weights[-1] /= 2
        # Basic checks
        assert np.allclose(np.diff(alphas), alphas[1] - alphas[0]), "alphas must be equally spaced."
        assert np.allclose(weights.sum(), 1), f"Weights don't sum to 1"
    return weights, alphas


def _calc_integration_intervals(
    n_intervals: int,
    rule: Literal["gauss-legendre", "trapezoidal", "gradient"] = "gauss-legendre",
    **kwargs,
) -> tuple[np.ndarray, np.ndarray]:
    """Calculate the integration steps and weights for n_intervals.

    Args:
        n_intervals: The number of intervals to use for the integral approximation.
        rule: The
    Returns:
        alphas: The integration steps.
    """
    if rule == "gradient":
        # TODO Assert this in config validator
        assert n_intervals == 0, "Rule 'gradient' uses only 1 point, set n_intervals to 1"
        assert kwargs == {}, f"Got unexpected arguments {kwargs}"
        weights = np.array([1.0])
        alphas = np.array([1.0])
    elif rule == "gauss-legendre":
        weights, alphas = _gauss_legendre_weights(n_intervals, **kwargs)
    elif rule == "trapezoidal":
        weights, alphas = _trapezoidal_weights(n_intervals, **kwargs)
    else:
        raise ValueError(f"Unknown rule {rule}")
    return weights, alphas


def calc_edge_functional(
    module_hat: Callable[[Float[Tensor, "... rib_in"], list[int]], Float[Tensor, "... rib_out"]],
    f_in_hat: Float[Tensor, "... rib_out"],
    in_tuple_dims: list[int],
    edge: Float[Tensor, "rib_out rib_in"],
    dataset_size: int,
    n_intervals: int,
    integration_rule: Literal["trapezoidal", "gauss-legendre", "gradient"],
    tqdm_desc: str = "Integration steps (alphas)",
) -> None:
    """Calculate the interaction attribution (edge) for module_hat using the functional method.

    Uses the trapezoidal rule for integration. Updates the edge in-place.

    Args:
        module_hat: Partial function of rib.linalg.module_hat. Takes in f_in_hat and
            in_tuple_dims as arguments and calculates f_hat^{l} --> f_hat^{l+1}.
        f_in_hat: The inputs to the module. May or may not include a position dimension.
        in_tuple_dims: The final dimensions of the inputs to the module.
        edge: The edge between f_in_hat and f_out_hat. This is modified in-place for each batch.
        dataset_size: The size of the dataset. Used for normalizing the gradients.
        n_intervals: The number of intervals to use for the integral approximation. If 0, take a
            point estimate at alpha=0.5 instead of using the trapezoidal rule.
        tqdm_desc: The description to use for the tqdm progress bar.
    """
    has_pos = f_in_hat.ndim == 3

    f_in_hat.requires_grad_(True)

    if has_pos:
        einsum_pattern = "batch in_pos in_dim, batch in_pos in_dim -> in_dim"
    else:
        einsum_pattern = "batch in_dim, batch in_dim -> in_dim"

    weights, alphas = _calc_integration_intervals(n_intervals, integration_rule)

    # Compute f^{l+1}(x) to which the derivative is not applied.
    with torch.inference_mode():
        f_out_hat_const = module_hat(f_in_hat, in_tuple_dims)

    normalization_factor = f_in_hat.shape[1] * dataset_size if has_pos else dataset_size

    # Integration with the trapzoidal rule
    for weight, alpha in tqdm(zip(weights, alphas), total=len(alphas), desc=tqdm_desc, leave=False):
        # Need to define alpha_f_in_hat for autograd
        alpha_f_in_hat = alpha * f_in_hat
        f_out_hat_alpha = module_hat(alpha_f_in_hat, in_tuple_dims)

        f_out_hat_norm: Float[Tensor, "... rib_out"] = (f_out_hat_const - f_out_hat_alpha) ** 2
        if has_pos:
            # Sum over the position dimension
            f_out_hat_norm = f_out_hat_norm.sum(dim=1)

        # Sum over the batch dimension
        f_out_hat_norm = f_out_hat_norm.sum(dim=0)

        assert f_out_hat_norm.ndim == 1, f"f_out_hat_norm should be 1d, got {f_out_hat_norm.ndim}"
        for i in tqdm(
            range(len(f_out_hat_norm)),
            total=len(f_out_hat_norm),
            desc="Iteration over output dims (functional edges)",
            leave=False,
        ):
            # Get the derivative of the ith output element w.r.t alpha_f_in_hat
            i_grad = (
                torch.autograd.grad(f_out_hat_norm[i], alpha_f_in_hat, retain_graph=True)[0]
                / normalization_factor
                * weight
            )
            with torch.inference_mode():
                E = einsum(einsum_pattern, i_grad, f_in_hat)
                # Note that edge is initialised to zeros in
                # `rib.data_accumulator.collect_interaction_edges`
                edge[i] -= E


def calc_edge_squared(
    module_hat: Callable[[Float[Tensor, "... rib_in"], list[int]], Float[Tensor, "... rib_out"]],
    f_in_hat: Float[Tensor, "... rib_out"],
    in_tuple_dims: list[int],
    edge: Float[Tensor, "rib_out rib_in"],
    dataset_size: int,
    n_intervals: int,
    integration_rule: Literal["trapezoidal", "gauss-legendre", "gradient"],
    tqdm_desc: str = "Integration steps (alphas)",
) -> None:
    """Calculate the interaction attribution (edge) for module_hat using the squared method.

    Uses the trapezoidal rule for integration. Updates the edge in-place.

    Args:
        module_hat: Partial function of rib.linalg.module_hat. Takes in f_in_hat and
            in_tuple_dims as arguments and calculates f_hat^{l} --> f_hat^{l+1}.
        f_in_hat: The inputs to the module. May or may not include a position dimension.
        in_tuple_dims: The final dimensions of the inputs to the module.
        edge: The edge between f_in_hat and f_out_hat. This is modified in-place for each batch.
        dataset_size: The size of the dataset. Used for normalizing the gradients.
        n_intervals: The number of intervals to use for the integral approximation. If 0, take a
            point estimate at alpha=0.5 instead of using the trapezoidal rule.
        tqdm_desc: The description to use for the tqdm progress bar.
    """
    has_pos = f_in_hat.ndim == 3

    f_in_hat.requires_grad_(True)

    weights, alphas = _calc_integration_intervals(n_intervals, integration_rule)

    # Get sizes for intermediate result storage
    batch_size = f_in_hat.shape[0]
    rib_out_size, rib_in_size = edge.shape
    if has_pos:
        # Just run the model to see what the output pos size is
        with torch.inference_mode():
            out_pos_size = module_hat(f_in_hat, in_tuple_dims).shape[1]

    # Accumulate integral results for all x (batch) and t (out position) values.
    # We store values because we need to square the integral result before summing.
    J_hat = (
        torch.zeros(batch_size, out_pos_size, rib_out_size, rib_in_size, device=f_in_hat.device)
        if has_pos
        else torch.zeros(batch_size, rib_out_size, rib_in_size, device=f_in_hat.device)
    )

    normalization_factor = f_in_hat.shape[1] * dataset_size if has_pos else dataset_size

    # Integration with the trapzoidal rule
    for weight, alpha in tqdm(zip(weights, alphas), total=len(alphas), desc=tqdm_desc, leave=False):
        # We have to compute inputs from f_hat to make autograd work
        alpha_f_in_hat = alpha * f_in_hat
        f_out_alpha_hat = module_hat(alpha_f_in_hat, in_tuple_dims)

        # Take the derivative of the (i, t) element (output dim and output pos) of the output.
        for out_dim in tqdm(
            range(rib_out_size),
            total=rib_out_size,
            desc="Iteration over output dims (+token dims if has_pos)",
            leave=False,
        ):
            if has_pos:
                for output_pos_idx in range(out_pos_size):
                    # autograd gives us the derivative w.r.t. b (batch dim), p (input pos) and
                    # j (input dim).
                    # The sum over the batch dimension before passing to autograd is just a trick
                    # to get the grad for every batch index vectorized.
                    i_grad = (
                        torch.autograd.grad(
                            f_out_alpha_hat[:, output_pos_idx, out_dim].sum(dim=0),
                            alpha_f_in_hat,
                            retain_graph=True,
                        )[0]
                        * weight
                    )

                    with torch.inference_mode():
                        # Element-wise multiply with f_in_hat and sum over the input pos
                        J_hat[:, output_pos_idx, out_dim, :] -= einsum(
                            "batch in_pos in_dim, batch in_pos in_dim -> batch in_dim",
                            i_grad,
                            f_in_hat,
                        )
            else:
                i_grad = (
                    torch.autograd.grad(
                        f_out_alpha_hat[:, out_dim].sum(dim=0), alpha_f_in_hat, retain_graph=True
                    )[0]
                    * weight
                )
                with torch.inference_mode():
                    # Element-wise multiply with f_in_hat
                    J_hat[:, out_dim, :] -= einsum(
                        "batch in_dim, batch in_dim -> batch in_dim", i_grad, f_in_hat
                    )

    # Square, and sum over batch size and output pos (if applicable)
    edge += (J_hat**2 / normalization_factor).sum(dim=(0, 1) if has_pos else 0)


def _generate_sources(shape, like_tensor):
    """Generate a tensor of -1 or 1 with equal probability.

    Args:
        shape: The shape of the output tensor.
        like_tensor: A tensor with the desired dtype and device (not modified).

    Returns:
        A tensor of shape `shape` with values -1 or 1 with equal probability.
    """
    return torch.where(torch.rand(shape) > 0.5, 1, -1).to(like_tensor)


def calc_basis_jacobian(
    module: torch.nn.Module,
    inputs: Union[
        tuple[Float[Tensor, "batch in_hidden"]],
        tuple[Float[Tensor, "batch pos _"], ...],
    ],
    C_out: Optional[Float[Tensor, "out_hidden out_hidden_trunc"]],
    n_intervals: int,
<<<<<<< HEAD
    integration_rule: Literal["trapezoidal", "gauss-legendre", "gradient"],
=======
>>>>>>> 7ef52a8d
    n_stochastic_sources_pos: Optional[int] = None,
    n_stochastic_sources_hidden: Optional[int] = None,
) -> Float[Tensor, "batch out_hidden_trunc out_pos in_pos in_hidden"]:
    # Ensure that the inputs have requires_grad=True
    for x in inputs:
        x.requires_grad_(True)

    weights, alphas = _calc_integration_intervals(n_intervals, integration_rule)

    has_pos = inputs[0].ndim == 3
    batch_size = inputs[0].shape[0]
    in_pos_size = inputs[0].shape[1] if has_pos else None
    in_hidden_size = sum(x.shape[-1] for x in inputs)
    # Compute out sizes
    with torch.inference_mode():
        f_out_dummy = module(*inputs)
        f_out_dummy = (f_out_dummy,) if isinstance(f_out_dummy, torch.Tensor) else f_out_dummy

    out_hidden_size = sum(x.shape[-1] for x in f_out_dummy)
    out_hat_hidden_size = out_hidden_size if C_out is None else C_out.shape[1]
    out_pos_size = f_out_dummy[0].shape[1] if has_pos else None
    if C_out is not None:
        assert out_hidden_size == C_out.shape[0], "C_out has wrong shape"
    assert batch_size == f_out_dummy[0].shape[0], "batch size mismatch"

    if has_pos:
        n_sources_pos = n_stochastic_sources_pos or out_pos_size
        n_sources_hidden = n_stochastic_sources_hidden or out_hat_hidden_size

        # in_grads.shape: batch, i (out_hidden), t (out_pos), s (in_pos), j (in_hidden)
        assert in_pos_size is not None  # needed for mypy
        in_grads = torch.zeros(
            batch_size,
            n_sources_hidden,
            n_sources_pos,
            in_pos_size,
            in_hidden_size,
            dtype=inputs[0].dtype,
            device=inputs[0].device,
        )

        # Introduce stochastic sources: Don't iterate over all i and/or t, but a random
        # direction in the i and t space. Sources = -1 or 1 with equal probability.
        # Note on odering: We need the alpha loop to be the outer loop, because each alpha requires
        # a module() call. We also require the stochstic sources to map to the same i/t directions
        # for each alpha step so that the integral makes sense. Thus we need to fix phi before the
        # alpha loop and cannot generate it on the fly (which would have saved memory).
        phi_shape = (batch_size, n_sources_hidden, n_sources_pos, out_hat_hidden_size, out_pos_size)
        if n_stochastic_sources_pos is None and n_stochastic_sources_hidden is None:
            # Full dimensions -- no stochastic sources, phi_{b,i,t,i',t'} = delta_{i,i'} delta_{t,t'}
            phi = torch.zeros(phi_shape, dtype=in_grads.dtype, device=in_grads.device)
            for i in range(out_hat_hidden_size):
                for t in range(out_pos_size):
                    phi[:, i, t, i, t] = 1.0
        elif (n_stochastic_sources_pos is not None) and (n_stochastic_sources_hidden is not None):
            # Fully stochastic over i and t. Note that this is different from having two separate
            # phi tensors for pos and hidden ("meshgrid like"). For a different r_h the same r_p
            # can correspond to a different position vector etc.
            phi = _generate_sources(phi_shape, like_tensor=in_grads)
        elif n_stochastic_sources_pos is not None and n_stochastic_sources_hidden is None:
            # Stochastic over t, but not i. Set phi_{b,i,t,i',t'} = delta_{i,i'} random_{b,t,t'}
            phi = torch.zeros(phi_shape, dtype=in_grads.dtype, device=in_grads.device)
            for i in range(out_hat_hidden_size):
                phi[:, i, :, i, :] = _generate_sources(
                    (batch_size, n_stochastic_sources_pos, out_pos_size),
                    like_tensor=in_grads,
                )
        elif n_stochastic_sources_pos is None and n_stochastic_sources_hidden is not None:
            # Stochastic over i, but not t. Set phi_{b,i,t,i',t'} = random_{b,i,i'} delta_{t,t'}
            phi = torch.zeros(phi_shape, dtype=in_grads.dtype, device=in_grads.device)
            for t in range(out_pos_size):
                phi[:, :, t, :, t] = _generate_sources(
                    (batch_size, n_stochastic_sources_hidden, out_hat_hidden_size),
                    like_tensor=in_grads,
                )
        else:
            raise AssertionError("This else branch cannot be reached.")
<<<<<<< HEAD

        for weight, alpha in tqdm(
            zip(weights, alphas), total=len(alphas), desc="Integration steps (alphas)", leave=False
=======
        for alpha_index, alpha in tqdm(
            enumerate(alphas), total=len(alphas), desc="Integration steps (alphas)", leave=False
>>>>>>> 7ef52a8d
        ):
            # Compute f^{l+1}(f^l(alpha x))
            f_in_alpha = tuple(alpha * x for x in inputs)
            outputs_alpha = module(*f_in_alpha)
            f_out_alpha = (
                outputs_alpha
                if isinstance(outputs_alpha, torch.Tensor)
                else torch.cat(outputs_alpha, dim=-1)
            )
            f_out_hat_alpha = f_out_alpha @ C_out if C_out is not None else f_out_alpha

            # Shapes of inputs and outputs, that lead to in_grads.shape = batch, i, t, s, j/jprime
            # f_out_hat_alpha.shape: batch t i
            # f_in_alpha: batch, s, j

            for r_h, r_p in tqdm(
                np.ndindex(n_sources_hidden, n_sources_pos),
                total=n_sources_hidden * n_sources_pos,
                desc="Iteration over sources",
                leave=False,
            ):
                # phi_shape = (batch_size, n_sources_A, n_sources_B, out_hat_hidden_size, out_pos_size)
                phi_f_out_hat_alpha = einsum(
                    "batch out_hidden out_pos, batch out_pos out_hidden -> batch",
                    phi[:, r_h, r_p, :, :],
                    f_out_hat_alpha,
                )
                # Need to retain_graph because we call autograd on f_out_hat_alpha multiple
                # times (for each i and t, in a for loop) aka we're doing a jacobian.
                # Sum over batch is a trick to get the grad for every batch index vectorized.
                alpha_in_grads = torch.cat(
                    torch.autograd.grad(
                        phi_f_out_hat_alpha.sum(dim=0), f_in_alpha, retain_graph=True
                    ),
                    dim=-1,
                )
<<<<<<< HEAD
                in_grads[:, r_h, r_p, :, :] += alpha_in_grads * weight
=======
                in_grads[:, r_h, r_p, :, :] += alpha_in_grads * trapezoidal_scaler
>>>>>>> 7ef52a8d
                # Contraction over batch, i, t, s happens after the integral, but we cannot
                # contract earlier because we have to finish the integral sum (+=) first.
    else:
        # in_grads.shape: batch, i (out_hidden), j (in_hidden)
        in_grads = torch.zeros(
            batch_size,
            out_hat_hidden_size,
            in_hidden_size,
            dtype=inputs[0].dtype,
            device=inputs[0].device,
        )

        for alpha_index, alpha in enumerate(alphas):
            # Compute f^{l+1}(f^l(alpha x))
            f_in_alpha = tuple(alpha * x for x in inputs)
            outputs_alpha = module(*f_in_alpha)
            f_out_alpha = (
                outputs_alpha
                if isinstance(outputs_alpha, torch.Tensor)
                else torch.cat(outputs_alpha, dim=-1)
            )
            f_out_hat_alpha = f_out_alpha @ C_out if C_out is not None else f_out_alpha

            # Calculate the grads, numerator index i
            for i in range(out_hat_hidden_size):
                # Need to retain_graph because we call autpgrad on f_out_hat_alpha multiple
                # times (for each i in a for loop) aka we're doing a jacobian.
                # Sum over batch is a trick to get the grad for every batch index vectorized.
                alpha_in_grads = torch.cat(
                    torch.autograd.grad(
                        f_out_hat_alpha[:, i].sum(dim=0), f_in_alpha, retain_graph=True
                    ),
                    dim=-1,
                )
                in_grads[:, i] += alpha_in_grads * weight

    return in_grads


def calc_edge_stochastic(
    module_hat: Callable[[Float[Tensor, "... rib_in"], list[int]], Float[Tensor, "... rib_out"]],
    f_in_hat: Float[Tensor, "... pos rib_out"],
    in_tuple_dims: list[int],
    edge: Float[Tensor, "rib_out rib_in"],
    dataset_size: int,
    n_intervals: int,
    integration_rule: Literal["trapezoidal", "gauss-legendre", "gradient"],
    n_stochastic_sources: int,
    tqdm_desc: str = "Integration steps (alphas)",
) -> None:
    """Calculate the interaction attribution (edge) for module_hat using the stochastic method.

    Note that this method can only be run with models that have a position dimension.

    Uses the trapezoidal rule for integration. Updates the edge in-place.

    Args:
        module_hat: Partial function of rib.linalg.module_hat. Takes in f_in_hat and
            in_tuple_dims as arguments and calculates f_hat^{l} --> f_hat^{l+1}.
        f_in_hat: The inputs to the module. May or may not include a position dimension.
        in_tuple_dims: The final dimensions of the inputs to the module.
        edge: The edge between f_in_hat and f_out_hat. This is modified in-place for each batch.
        dataset_size: The size of the dataset. Used for normalizing the gradients.
        n_intervals: The number of intervals to use for the integral approximation. If 0, take a
            point estimate at alpha=0.5 instead of using the trapezoidal rule.
        n_stochastic_sources: The number of stochastic sources to add to each input.
        tqdm_desc: The description to use for the tqdm progress bar.
    """

    f_in_hat.requires_grad_(True)

    weights, alphas = _calc_integration_intervals(n_intervals, integration_rule)

    # Get sizes for intermediate result storage
    batch_size = f_in_hat.shape[0]
    rib_out_size, rib_in_size = edge.shape

    # Just run the model to see what the output pos size is
    with torch.inference_mode():
        out_pos_size = module_hat(f_in_hat, in_tuple_dims).shape[1]

    # Accumulate integral results for all x (batch) and r (stochastic dim) values.
    # We store values because we need to square the integral result before summing.
    J_hat = torch.zeros(
        batch_size, n_stochastic_sources, rib_out_size, rib_in_size, device=f_in_hat.device
    )

    # Create phis that are -1 or 1 with equal probability
    phi_shape = (batch_size, n_stochastic_sources, out_pos_size)
    phi = torch.where(
        torch.randn(phi_shape) < 0.0, -1 * torch.ones(phi_shape), torch.ones(phi_shape)
    ).to(dtype=f_in_hat.dtype, device=f_in_hat.device)

    normalization_factor = f_in_hat.shape[1] * dataset_size * n_stochastic_sources

    # Integration with the trapzoidal rule
    for weight, alpha in tqdm(zip(weights, alphas), total=len(alphas), desc=tqdm_desc, leave=False):
        # We have to compute inputs from f_hat to make autograd work
        alpha_f_in_hat = alpha * f_in_hat
        f_out_alpha_hat = module_hat(alpha_f_in_hat, in_tuple_dims)

        # Take derivative of the (i, r) element (output dim and stochastic noise dim) of the output.
        for out_dim in tqdm(
            range(rib_out_size),
            total=rib_out_size,
<<<<<<< HEAD
            desc="Iteration over output dims (+stochastic sources)",
=======
            desc="Iteration over output dims (and stochastic sources)",
>>>>>>> 7ef52a8d
            leave=False,
        ):
            for r in range(n_stochastic_sources):
                # autograd gives us the derivative w.r.t. in_batch, in_pos, in_dim.
                # The sum over the out_batch dim before passing to autograd is just a trick
                # to get the grad for every batch index vectorized.
                phi_f_out_alpha_hat = einsum(
                    "out_batch out_pos, out_batch out_pos ->",
                    phi[:, r, :],
                    f_out_alpha_hat[:, :, out_dim],
                )
                i_grad = (
                    torch.autograd.grad(phi_f_out_alpha_hat, alpha_f_in_hat, retain_graph=True)[0]
                    * weight
                )

                with torch.inference_mode():
                    # Element-wise multiply with f_in_hat and sum over the input pos
                    J_hat[:, r, out_dim, :] -= einsum(
                        "in_batch in_pos in_dim, in_batch in_pos in_dim -> in_batch in_dim",
                        i_grad,
                        f_in_hat,
                    )

    # Square, and sum over batch size and output pos
    J_hat = J_hat**2 / normalization_factor
    edge += J_hat.sum(dim=(0, 1))


def calc_basis_integrated_gradient(
    module: torch.nn.Module,
    inputs: Union[
        tuple[Float[Tensor, "batch emb_in"]],
        tuple[Float[Tensor, "batch pos emb_in"]],
        tuple[Float[Tensor, "batch pos _"], ...],
    ],
    C_out: Optional[Float[Tensor, "orig_out rib_out"]],
    n_intervals: int,
    integration_rule: Literal["trapezoidal", "gauss-legendre", "gradient"],
    basis_formula: Literal["(1-alpha)^2", "(1-0)*alpha"] = "(1-0)*alpha",
) -> Float[Tensor, "... orig_in"]:
    """Calculate the integrated gradient of the norm of the output of a module w.r.t its inputs,
    following the definition of e.g. g() in equation (3.27) of the paper. This means we compute the
    derivative of f^{l+1}(x) - f^{l+1}(f^l(alpha x)) where module(·) is f^{l+1}(·).

    Uses the trapezoidal rule to approximate the integral between 0+eps and 1-eps.

    Unlike in the integrated gradient calculation for the edge weights, this function takes the norm
    of the output of the module, condensing the output to a single number which we can run backward
    on. (Thus we do not need to use jacrev.)

    Args:
        module: The module to calculate the integrated gradient of.
        inputs: The inputs to the module. May or may not include a position dimension.
        C_out: The truncated interaction rotation matrix for the module's outputs.
        n_intervals: The number of intervals to use for the integral approximation. If 0, take a
            point estimate at alpha=0.5 instead of using the trapezoidal rule.
        basis_formula: The formula to use for the integrated gradient. Must be one of
            "(1-alpha)^2" or "(1-0)*alpha". The former is the old (October) version while the
            latter is a new (November) version that should be used from now on. The latter makes
            sense especially in light of the new attribution (edge_formula="squared") but is
            generally good and does not change results much. Defaults to "(1-0)*alpha".

    Returns:
        The integrated gradient of the norm of the module output w.r.t. its inputs.
    """
    # Compute f^{l+1}(x) to which the derivative is not applied.
    with torch.inference_mode():
        output_const = module(*tuple(x.detach().clone() for x in inputs))
        # Concatenate the outputs over the final dimension
        out_acts_const = (
            output_const
            if isinstance(output_const, torch.Tensor)
            else torch.cat(output_const, dim=-1)
        )

    # Ensure that the inputs have requires_grad=True from now on
    for x in inputs:
        x.requires_grad_(True)

    in_grads = torch.zeros_like(torch.cat(inputs, dim=-1))

    weights, alphas = _calc_integration_intervals(n_intervals, integration_rule)
    for weight, alpha in zip(weights, alphas):
        # Compute f^{l+1}(f^l(alpha x))
        alpha_inputs = tuple(alpha * x for x in inputs)
        output_alpha = module(*alpha_inputs)
        # Concatenate the outputs over the final dimension
        out_acts_alpha = (
            output_alpha
            if isinstance(output_alpha, torch.Tensor)
            else torch.cat(output_alpha, dim=-1)
        )

        if basis_formula == "(1-alpha)^2":
            # Subtract to get f^{l+1}(x) - f^{l+1}(f^l(alpha x))
            f_hat_1_alpha = (
                (out_acts_const - out_acts_alpha) @ C_out
                if C_out is not None
                else (out_acts_const - out_acts_alpha)
            )
            # Note that the below also sums over the batch dimension. Mathematically, this is equivalent
            # to taking the gradient of each output element separately, but it lets us simply use
            # backward() instead of more complex (and probably less efficient) vmap operations.
            # Note the minus sign here. In the paper this minus is in front of the integral, but
            # for generality we put it here.
            f_hat_norm = -(f_hat_1_alpha**2).sum()
        elif basis_formula == "(1-0)*alpha":
            # clone out_acts_alpha and out_acts_const as they were created in torch.inference_mode
            f_hat_alpha = out_acts_alpha @ C_out if C_out is not None else out_acts_alpha.clone()
            f_hat_1_0 = out_acts_const @ C_out if C_out is not None else out_acts_const.clone()
            f_hat_norm = (f_hat_alpha * f_hat_1_0).sum()
        else:
            raise ValueError(
                f"Unexpected integrated gradient formula {basis_formula} != '(1-alpha)^2' or '(1-0)*alpha'"
            )

        # Accumulate the grad of f_hat_norm w.r.t the input tensors
        f_hat_norm.backward(inputs=alpha_inputs, retain_graph=True)

        alpha_in_grads = torch.cat([x.grad for x in alpha_inputs], dim=-1)
        in_grads += alpha_in_grads * weight

        for x in alpha_inputs:
            assert x.grad is not None, "Input grad should not be None."
            x.grad.zero_()

    return in_grads


def calc_gram_matrix(
    acts: Union[
        Float[Tensor, "batch pos orig"],
        Float[Tensor, "batch orig"],
    ],
    dataset_size: int,
) -> Float[Tensor, "orig orig"]:
    """Calculate the gram matrix for a given tensor.

    The gram is normalized by the number of positions if the tensor has a position dimension.

    Note that the inputs must contain a batch dimension, otherwise the normalization will not be
    correct.

    Args:
        acts: The tensor to calculate the gram matrix for. May or may not have a position dimension.
        dataset_size: The size of the dataset. Used for scaling the gram matrix.

    Returns:
        The gram matrix.
    """
    if acts.dim() == 3:  # tensor with pos dimension
        einsum_pattern = "bpi, bpj -> ij"
        normalization_factor = acts.shape[1] * dataset_size
    elif acts.dim() == 2:  # tensor without pos dimension
        einsum_pattern = "bi, bj -> ij"
        normalization_factor = dataset_size
    else:
        raise ValueError("Unexpected tensor rank")

    return torch.einsum(einsum_pattern, acts / normalization_factor, acts)


def centering_matrix(
    mean: Float[torch.Tensor, "emb"],
    inverse: bool = False,
) -> Float[torch.Tensor, "emb emb"]:
    """
    Returns a matrix S such that `x @ S = x - mean` (everywhere except the last position of x)

    If inverse=True, instead returns the inverse (a matrix that adds the mean back to x)
    Example:
        >>> mean = torch.tensor([2., 2., 4., 1.])
        >>> shift_matrix(mean, inverse=False)
        tensor([[1., 0., 0., 0.],
                [0., 1., 0., 0.],
                [0., 0., 1., 0.],
                [-2., -2., -4., 1.]])
    """
    assert mean.ndim == 1, "mean must be 1d"
    assert (mean[-1].abs() - 1).abs() < 1e-6, "last element of mean must be 1 or -1"
    S = torch.eye(mean.shape[0], dtype=mean.dtype, device=mean.device)
    shift = mean.clone() if inverse else -mean.clone()
    S[-1, :-1] = shift[:-1]  # don't shift the bias position
    return S<|MERGE_RESOLUTION|>--- conflicted
+++ resolved
@@ -480,10 +480,7 @@
     ],
     C_out: Optional[Float[Tensor, "out_hidden out_hidden_trunc"]],
     n_intervals: int,
-<<<<<<< HEAD
     integration_rule: Literal["trapezoidal", "gauss-legendre", "gradient"],
-=======
->>>>>>> 7ef52a8d
     n_stochastic_sources_pos: Optional[int] = None,
     n_stochastic_sources_hidden: Optional[int] = None,
 ) -> Float[Tensor, "batch out_hidden_trunc out_pos in_pos in_hidden"]:
@@ -561,14 +558,9 @@
                 )
         else:
             raise AssertionError("This else branch cannot be reached.")
-<<<<<<< HEAD
 
         for weight, alpha in tqdm(
             zip(weights, alphas), total=len(alphas), desc="Integration steps (alphas)", leave=False
-=======
-        for alpha_index, alpha in tqdm(
-            enumerate(alphas), total=len(alphas), desc="Integration steps (alphas)", leave=False
->>>>>>> 7ef52a8d
         ):
             # Compute f^{l+1}(f^l(alpha x))
             f_in_alpha = tuple(alpha * x for x in inputs)
@@ -605,11 +597,7 @@
                     ),
                     dim=-1,
                 )
-<<<<<<< HEAD
                 in_grads[:, r_h, r_p, :, :] += alpha_in_grads * weight
-=======
-                in_grads[:, r_h, r_p, :, :] += alpha_in_grads * trapezoidal_scaler
->>>>>>> 7ef52a8d
                 # Contraction over batch, i, t, s happens after the integral, but we cannot
                 # contract earlier because we have to finish the integral sum (+=) first.
     else:
@@ -715,11 +703,7 @@
         for out_dim in tqdm(
             range(rib_out_size),
             total=rib_out_size,
-<<<<<<< HEAD
-            desc="Iteration over output dims (+stochastic sources)",
-=======
             desc="Iteration over output dims (and stochastic sources)",
->>>>>>> 7ef52a8d
             leave=False,
         ):
             for r in range(n_stochastic_sources):
