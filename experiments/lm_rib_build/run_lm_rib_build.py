--- conflicted
+++ resolved
@@ -63,15 +63,6 @@
     load_sequential_transformer,
 )
 from rib.log import logger
-<<<<<<< HEAD
-=======
-from rib.mpi_utils import (
-    adjust_logger_mpi,
-    check_sizes_mpi,
-    get_device_mpi,
-    get_mpi_info,
-)
->>>>>>> dd9333c3
 from rib.types import TORCH_DTYPES, RibBuildResults, RootPath, StrDtype
 from rib.utils import (
     check_outfile_overwrite,
@@ -87,12 +78,8 @@
     exp_name: str = Field(..., description="The name of the experiment")
     out_dir: Optional[RootPath] = Field(
         Path(__file__).parent / "out",
-<<<<<<< HEAD
-        description="Directory for the output files. Defaults to `./out/`. If None, no output is written.",
-=======
         description="Directory for the output files. Defaults to `./out/`. If None, no output "
         "is written. If a relative path, it is relative to the root of the rib repo.",
->>>>>>> dd9333c3
     )
     seed: int = Field(..., description="The random seed value for reproducibility")
     tlens_pretrained: Optional[Literal["gpt2", "pythia-14m"]] = Field(
@@ -244,13 +231,9 @@
     return matrices_info["gram_matrices"], Cs, Us
 
 
-<<<<<<< HEAD
 def main(
     config_path_or_obj: Union[str, Config], force: bool = False, n_pods: int = 1, pod_rank: int = 0
 ) -> RibBuildResults:
-=======
-def main(config_path_or_obj: Union[str, Config], force: bool = False) -> RibBuildResults:
->>>>>>> dd9333c3
     """Build the interaction graph and store it on disk.
 
     Note that we may be calculating the Cs and E_hats (edges) in different scripts. When calculating
@@ -269,7 +252,6 @@
 
     dist_info = get_dist_info(n_pods=n_pods, pod_rank=pod_rank)
 
-<<<<<<< HEAD
     adjust_logger_dist(dist_info)
     device = get_device_mpi(dist_info)
 
@@ -283,14 +265,6 @@
         out_file = config.out_dir / f_name
         if not check_outfile_overwrite(out_file, force):
             dist_info.local_comm.Abort()  # stop this and other processes
-=======
-    if config.out_dir is not None:
-        config.out_dir.mkdir(parents=True, exist_ok=True)
-        f_name = f"{config.exp_name}_rib_{'graph' if config.calculate_edges else 'Cs'}.pt"
-        out_file = config.out_dir / f_name
-        if not check_outfile_overwrite(out_file, force):
-            mpi_info.comm.Abort()  # stop this and other processes
->>>>>>> dd9333c3
 
     dtype = TORCH_DTYPES[config.dtype]
     calc_C_time = None
@@ -442,11 +416,7 @@
         "calc_edges_time": calc_edges_time,
     }
 
-<<<<<<< HEAD
     if config.out_dir is not None:
-=======
-    if config.out_dir is not None and mpi_info.is_main_process:
->>>>>>> dd9333c3
         # Save the results (which include torch tensors) to file
         torch.save(results, out_file)
         logger.info("Saved results to %s", out_file)
