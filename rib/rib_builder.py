--- conflicted
+++ resolved
@@ -182,25 +182,6 @@
         description="The attribution method to use to calculate the edges.",
     )
     n_stochastic_sources_basis_pos: Optional[int] = Field(
-<<<<<<< HEAD
-        None,
-        description="The number of stochastic sources in the out_pos direction to use when"
-        "calculating  stochastic Cs. If both `n_stochastic_sources_basis_pos` and"
-        "`n_stochastic_sources_basis_hidden` are passed, the number of combined stochastic"
-        "sources if given by their product.",
-    )
-    n_stochastic_sources_basis_hidden: Optional[int] = Field(
-        None,
-        description="The number of stochastic sources in the out_hat_hidden direction to use when"
-        "calculating stochastic Cs. If both `n_stochastic_sources_basis_pos` and"
-        "`n_stochastic_sources_basis_hidden` are passed, the number of combined stochastic"
-        "sources if given by their product.",
-    )
-    n_stochastic_sources_edges: Optional[int] = Field(
-        None,
-        description="The number of stochastic sources to use when calculating squared edges. Uses"
-        "normal deterministic formula when None.",
-=======
         None,
         description="The number of stochastic sources in the out_pos direction to use when"
         "calculating  stochastic Cs. When None, no stochasticity over position is used.",
@@ -214,7 +195,6 @@
         None,
         description="The number of stochastic sources to use when calculating squared edges. Uses"
         "normal deterministic formula when None. Must be None for other edge formulas.",
->>>>>>> 7ef52a8d
     )
     center: bool = Field(
         False,
@@ -245,15 +225,12 @@
                 self.mlp_path is None and self.modular_mlp_config is None
             ), "We don't support loading interaction matrices for mlp models"
 
-<<<<<<< HEAD
-=======
         if self.edge_formula != "squared":
             assert (
                 self.n_stochastic_sources_edges is None
             ), "n_stochastic_sources_edges must be None for non-squared edge_formula"
         return self
 
->>>>>>> 7ef52a8d
 
 class RibBuildResults(BaseModel):
     model_config = ConfigDict(extra="forbid", arbitrary_types_allowed=True)
