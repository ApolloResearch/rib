from typing import Callable, Literal, Optional, Union

import numpy as np
import torch
from einops import rearrange
from jaxtyping import Float, Int
from torch import Tensor
from tqdm import tqdm

from rib.types import TORCH_DTYPES, StrDtype


def masked_eigendecompose(
    x: Float[Tensor, "d_hidden d_hidden"],
    mask_positions: list[int],
    descending: bool = True,
    dtype: StrDtype = "float64",
) -> tuple[Float[Tensor, "d_hidden"], Float[Tensor, "d_hidden d_hidden"]]:
    """Eigendecompose a matrix ignoring certain rows/columns.

    This means the eigenvectors will be a coordinate transform that preserves the masked components.
    These coordinates will each have eigenvector of some basis vector e_i and eigenvalue 1.

    If decending = True we sort after these masked components.

    Args:
        x: A matrix to eigendecompose
        mask_positions: A tensor of indexes to mask when eigendecomposing. Masks both rows and cols.

    Returns:
        eigenvalues: Diagonal matrix whose diagonal entries are the eigenvalues
        eigenvectors: Matrix whose columns are the eigenvectors.
    """
    d_full = x.shape[0]
    assert x.shape == (d_full, d_full), "x must be a square matrix"

    # Calculate the eigenvectors of the unmasked matrix
    is_not_masked = ~torch.isin(torch.arange(d_full), torch.tensor(mask_positions))
    is_not_masked = is_not_masked.to(device=x.device)
    submatrix = x[is_not_masked, :][:, is_not_masked]
    # decending = False, we will sort later.
    eigenvalues, eigenvectors = eigendecompose(submatrix, descending=False, dtype=dtype)

    eigenvalues_full = torch.ones(d_full, dtype=eigenvalues.dtype, device=eigenvalues.device)
    eigenvalues_full[is_not_masked] = eigenvalues

    # Create a matrix with the eigenvectors in the correct positions
    eigenvectors_full = torch.eye(d_full, dtype=eigenvectors.dtype, device=eigenvectors.device)
    eigenvectors_full[is_not_masked, :][:, is_not_masked] = eigenvectors

    if descending:
        idx = torch.argsort(eigenvalues, descending=True)
        eigenvalues = eigenvalues[idx]
        eigenvectors = eigenvectors[:, idx]

    return eigenvalues_full, eigenvectors_full


def eigendecompose(
    x: Float[Tensor, "d_hidden d_hidden"],
    descending: bool = True,
    dtype: StrDtype = "float64",
) -> tuple[Float[Tensor, "d_hidden"], Float[Tensor, "d_hidden d_hidden"]]:
    """Calculate eigenvalues and eigenvectors of a real symmetric matrix.

    Eigenvectors are returned as columns of a matrix, sorted in descending order of eigenvalues.

    Note that we hardcode the dtype of the eigendecomposition calculation to torch.float64 because
    lower dtypes tend to be very unstable. We switch back to the original dtype after the operation.

    Eigendecomposition seems to be faster on the cpu. See
    https://discuss.pytorch.org/t/torch-linalg-eigh-is-significantly-slower-on-gpu/140818/12. We
    therefore convert to and from the cpu when performing the eigendecomposition.

    Args:
        x: A real symmetric matrix (e.g. the result of X^T @ X)
        descending: If True, sort eigenvalues and corresponding eigenvectors in descending order
            of eigenvalues.
        dtype: The precision in which to perform the eigendecomposition.
            Values below torch.float64 tend to be very unstable.
    Returns:
        eigenvalues: Vector of the eigenvalues of x.
        eigenvectors: Matrix whose columns are the eigenvectors of x.
    """
    in_dtype = x.dtype
    x = x.to(dtype=TORCH_DTYPES[dtype])
    eigenvalues, eigenvectors = torch.linalg.eigh(x)

    eigenvalues = eigenvalues.to(dtype=in_dtype).abs()
    eigenvectors = eigenvectors.to(dtype=in_dtype)
    if descending:
        idx = torch.argsort(eigenvalues, descending=True)
        eigenvalues = eigenvalues[idx]
        eigenvectors = eigenvectors[:, idx]
    return eigenvalues, eigenvectors


def calc_rotation_matrix(
    vecs: Float[Tensor, "d_hidden d_hidden_trunc"],
    vecs_pinv: Float[Tensor, "d_hidden_trunc d_hidden"],
    n_ablated_vecs: int,
) -> Float[Tensor, "d_hidden d_hidden"]:
    """Calculate the matrix to rotates into and out of a new basis with optional ablations.

    This can be used for rotating to and from an eigenbasis or interaction basis (or any other
    basis). The basis vectors are given in the columns of the `vecs` matrix.

    The formula for the rotation matrix is given by:

        rotation_matrix = vecs_ablated @ vecs_pinv

    where vecs_ablated is the matrix with the final n_ablated_vecs set to 0.

    Args:
        vecs: Matrix whose columns are the basis vectors.
        vecs_pinv: Pseudo-inverse of vecs. This will be the transpose if vecs is orthonormal.
        n_ablated_vecs: Number of vectors to ablate, starting from the last column.

    Returns:
        The rotation matrix with which to right multiply incoming activations to rotate them
        into the new basis.
    """
    assert n_ablated_vecs >= 0, "n_ablated_vecs must be positive."
    assert n_ablated_vecs <= vecs.shape[1], "n_ablated_vecs must be less than the number of vecs."
    if n_ablated_vecs == 0:
        # No ablations, so we use an identity rotation. Note that this will be slightly different
        # from multiplying by vecs @ vecs_pinv because of the truncation.
        rotation_matrix = torch.eye(vecs.shape[0], dtype=vecs.dtype, device=vecs.device)
    elif n_ablated_vecs == vecs.shape[1]:
        # Completely zero out the matrix
        rotation_matrix = torch.zeros(
            (vecs.shape[0], vecs.shape[0]), dtype=vecs.dtype, device=vecs.device
        )
    else:
        vecs_ablated = vecs.clone().detach()
        # Zero out the final n_ignore vectors
        vecs_ablated[:, -n_ablated_vecs:] = 0
        rotation_matrix = vecs_ablated @ vecs_pinv
    return rotation_matrix


def _fold_jacobian_pos_recursive(
    x: Union[Float[Tensor, "batch out_pos out_hidden in_pos in_hidden"], tuple]
) -> Union[Float[Tensor, "batch out_pos_hidden in_pos_hidden"], tuple]:
    """Recursively fold the pos dimension into the hidden dimension."""
    if isinstance(x, torch.Tensor):
        out = rearrange(
            x,
            "batch out_pos out_hidden in_pos in_hidden -> batch (out_pos out_hidden) (in_pos in_hidden)",
        )
        return out
    elif isinstance(x, tuple):
        return tuple(_fold_jacobian_pos_recursive(y) for y in x)
    else:
        raise TypeError(f"Unsupported type {type(x)}")


def pinv_diag(x: Float[Tensor, "a a"]) -> Float[Tensor, "a a"]:
    """Calculate the pseudo-inverse of a diagonal matrix.

    Simply take the reciprocal of the diagonal entries.

    We check that all non-diagonal entries are 0 using a shortcut of comparing the sum of the
    absolute values of the diagonal entries to the sum of the absolute values of all entries.

    Args:
        x: A truncated diagonal matrix.

    Returns:
        Pseudo-inverse of x.
    """
    # Check that all non-diagonal entries are 0. Use a shortcut of comparing the sum of the
    # diagonal entries to the sum of all entries. They should be close
    assert torch.allclose(
        x, torch.diag(x.diag())
    ), "It appears there are non-zero off-diagonal entries. "

    res = torch.diag(x.diag().reciprocal())

    # Check if there are any 'inf' values in the result
    assert not torch.isinf(res).any(), "The resulting matrix contains 'inf' values."

    return res


def module_hat(
    f_in_hat: Float[Tensor, "... in_hidden_trunc"],
    in_tuple_dims: list[int],
    module: torch.nn.Module,
    C_in_pinv: Float[Tensor, "in_hidden_trunc in_hidden"],
    C_out: Optional[Float[Tensor, "out_hidden out_hidden_trunc"]],
) -> Float[Tensor, "... out_hidden_trunc"]:
    """Run a module in the RIB basis, f_hat^{l} --> f_hat^{l+1}.

    This converts the input f_in_hat to f_in (using C_in_pinv), splits it into a tuple (using
    in_tuple_dims), runs the module, concatenates the outputs, and converts it back to f_out_hat
    (using C_out).

    Args:
        module: The module to run.
        in_tuple_dims: The dimensions of the input tuple
        f_in_hat: The input in the RIB basis.
        C_in_pinv: The pseudo-inverse of input RIB rotation.
        C_out: The output RIB rotation.


    Returns:
        f_out_hat: The module output in the RIB basis.
    """
    f_in: Float[Tensor, "... in_hidden"] = f_in_hat @ C_in_pinv
    f_in_tuple = torch.split(f_in, in_tuple_dims, dim=-1)
    f_out_tuple = module(*f_in_tuple)
    f_out = f_out_tuple if isinstance(f_out_tuple, torch.Tensor) else torch.cat(f_out_tuple, dim=-1)

    f_out_hat: Float[Tensor, "... out_hidden_trunc"] = f_out @ C_out if C_out is not None else f_out

    return f_out_hat


def _calc_integration_intervals(
    n_intervals: int,
    integral_boundary_relative_epsilon: float = 1e-3,
) -> tuple[np.ndarray, float]:
    """Calculate the integration steps for n_intervals between 0+eps and 1-eps.

    Args:
        n_intervals: The number of intervals to use for the integral approximation. If 0, take a
            point estimate at alpha=0.5 instead of using the trapezoidal rule.
        integral_boundary_relative_epsilon: Rather than integrating from 0 to 1, we integrate from
            integral_boundary_epsilon to 1 - integral_boundary_epsilon, to avoid issues with
            ill-defined derivatives at 0 and 1.
            integral_boundary_epsilon = integral_boundary_relative_epsilon/(n_intervals+1).

    Returns:
        alphas: The integration steps.
        interval_size: The size of each integration step, including a correction factor to account
            for integral_boundary_epsilon.
    """
    # Scale accuracy of the integral boundaries with the number of intervals
    integral_boundary_epsilon = integral_boundary_relative_epsilon / (n_intervals + 1)
    # Integration samples
    if n_intervals == 0:
        alphas = np.array([0.5])
        interval_size = 1.0
        n_alphas = 1
    else:
        # Integration steps for n_intervals intervals
        n_alphas = n_intervals + 1
        alphas = np.linspace(integral_boundary_epsilon, 1 - integral_boundary_epsilon, n_alphas)
        assert np.allclose(np.diff(alphas), alphas[1] - alphas[0]), "alphas must be equally spaced."
        # Multiply the interval sizes by (1 + 2 eps) to balance out the smaller integration interval
        interval_size = (alphas[1] - alphas[0]) / (1 - 2 * integral_boundary_epsilon)
        assert np.allclose(
            n_intervals * interval_size,
            1,
        ), f"n_intervals * interval_size ({n_intervals * interval_size}) != 1"
    return alphas, interval_size


def calc_edge_functional(
    module_hat: Callable[
        [Float[Tensor, "... in_hidden_trunc"], list[int]], Float[Tensor, "... out_hidden_trunc"]
    ],
    f_in_hat: Float[Tensor, "... out_hidden_combined_trunc"],
    in_tuple_dims: list[int],
    edge: Float[Tensor, "out_hidden_combined_trunc in_hidden_combined_trunc"],
    dataset_size: int,
    n_intervals: int,
) -> None:
    """Calculate the interaction attribution (edge) for module_hat with inputs f_in_hat.

    Updates the edge in-place.

    Args:
        module_hat: Partial function of rib.linalg.module_hat. Takes in f_in_hat and
            in_tuple_dims as arguments and calculates f_hat^{l} --> f_hat^{l+1}.
        f_in_hat: The inputs to the module. May or may not include a position dimension.
        in_tuple_dims: The final dimensions of the inputs to the module.
        edge: The edge between f_in_hat and f_out_hat. This is modified in-place for each batch.
        dataset_size: The size of the dataset. Used for normalizing the gradients.
        n_intervals: The number of intervals to use for the integral approximation. If 0, take a
            point estimate at alpha=0.5 instead of using the trapezoidal rule.
    """
    has_pos = f_in_hat.ndim == 3

    f_in_hat.requires_grad_(True)

    einsum_pattern = "bpj,bpj->j" if f_in_hat.ndim == 3 else "bj,bj->j"

    alphas, interval_size = _calc_integration_intervals(n_intervals)

    # Compute f^{l+1}(x) to which the derivative is not applied.
    with torch.inference_mode():
        f_out_hat_const = module_hat(f_in_hat, in_tuple_dims)

    normalization_factor = f_in_hat.shape[1] * dataset_size if has_pos else dataset_size

    for alpha_index, alpha in tqdm(
        enumerate(alphas), total=len(alphas), desc="Integration steps (alphas)", leave=False
    ):
        # As per the trapezoidal rule, multiply endpoints by 1/2 (unless taking a point estimate at
        # alpha=0.5) and multiply by the interval size.
        if n_intervals > 0 and (alpha_index == 0 or alpha_index == n_intervals):
            trapezoidal_scaler = 0.5 * interval_size
        else:
            trapezoidal_scaler = interval_size

        # Need to define alpha_f_in_hat for autograd
        alpha_f_in_hat = alpha * f_in_hat
        f_out_hat_alpha = module_hat(alpha_f_in_hat, in_tuple_dims)

        f_out_hat_norm: Float[Tensor, "... out_hidden_combined_trunc"] = (
            f_out_hat_const - f_out_hat_alpha
        ) ** 2
        if has_pos:
            # Sum over the position dimension
            f_out_hat_norm = f_out_hat_norm.sum(dim=1)

        # Sum over the batch dimension
        f_out_hat_norm = f_out_hat_norm.sum(dim=0)

        assert f_out_hat_norm.ndim == 1, f"f_out_hat_norm should be 1d, got {f_out_hat_norm.ndim}"
        for i in tqdm(
            range(len(f_out_hat_norm)),
            total=len(f_out_hat_norm),
            desc="Output idxs",
            leave=False,
        ):
            # Get the derivative of the ith output element w.r.t alpha_f_in_hat
            i_grad = (
                torch.autograd.grad(f_out_hat_norm[i], alpha_f_in_hat, retain_graph=True)[0]
                / normalization_factor
                * trapezoidal_scaler
            )
            with torch.inference_mode():
                E = torch.einsum(einsum_pattern, i_grad, f_in_hat)
                # Note that edge is initialised to zeros in
                # `rib.data_accumulator.collect_interaction_edges`
                edge[i] -= E


def calc_edge_squared(
    module_hat: Callable[
        [Float[Tensor, "... in_hidden_trunc"], list[int]], Float[Tensor, "... out_hidden_trunc"]
    ],
    f_in_hat: Float[Tensor, "... out_hidden_combined_trunc"],
    in_tuple_dims: list[int],
    edge: Float[Tensor, "out_hidden_combined_trunc in_hidden_combined_trunc"],
    dataset_size: int,
    n_intervals: int,
) -> None:
    """Calculate the interaction attribution (edge) for module_hat with inputs f_in_hat.

    Updates the edge in-place.

    Args:
        module_hat: Partial function of rib.linalg.module_hat. Takes in f_in_hat and
            in_tuple_dims as arguments and calculates f_hat^{l} --> f_hat^{l+1}.
        f_in_hat: The inputs to the module. May or may not include a position dimension.
        in_tuple_dims: The final dimensions of the inputs to the module.
        edge: The edge between f_in_hat and f_out_hat. This is modified in-place for each batch.
        dataset_size: The size of the dataset. Used for normalizing the gradients.
        n_intervals: The number of intervals to use for the integral approximation. If 0, take a
            point estimate at alpha=0.5 instead of using the trapezoidal rule.
    """
    has_pos = f_in_hat.ndim == 3

    f_in_hat.requires_grad_(True)

    alphas, interval_size = _calc_integration_intervals(n_intervals)

    # Get sizes for intermediate result storage
    batch_size = f_in_hat.shape[0]
    out_hidden_size_comb_trunc, in_hidden_size_comb_trunc = edge.shape
    if has_pos:
        # Just run the model to see what the output pos size is
        with torch.inference_mode():
            out_pos_size = module_hat(f_in_hat, in_tuple_dims).shape[1]

    # Accumulate integral results for all x (batch) and t (out position) values.
    # We store values because we need to square the integral result before summing.
    # This term is the content of the brackets before the square, i.e. the sum over tprime.
    J_hat = (
        torch.zeros(
            batch_size,
            out_pos_size,
            out_hidden_size_comb_trunc,
            in_hidden_size_comb_trunc,
            device=f_in_hat.device,
        )
        if has_pos
        else torch.zeros(
            batch_size,
            out_hidden_size_comb_trunc,
            in_hidden_size_comb_trunc,
            device=f_in_hat.device,
        )
    )

    normalization_factor = f_in_hat.shape[1] * dataset_size if has_pos else dataset_size

    # Integral
    for alpha_index, alpha in tqdm(
        enumerate(alphas), total=len(alphas), desc="Integration steps (alphas)", leave=False
    ):
        # As per the trapezoidal rule, multiply endpoints by 1/2 (unless taking a point estimate at
        # alpha=0.5) and multiply by the interval size.
        if n_intervals > 0 and (alpha_index == 0 or alpha_index == n_intervals):
            trapezoidal_scaler = 0.5 * interval_size
        else:
            trapezoidal_scaler = interval_size

        # We have to compute inputs from f_hat to make autograd work
        alpha_f_in_hat = alpha * f_in_hat
        f_out_alpha_hat = module_hat(alpha_f_in_hat, in_tuple_dims)

        # Take the derivative of the (i, t) element (output dim and output pos) of the output.
        for out_dim in range(out_hidden_size_comb_trunc):
            if has_pos:
                for output_pos_idx in range(out_pos_size):
                    # autograd gives us the derivative w.r.t. b (batch dim), p (input pos) and
                    # j (input dim).
                    # The sum over the batch dimension before passing to autograd is just a trick
                    # to get the grad for every batch index vectorized.
                    i_grad = (
                        torch.autograd.grad(
                            f_out_alpha_hat[:, output_pos_idx, out_dim].sum(dim=0),
                            alpha_f_in_hat,
                            retain_graph=True,
                        )[0]
                        * trapezoidal_scaler
                    )

                    with torch.inference_mode():
                        # Element-wise multiply with f_in_hat and sum over the input pos
                        J_hat[:, output_pos_idx, out_dim, :] -= torch.einsum(
                            "bpj,bpj->bj", i_grad, f_in_hat
                        )
            else:
                i_grad = (
                    torch.autograd.grad(
                        f_out_alpha_hat[:, out_dim].sum(dim=0),
                        alpha_f_in_hat,
                        retain_graph=True,
                    )[0]
                    * trapezoidal_scaler
                )
                with torch.inference_mode():
                    # Element-wise multiply with f_in_hat
                    J_hat[:, out_dim, :] -= torch.einsum("bj,bj->bj", i_grad, f_in_hat)

    # Square, and sum over batch size and output pos (if applicable)
    edge += (J_hat**2 / normalization_factor).sum(dim=(0, 1) if has_pos else 0)


def integrated_gradient_trapezoidal_norm(
    module: torch.nn.Module,
    inputs: Union[
        tuple[Float[Tensor, "batch in_hidden"]],
        tuple[Float[Tensor, "batch pos _"], ...],
    ],
    C_out: Optional[Float[Tensor, "out_hidden out_hidden_trunc"]],
    n_intervals: int,
    basis_formula: Literal["(1-alpha)^2", "(1-0)*alpha"] = "(1-0)*alpha",
) -> Float[Tensor, "... in_hidden_combined"]:
    """Calculate the integrated gradient of the norm of the output of a module w.r.t its inputs,
    following the definition of e.g. g() in equation (3.27) of the paper. This means we compute the
    derivative of f^{l+1}(x) - f^{l+1}(f^l(alpha x)) where module(·) is f^{l+1}(·).

    Uses the trapezoidal rule to approximate the integral between 0+eps and 1-eps.

    Unlike in the integrated gradient calculation for the edge weights, this function takes the norm
    of the output of the module, condensing the output to a single number which we can run backward
    on. (Thus we do not need to use jacrev.)

    Args:
        module: The module to calculate the integrated gradient of.
        inputs: The inputs to the module. May or may not include a position dimension.
        C_out: The truncated interaction rotation matrix for the module's outputs.
        n_intervals: The number of intervals to use for the integral approximation. If 0, take a
            point estimate at alpha=0.5 instead of using the trapezoidal rule.
        basis_formula: The formula to use for the integrated gradient. Must be one of
            "(1-alpha)^2" or "(1-0)*alpha". The former is the old (October) version while the
            latter is a new (November) version that should be used from now on. The latter makes
            sense especially in light of the new attribution (edge_formula="squared") but is
            generally good and does not change results much. Defaults to "(1-0)*alpha".
    """
    # Compute f^{l+1}(x) to which the derivative is not applied.
    with torch.inference_mode():
        output_const = module(*tuple(x.detach().clone() for x in inputs))
        # Concatenate the outputs over the hidden dimension
        out_acts_const = (
            output_const
            if isinstance(output_const, torch.Tensor)
            else torch.cat(output_const, dim=-1)
        )
        if basis_formula == "(1-0)*alpha":
            output_zero = module(*tuple(torch.zeros_like(x) for x in inputs))
            # Concatenate the outputs over the hidden dimension
            out_acts_zero = (
                output_zero
                if isinstance(output_zero, torch.Tensor)
                else torch.cat(output_zero, dim=-1)
            )

    # Ensure that the inputs have requires_grad=True from now on
    for x in inputs:
        x.requires_grad_(True)

    in_grads = torch.zeros_like(torch.cat(inputs, dim=-1))

    alphas, interval_size = _calc_integration_intervals(n_intervals)

    for alpha_index, alpha in enumerate(alphas):
        # Compute f^{l+1}(f^l(alpha x))
        alpha_inputs = tuple(alpha * x for x in inputs)
        output_alpha = module(*alpha_inputs)
        # Concatenate the outputs over the hidden dimension
        out_acts_alpha = (
            output_alpha
            if isinstance(output_alpha, torch.Tensor)
            else torch.cat(output_alpha, dim=-1)
        )

        if basis_formula == "(1-alpha)^2":
            # Subtract to get f^{l+1}(x) - f^{l+1}(f^l(alpha x))
            f_hat_1_alpha = (
                (out_acts_const - out_acts_alpha) @ C_out
                if C_out is not None
                else (out_acts_const - out_acts_alpha)
            )
            # Note that the below also sums over the batch dimension. Mathematically, this is equivalent
            # to taking the gradient of each output element separately, but it lets us simply use
            # backward() instead of more complex (and probably less efficient) vmap operations.
            # Note the minus sign here. In the paper this minus is in front of the integral, but
            # for generality we put it here.
            f_hat_norm = -(f_hat_1_alpha**2).sum()
        elif basis_formula == "(1-0)*alpha":
            f_hat_alpha = out_acts_alpha @ C_out if C_out is not None else out_acts_alpha
            f_hat_1_0 = (
                (out_acts_const - out_acts_zero) @ C_out
                if C_out is not None
                else (out_acts_const - out_acts_zero)
            )
            f_hat_norm = (f_hat_alpha * f_hat_1_0).sum()
        else:
            raise ValueError(
                f"Unexpected integrated gradient formula {basis_formula} != '(1-alpha)^2' or '(1-0)*alpha'"
            )

        # Accumulate the grad of f_hat_norm w.r.t the input tensors
        f_hat_norm.backward(inputs=alpha_inputs, retain_graph=True)

        alpha_in_grads = torch.cat([x.grad for x in alpha_inputs], dim=-1)
        # As per the trapezoidal rule, multiply the endpoints by 1/2 (unless we're taking a point
        # estimate at alpha=0.5)
        if n_intervals > 0 and (alpha_index == 0 or alpha_index == n_intervals):
            alpha_in_grads = 0.5 * alpha_in_grads

        in_grads += alpha_in_grads * interval_size

        for x in alpha_inputs:
            assert x.grad is not None, "Input grad should not be None."
            x.grad.zero_()

    return in_grads


def calc_gram_matrix(
    acts: Union[
        Float[Tensor, "batch pos d_hidden"],
        Float[Tensor, "batch d_hidden"],
    ],
    dataset_size: int,
    Gammas: Optional[Float[Tensor, "d_hidden d_hidden"]] = None,
) -> Float[Tensor, "d_hidden d_hidden"]:
    """Calculate the gram matrix for a given tensor.

    The gram is normalized by the number of positions if the tensor has a position dimension.

    Note that the inputs must contain a batch dimension, otherwise the normalization will not be
    correct.

    Args:
        acts: The tensor to calculate the gram matrix for. May or may not have a position dimension.
        dataset_size: The size of the dataset. Used for scaling the gram matrix.

    Returns:
        The gram matrix.
    """
    if acts.dim() == 3:  # tensor with pos dimension
        einsum_pattern = "bpi, bpj -> ij"
        normalization_factor = acts.shape[1] * dataset_size
    elif acts.dim() == 2:  # tensor without pos dimension
        einsum_pattern = "bi, bj -> ij"
        normalization_factor = dataset_size
    else:
        raise ValueError("Unexpected tensor rank")

    return torch.einsum(einsum_pattern, acts / normalization_factor, acts)


def shift_matrix(
    shift: Float[torch.Tensor, "n"], bias_positions: Int[torch.Tensor, "sections"]
) -> Float[torch.Tensor, "n n"]:
<<<<<<< HEAD
=======
    """
    Returns a matrix S such that `x @ S = shifted_x`, for x with `x[bias_positions] = 1`.
    `shifted_x` is `x + shift` at all non bias positions, and still 1 at all bias positions. The value of `shift` at bias positions is ignored.

    Example:
        >>> shift = torch.tensor([2., 2., 4., 4.])
        >>> bias_positions = torch.tensor([1, 3])
        >>> shift_matrix(shift, bias_positions)
        tensor([[1., 0., 0., 0.],
                [1., 1., 2., 0.],
                [0., 0., 1., 0.],
                [1., 0., 2., 1.]])
    """
>>>>>>> b52f2c6f
    assert shift.ndim == 1, "shift must be 1d"
    n = shift.shape[0]
    S = torch.eye(n, dtype=shift.dtype, device=shift.device)
    assert (n - 1) in bias_positions
<<<<<<< HEAD
    is_not_bias_mask = ~torch.isin(torch.arange(n), bias_positions)
    S[-1][is_not_bias_mask] = shift[is_not_bias_mask]
    return S


def vector_subspace_similarity(
    x: Float[Tensor, "*batch emb"], subspace: Float[Tensor, "basis emb"], eps=0
) -> Float[Tensor, "*batch"]:
    """Calculate the similarity of a vector (or batch of vectors) to a subspace.
    This is a generalization of the cosine similarity, and for every vector x is equal to
    `norm(proj(x)) / norm(x)` where `proj(x)` is the projection of x onto the subspace.

    Args:
        x: A vector to normalize.
        subspace: An orthonormal basis of the subspace.
        eps: Added to the norm of x, useful if we may have very small vectors.

    Returns:
        The similarities for each vector in x.
    """
    assert x.shape[-1] == subspace.shape[-1], "x and subspace must have the same last dimension."
    proj = torch.einsum("...i,bi->...b", x, subspace)
    x_norm: Float[Tensor, "*batch"] = x.norm(dim=-1)
    proj_norm: Float[Tensor, "*batch"] = proj.norm(dim=-1)
    return proj_norm / (x_norm + eps)
=======
    shift = shift / len(bias_positions)  # we'll spread the shift out across bias pos
    shift[bias_positions] = 0  # we don't shift at bias positions
    S[bias_positions, :] += shift[None, :]
    return S
>>>>>>> b52f2c6f
<|MERGE_RESOLUTION|>--- conflicted
+++ resolved
@@ -603,8 +603,6 @@
 def shift_matrix(
     shift: Float[torch.Tensor, "n"], bias_positions: Int[torch.Tensor, "sections"]
 ) -> Float[torch.Tensor, "n n"]:
-<<<<<<< HEAD
-=======
     """
     Returns a matrix S such that `x @ S = shifted_x`, for x with `x[bias_positions] = 1`.
     `shifted_x` is `x + shift` at all non bias positions, and still 1 at all bias positions. The value of `shift` at bias positions is ignored.
@@ -618,40 +616,11 @@
                 [0., 0., 1., 0.],
                 [1., 0., 2., 1.]])
     """
->>>>>>> b52f2c6f
     assert shift.ndim == 1, "shift must be 1d"
     n = shift.shape[0]
     S = torch.eye(n, dtype=shift.dtype, device=shift.device)
     assert (n - 1) in bias_positions
-<<<<<<< HEAD
-    is_not_bias_mask = ~torch.isin(torch.arange(n), bias_positions)
-    S[-1][is_not_bias_mask] = shift[is_not_bias_mask]
-    return S
-
-
-def vector_subspace_similarity(
-    x: Float[Tensor, "*batch emb"], subspace: Float[Tensor, "basis emb"], eps=0
-) -> Float[Tensor, "*batch"]:
-    """Calculate the similarity of a vector (or batch of vectors) to a subspace.
-    This is a generalization of the cosine similarity, and for every vector x is equal to
-    `norm(proj(x)) / norm(x)` where `proj(x)` is the projection of x onto the subspace.
-
-    Args:
-        x: A vector to normalize.
-        subspace: An orthonormal basis of the subspace.
-        eps: Added to the norm of x, useful if we may have very small vectors.
-
-    Returns:
-        The similarities for each vector in x.
-    """
-    assert x.shape[-1] == subspace.shape[-1], "x and subspace must have the same last dimension."
-    proj = torch.einsum("...i,bi->...b", x, subspace)
-    x_norm: Float[Tensor, "*batch"] = x.norm(dim=-1)
-    proj_norm: Float[Tensor, "*batch"] = proj.norm(dim=-1)
-    return proj_norm / (x_norm + eps)
-=======
     shift = shift / len(bias_positions)  # we'll spread the shift out across bias pos
     shift[bias_positions] = 0  # we don't shift at bias positions
     S[bias_positions, :] += shift[None, :]
-    return S
->>>>>>> b52f2c6f
+    return S