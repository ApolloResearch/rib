--- conflicted
+++ resolved
@@ -158,20 +158,14 @@
         truncation_threshold: Remove eigenvectors with eigenvalues below this threshold.
         rotate_final_node_layer: Whether to rotate the final layer to its eigenbasis (which is
             equivalent to its interaction basis). Defaults to True.
-<<<<<<< HEAD
-        basis_formula: The formula to use for the integrated gradient.
-            - "(1-alpha)^2" is the old (October) version based on the functional edge formula.
-            - "(1-0)*alpha" is the new (November) version based on the squared edge formula. This
-=======
         basis_formula: The formula to use for the integrated gradient. Must be one of
-            "(1-alpha)^2", "(1-0)*alpha", "neuron", or "svd". Defaults to "(1-0)*alpha".
-             - "(1-alpha)^2" is the old (October) version based on the functional edge formula.
-             - "(1-0)*alpha" is the new (November) version based on the squared edge formula. This
->>>>>>> cd52fc0d
-                is the default, and generally the best option.
-            - "neuron" performs no rotation.
-            - "svd" only decomposes the gram matrix and uses that as the basis. It is a good
-                baseline. If `center=true` this becomes the "pca" basis.
+            ["(1-alpha)^2","(1-0)*alpha", "neuron", "svd"]. Defaults to "(1-0)*alpha".
+                - "(1-alpha)^2" is the old (October) version based on the functional edge formula.
+                - "(1-0)*alpha" is the new (November) version based on the squared edge formula.
+                    This is the default, and generally the best option.
+                - "neuron" performs no rotation.
+                - "svd" only decomposes the gram matrix and uses that as the basis. It is a good
+                    baseline. If `center=true` this becomes the "pca" basis.
         center: Whether to center the activations while computing the desired basis. Only supported
             for the "svd" basis formula.
         means: The means of the activations for each node layer. Only used if `center=true`.
