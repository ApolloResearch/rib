--- conflicted
+++ resolved
@@ -264,16 +264,6 @@
     assert not module._forward_hooks, "Module has multiple forward hooks"
 
     has_pos = inputs[0].dim() == 3
-<<<<<<< HEAD
-    if has_pos:
-        # jac_size is (batch, out_hidden_trunc, pos, in_hidden_trunc)
-        jac_size = [inputs[0].shape[0], C_out.shape[1],
-                    inputs[0].shape[1], C_in.shape[1]]
-    else:
-        # jac_size is (batch, out_hidden_trunc, in_hidden_trunc)
-        jac_size = [inputs[0].shape[0], C_out.shape[1], C_in.shape[1]]
-=======
->>>>>>> f9812a39
 
     # We first concatenate the inputs over the hidden dimension
     in_acts = torch.cat(inputs, dim=-1)
