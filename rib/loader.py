--- conflicted
+++ resolved
@@ -68,13 +68,8 @@
 
     seq_cfg = SequentialTransformerConfig(**tlens_cfg_dict)
 
-<<<<<<< HEAD
     # Set the dtype and layernorm epsilon to the one specified in the config for this script (as
     # opposed to the one used to train the tlens model)
-=======
-    # Set the dtype to the one specified in the config for this script (as opposed to the one used
-    # to train the tlens model)
->>>>>>> b1fdbed2
     seq_cfg.dtype = dtype
     if eps is not None:
         seq_cfg.eps = eps
