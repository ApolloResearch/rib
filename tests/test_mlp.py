from contextlib import nullcontext

import pytest
import torch

from rib.models import MLP, MLPLayer
from rib.models.utils import ACTIVATION_MAP
from rib.utils import set_seed

set_seed(0)

<<<<<<< HEAD
=======

>>>>>>> main
@pytest.mark.parametrize("hidden_sizes", [[], [4, 3]])
@pytest.mark.parametrize("activation_fn", ["relu", "gelu", "sigmoid"])
@pytest.mark.parametrize("bias, fold_bias", [(False, False), (True, False), (True, True)])
def test_mlp_layers(
    hidden_sizes: list[int],
    activation_fn: str,
    fold_bias: bool,
    bias: bool,
) -> None:
    """Test the MLP constructor for fixed input and output sizes.

    Verifies the created layers' shapes and bias.
    Also tests that when folding the bias in the forward and backward passes remain the same.

    Args:
        hidden_sizes: A list of hidden layer sizes. If None, no hidden layers are added.
        activation_fn: The activation function to use.
        fold_bias: If True and bias is True, biases will be folded into the input features.
        bias: Whether to add a bias to the Linear layers.
        expected_layer_sizes: A list of tuples where each tuple is a pair of in_features and
            out_features of a layer.
    """
    input_size = 3
    output_size = 4
    expected_layer_sizes = list(zip([input_size] + hidden_sizes, hidden_sizes + [output_size]))

    # some activation functions can't be folded
    exception_expected = (
        (activation_fn in ["tanh", "sigmoid"]) and fold_bias and (len(hidden_sizes) > 0)
    )
    with pytest.raises(ValueError) if exception_expected else nullcontext():
        model = MLP(
            hidden_sizes,
            input_size,
            output_size,
            activation_fn=activation_fn,
            bias=bias,
            fold_bias=fold_bias,
        )
    if exception_expected:
        return None

    assert isinstance(model, MLP)
    assert model.has_folded_bias == fold_bias
    activation_fn = activation_fn or "relu"

    for i, layer in enumerate(model.layers):
        assert isinstance(layer, MLPLayer)

        assert layer.has_folded_bias == fold_bias
        assert (layer.b is None) == (not bias or fold_bias)

        # Check the in/out feature sizes of Linear layers
        assert layer.in_features == expected_layer_sizes[i][0]
        assert layer.out_features == expected_layer_sizes[i][1]

        if i < len(model.layers) - 1:
            # Activation layers at indices before the last layer
            assert isinstance(layer.activation, ACTIVATION_MAP[activation_fn.lower()])
        else:
            # No activation function for the last layer
            assert not hasattr(layer, "activation")

<<<<<<< HEAD
    batch_size = 5
=======
    batch_size = 10
>>>>>>> main
    rand_input = torch.rand((batch_size, input_size), requires_grad=True)
    output = model(rand_input)
    in_grad = torch.autograd.grad(output.sum(), rand_input)[0]
    assert output.shape == (batch_size, output_size)

    if bias and not fold_bias and (activation_fn not in ["sigmoid", "tanh"]):
        model.fold_bias()
        assert model.has_folded_bias
        folded_output = model(rand_input)
        folded_in_grad = torch.autograd.grad(folded_output.sum(), rand_input)[0]
        assert torch.allclose(output, folded_output)
        assert torch.allclose(in_grad, folded_in_grad)

    if not bias and not fold_bias:
        with pytest.raises(AssertionError):
            model.fold_bias()<|MERGE_RESOLUTION|>--- conflicted
+++ resolved
@@ -9,10 +9,7 @@
 
 set_seed(0)
 
-<<<<<<< HEAD
-=======
 
->>>>>>> main
 @pytest.mark.parametrize("hidden_sizes", [[], [4, 3]])
 @pytest.mark.parametrize("activation_fn", ["relu", "gelu", "sigmoid"])
 @pytest.mark.parametrize("bias, fold_bias", [(False, False), (True, False), (True, True)])
@@ -76,11 +73,7 @@
             # No activation function for the last layer
             assert not hasattr(layer, "activation")
 
-<<<<<<< HEAD
-    batch_size = 5
-=======
     batch_size = 10
->>>>>>> main
     rand_input = torch.rand((batch_size, input_size), requires_grad=True)
     output = model(rand_input)
     in_grad = torch.autograd.grad(output.sum(), rand_input)[0]
