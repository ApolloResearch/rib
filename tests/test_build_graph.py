--- conflicted
+++ resolved
@@ -29,27 +29,18 @@
 from rib.interaction_algos import build_sorted_lambda_matrices
 from rib.loader import load_model_and_dataset_from_rib_config
 from rib.log import logger
-<<<<<<< HEAD
 from rib.models import SequentialTransformer
 from rib.rib_builder import RibBuildConfig, RibBuildResults, rib_build
 from rib.types import TORCH_DTYPES
 from rib.utils import update_pydantic_model
 from tests.utils import (
     assert_is_close,
-    assert_is_ones,
     assert_is_zeros,
     get_mnist_config,
     get_modular_arithmetic_config,
     get_modular_mlp_config,
     get_pythia_config,
 )
-=======
-from rib.models import ModularMLPConfig, SequentialTransformer
-from rib.models.modular_mlp import ModularMLPConfig
-from rib.rib_builder import RibBuildConfig, RibBuildResults, rib_build
-from rib.types import TORCH_DTYPES
-from tests.utils import assert_is_close, assert_is_zeros
->>>>>>> 5e55800b
 
 
 def build_get_lambdas(
@@ -215,142 +206,6 @@
     )
 
 
-<<<<<<< HEAD
-=======
-def get_modular_arithmetic_config(**kwargs) -> RibBuildConfig:
-    config_str = f"""
-    exp_name: test
-    seed: 0
-    tlens_pretrained: null
-    tlens_model_path: rib_scripts/train_modular_arithmetic/sample_checkpoints/lr-0.001_bs-10000_norm-None_2023-11-28_16-07-19/model_epoch_60000.pt
-    dataset:
-        dataset_type: modular_arithmetic
-        return_set: train
-        return_set_n_samples: 10
-    node_layers:
-        - ln1.0
-        - attn_in.0
-        - mlp_in.0
-        - unembed
-        - output
-    batch_size: 6
-    truncation_threshold: 1e-15  # we've been using 1e-6 previously but this increases needed atol
-    rotate_final_node_layer: false
-    last_pos_module_type: add_resid1
-    n_intervals: 0
-    dtype: float64
-    eval_type: accuracy
-    out_dir: null
-    basis_formula: (1-0)*alpha
-    edge_formula: squared
-    n_stochastic_sources: null
-    """
-    config_dict = yaml.safe_load(config_str)
-    # allow changing dataset config with kwargs
-    config_dict.update({k: v for k, v in kwargs.items() if k not in config_dict["dataset"]})
-    config_dict["dataset"].update({k: v for k, v in kwargs.items() if k in config_dict["dataset"]})
-    return RibBuildConfig(**config_dict)
-
-
-def get_pythia_config(**kwargs) -> RibBuildConfig:
-    config_str = f"""
-    exp_name: test
-    seed: 0
-    tlens_pretrained: pythia-14m
-    tlens_model_path: null
-    dataset:
-        dataset_type: huggingface
-        name: NeelNanda/pile-10k
-        tokenizer_name: EleutherAI/pythia-14m
-        return_set: train
-        return_set_frac: null
-        return_set_n_samples: 10  # 10 samples gives 3x2048 tokens
-        return_set_portion: first
-    node_layers:
-        - ln1.0
-        - ln2.1
-        - unembed
-    batch_size: 2
-    truncation_threshold: 1e-15  # we've been using 1e-6 previously but this increases needed atol
-    rotate_final_node_layer: false
-    n_intervals: 0
-    dtype: float64
-    calculate_edges: false
-    eval_type: ce_loss
-    out_dir: null
-    basis_formula: (1-0)*alpha
-    """
-    config_dict = yaml.safe_load(config_str)
-    config_dict.update(kwargs)
-    return RibBuildConfig(**config_dict)
-
-
-def get_mnist_config(**kwargs) -> RibBuildConfig:
-    config_str = f"""
-    exp_name: test
-    mlp_path: "rib_scripts/train_mlp/sample_checkpoints/lr-0.001_bs-64_2023-11-29_14-36-29/model_epoch_12.pt"
-    batch_size: 256
-    seed: 0
-    truncation_threshold: 1e-15  # we've been using 1e-6 previously but this increases needed atol
-    rotate_final_node_layer: false
-    n_intervals: 0
-    dtype: float64
-    node_layers:
-        - layers.0
-        - layers.1
-        - layers.2
-        - output
-    dataset:
-        dataset_type: torchvision
-        name: MNIST
-        return_set_frac: 0.01  # 3 batches (with batch_size=256)
-    out_dir: null
-    basis_formula: (1-0)*alpha
-    edge_formula: squared
-    """
-    config_dict = yaml.safe_load(config_str)
-    config_dict.update(kwargs)
-    return RibBuildConfig(**config_dict)
-
-
-def get_modular_mlp_config(**kwargs) -> ModularMLPConfig:
-    config_str = f"""
-    exp_name: test
-    out_dir: null
-    node_layers:
-        - layers.0
-        - layers.1
-        - layers.2
-        - output
-    modular_mlp_config:
-        n_hidden_layers: 2
-        width: 10
-        weight_variances: [1,1]
-        weight_equal_columns: false
-        bias: 0
-        activation_fn: relu
-    dataset:
-        dataset_type: block_vector
-        size: 1000
-        length: 10
-        data_variances: [1,1]
-        data_perfect_correlation: false
-    seed: 123
-    batch_size: 256
-    n_intervals: 0
-    truncation_threshold: 1e-15
-    dtype: float64
-    rotate_final_node_layer: false
-    basis_formula: (1-0)*alpha
-    edge_formula: squared
-    """
-    config_dict = yaml.safe_load(config_str)
-    config_dict.update(kwargs)
-    config = RibBuildConfig(**config_dict)
-    return config
-
-
->>>>>>> 5e55800b
 @pytest.mark.slow
 @pytest.mark.parametrize(
     "basis_formula, edge_formula",
@@ -604,7 +459,7 @@
         # - ±1, as rib is allowed to find the opposite direction
         # - a factor 1/sqrt(# bias positions) from compressing the bias directions
         # - scale factors from D and lambda when basis != svd
-        if results["config"]["basis_formula"] == "svd":
+        if results.config.basis_formula == "svd":
             scale_factor = torch.sign(C_inv[0, -1])
         else:
             # in the non-svd case we just get the scale factor from comparing one component
@@ -630,38 +485,20 @@
 
 
 @pytest.mark.slow
-<<<<<<< HEAD
-def test_pca_basis_mnist():
-    """Test that the 'pca' basis (aka svd with center=true) works for MNIST."""
-    config = get_mnist_config(
-        {"basis_formula": "svd", "edge_formula": "functional", "dtype": "float64", "center": True}
-    )
-=======
 @pytest.mark.parametrize("basis_formula", ["(1-alpha)^2", "(1-0)*alpha", "svd"])
 def test_centered_rib_mnist(basis_formula):
     """Test that centred rib works for MNIST."""
-    config = get_mnist_config(basis_formula=basis_formula, edge_formula="functional", center=True)
->>>>>>> 5e55800b
+    config = get_mnist_config(
+        {"basis_formula": basis_formula, "edge_formula": "functional", "center": True}
+    )
     results = rib_build(config)
     centered_rib_test(results, atol=1e-6)
 
 
 @pytest.mark.slow
-<<<<<<< HEAD
-def test_pca_basis_pythia():
-    """Test that the 'pca' basis (aka svd with center=true) works for pythia."""
-    dtype_str = "float64"
-    config = get_pythia_config(
-        {
-            "dtype": dtype_str,
-            "basis_formula": "svd",
-            "center": True,
-            "rotate_final_node_layer": True,
-        }
-=======
 def test_centered_rib_pythia():
     """Test that the centred rib works for pythia."""
-    config = get_pythia_config(basis_formula="(1-0)*alpha", center=True)
+    config = get_pythia_config({"basis_formula": "(1-0)*alpha", "center": True})
     results = rib_build(config)
     centered_rib_test(results, atol=1e-9)
 
@@ -674,11 +511,12 @@
     # violate our assumption. I think this is a precision error that shouldn't be a problem
     # elsewhere. See https://apolloresearchhq.slack.com/archives/C06484S5UF9/p1704966880983049
     config = get_modular_arithmetic_config(
-        basis_formula=basis_formula,
-        edge_formula="squared",
-        center=True,
-        truncation_threshold=1e-10,
->>>>>>> 5e55800b
+        {
+            "basis_formula": basis_formula,
+            "edge_formula": "squared",
+            "center": True,
+            "truncation_threshold": 1e-10,
+        }
     )
     results = rib_build(config)
     centered_rib_test(results, atol=1e-10)
