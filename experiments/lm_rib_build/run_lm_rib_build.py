--- conflicted
+++ resolved
@@ -147,17 +147,15 @@
         "functional",
         description="The attribution method to use to calculate the edges.",
     )
-<<<<<<< HEAD
     stochastic_noise_dim: Optional[int] = Field(
         None,
         description="The dimensionality of the noise vector to use when calculating stochastic"
         "edges.",
-=======
+    )
     center: bool = Field(
         False,
         description="Whether to center the activations before performing rib. Currently only"
         "supported for basis_formula='svd', which gives the 'pca' basis.",
->>>>>>> 4be252c6
     )
 
     @model_validator(mode="after")
