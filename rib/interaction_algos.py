--- conflicted
+++ resolved
@@ -12,11 +12,7 @@
 
 from rib.data_accumulator import collect_M_dash_and_Lambda_dash
 from rib.hook_manager import HookedModel
-<<<<<<< HEAD
 from rib.linalg import eigendecompose, masked_eigendecompose, pinv_diag, shift_matrix
-=======
-from rib.linalg import eigendecompose, pinv_diag, shift_matrix
->>>>>>> b52f2c6f
 from rib.models.mlp import MLP
 from rib.models.sequential_transformer.transformer import SequentialTransformer
 
@@ -112,13 +108,8 @@
     Lambda_einsum_dtype: torch.dtype = torch.float64,
     truncation_threshold: float = 1e-5,
     rotate_final_node_layer: bool = True,
-<<<<<<< HEAD
-    basis_formula: Literal["(1-alpha)^2", "(1-0)*alpha", "svd"] = "(1-alpha)^2",
-    centre: bool = True,
-=======
     basis_formula: Literal["(1-alpha)^2", "(1-0)*alpha", "svd", "neuron"] = "(1-alpha)^2",
     center: bool = False,
->>>>>>> b52f2c6f
     means: Optional[dict[str, Float[Tensor, "d_hidden"]]] = None,
     bias_positions: Optional[dict[str, Int[Tensor, "sections"]]] = None,
 ) -> tuple[list[InteractionRotation], list[Eigenvectors]]:
@@ -179,10 +170,8 @@
         section_names
     ), "Must specify a hook name for each section (except the output section)."
 
-    if center and basis_formula != "svd":
-        raise NotImplementedError(
-            "centering is currently only implemented for the svd basis formula."
-        )
+    if center and basis_formula == "neuron":
+        raise NotImplementedError("centering is not currently implemented for the neuron basis.")
 
     # We start appending Us and Cs from the output layer and work our way backwards
     Us: list[Eigenvectors] = []
@@ -190,21 +179,12 @@
 
     # The C matrix for the final layer is either the eigenvectors U if rotate_final_node_layer is
     # True, and None otherwise
-<<<<<<< HEAD
-    U_output: Optional[Float[Tensor, "d_hidden d_hidden"]]
-    C_output: Optional[Float[Tensor, "d_hidden d_hidden"]]
-    if rotate_final_node_layer:
-        U_output = eigendecompose(gram_matrices[node_layers[-1]])[1].detach().cpu()
-        assert U_output is not None
-        if centre:
-=======
     U_output: Optional[Float[Tensor, "d_hidden d_hidden"]] = None
     C_output: Optional[Float[Tensor, "d_hidden d_hidden"]] = None
     if rotate_final_node_layer:
         U_output = eigendecompose(gram_matrices[node_layers[-1]])[1].detach()
         assert U_output is not None
         if center:
->>>>>>> b52f2c6f
             assert means is not None
             assert bias_positions is not None
             assert node_layers[-1] in means
@@ -212,13 +192,7 @@
             C_output = (Y @ U_output).detach().cpu()
         else:
             C_output = U_output.detach().cpu()
-<<<<<<< HEAD
-    else:
-        U_output = None
-        C_output = None
-=======
         U_output = U_output.cpu()
->>>>>>> b52f2c6f
 
     if node_layers[-1] not in gram_matrices:
         # Technically we don't actually need the final node layer to be in gram_matrices if we're
@@ -296,11 +270,7 @@
         Us.append(Eigenvectors(node_layer_name=node_layer, out_dim=U.shape[1], U=U.detach().cpu()))
 
         # currently only used for svd basis, but will be used more in text PR
-<<<<<<< HEAD
-        if centre:
-=======
         if center:
->>>>>>> b52f2c6f
             assert means is not None
             assert bias_positions is not None
             # Y (or Gamma) is a matrix that shifts the activations to be mean zero
@@ -308,20 +278,12 @@
             Y = shift_matrix(-means[node_layer], bias_positions[node_layer])
             Y_inv = shift_matrix(means[node_layer], bias_positions[node_layer])
         else:
-<<<<<<< HEAD
-            # if not centring, we set Y to be the identity matrix
-=======
             # if not centering, we set Y to be the identity matrix
->>>>>>> b52f2c6f
             Y = torch.eye(U.shape[0], dtype=U.dtype, device=U.device)
             Y_inv = torch.eye(U.shape[0], dtype=U.dtype, device=U.device)
 
         if basis_formula == "svd":
-<<<<<<< HEAD
-            # We set C based on U (maybe centred as well)
-=======
             # We set C based on U (maybe centered as well)
->>>>>>> b52f2c6f
             Cs.append(
                 InteractionRotation(
                     node_layer_name=node_layer,
@@ -355,7 +317,7 @@
             Yinv_U_Dsqrt.T.to(M_dtype) @ M_dash @ Yinv_U_Dsqrt.to(M_dtype)
         )
         # todo: ignore index positions
-        if centre:
+        if center:
             # there will be one direction pointing in a bias direction, but the position of this
             # direction is permuted by U. The i_th row of U is the direction it maps the ith
             # standard basis vector e_i. Thus we want the single non-zero entry of U[-1, :] as -1
