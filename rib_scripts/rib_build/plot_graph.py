--- conflicted
+++ resolved
@@ -15,13 +15,8 @@
 import fire
 
 from rib.log import logger
-<<<<<<< HEAD
-from rib.modularity import EdgeNorm, IdentityEdgeNorm, SqrtNorm
-from rib.plotting import plot_graph_by_layer, plot_rib_graph
-=======
 from rib.modularity import EdgeNorm, LogEdgeNorm
 from rib.plotting import get_norm, plot_graph_by_layer, plot_rib_graph
->>>>>>> 55e6710f
 from rib.rib_builder import ResultsLike, to_results
 from rib.utils import check_out_file_overwrite, handle_overwrite_fail
 
@@ -36,12 +31,9 @@
     by_layer: Optional[bool] = False,
     line_width_factor: Optional[float] = None,
     norm: str = "sqrt",
-<<<<<<< HEAD
-=======
     lognorm_eps: Optional[float] = None,
     color_black: bool = False,
     show_node_labels: bool = True,
->>>>>>> 55e6710f
 ) -> None:
     """Plot an RIB graph given a results file contain the graph edges.
 
@@ -55,13 +47,9 @@
             ignored if the RIB build is non-centered
         by_layer: Whether to plot the graph by layer.
         line_width_factor: Scale factor to convert edge weights into line widths. If None, will
-<<<<<<< HEAD
-            choose a facctor such that, among all layers, the thickest line is 20.
-=======
             choose a factor such that, among all layers, the thickest line is 20.
         color_black: Whether to color the nodes black, to avoid color confusion.
         show_node_labels: Whether to show the node labels.
->>>>>>> 55e6710f
     """
     results = to_results(results)
     if out_file is None:
@@ -70,15 +58,6 @@
     else:
         out_file = Path(out_file)
 
-<<<<<<< HEAD
-    edge_norm: EdgeNorm
-    if norm.lower() == "sqrt" or norm.lower() == "sqrtnorm":
-        edge_norm = SqrtNorm()
-    elif norm.lower() == "none" or norm.lower() == "identity":
-        edge_norm = IdentityEdgeNorm()
-    else:
-        raise ValueError(f"Unknown norm: {norm}")
-=======
     assert results.edges, "The results file does not contain any edges."
 
     if hide_const_edges and not results.config.center:
@@ -105,7 +84,6 @@
             logger.warning("Log scale spans >20 orders of magnitude. Choose a better eps?")
     else:
         edge_norm = get_norm(norm)
->>>>>>> 55e6710f
 
     if not check_out_file_overwrite(out_file, force):
         handle_overwrite_fail()
@@ -126,11 +104,7 @@
         plot_graph_by_layer(
             edges,
             title=results.exp_name,
-<<<<<<< HEAD
-            nodes_per_layer=nodes_per_layer,
-=======
             max_nodes_per_layer=nodes_per_layer,
->>>>>>> 55e6710f
             out_file=out_file,
             edge_norm=edge_norm,
             hide_const_edges=results.config.center and hide_const_edges,
@@ -149,14 +123,6 @@
     plot_rib_graph(
         edges=results.edges,
         title=results.exp_name,
-<<<<<<< HEAD
-        nodes_per_layer=nodes_per_layer,
-        out_file=out_file,
-        node_labels=node_labels,
-        edge_norm=edge_norm,
-        hide_const_edges=results.config.center and hide_const_edges,
-        line_width_factor=line_width_factor,
-=======
         max_nodes_per_layer=nodes_per_layer,
         out_file=out_file,
         node_labels=node_labels,
@@ -165,7 +131,6 @@
         hide_const_edges=results.config.center and hide_const_edges,
         line_width_factor=line_width_factor,
         colors=["black"] * len(results.config.node_layers) if color_black else None,
->>>>>>> 55e6710f
     )
 
     logger.info(f"Saved plot to {out_file}")
