--- conflicted
+++ resolved
@@ -3,11 +3,7 @@
 
 import torch
 from jaxtyping import Int
-<<<<<<< HEAD
-from pydantic import BaseModel, Field, model_validator
-=======
-from pydantic import BaseModel, ConfigDict, Field, field_validator
->>>>>>> 70a09ec0
+from pydantic import BaseModel, ConfigDict, Field, model_validator
 from torch import Tensor
 from torch.utils.data import Dataset
 
@@ -15,18 +11,7 @@
 class DatasetConfig(BaseModel):
     """Base class for dataset configs."""
 
-<<<<<<< HEAD
-=======
     model_config = ConfigDict(extra="forbid")
-    source: Literal["huggingface"] = "huggingface"
-    name: str = Field(
-        ..., description="The name of the dataset to load from the HuggingFace datasets library."
-    )
-    tokenizer_name: str = Field(
-        ..., description="The name of the model for fetching the tokenizer."
-    )
-    return_set: Literal["train", "test"] = Field(..., description="The dataset to return.")
->>>>>>> 70a09ec0
     return_set_frac: Optional[float] = Field(
         None,
         description="The fraction of the returned dataset (train/test/all/both) to use. Cannot be"
@@ -86,7 +71,6 @@
     file (see `rib/loader.create_modular_arithmetic_dataset`)
     """
 
-    model_config = ConfigDict(extra="forbid")
     source: Literal["custom"] = "custom"
     name: Literal["modular_arithmetic"] = "modular_arithmetic"
     return_set: Literal["train", "test", "all", "both"] = Field(
@@ -133,12 +117,7 @@
         return len(self.data)
 
 
-<<<<<<< HEAD
 class VisionDatasetConfig(DatasetConfig):
-=======
-class VisionDatasetConfig(BaseModel):
-    model_config = ConfigDict(extra="forbid")
->>>>>>> 70a09ec0
     source: Literal["custom"] = "custom"
     name: Literal["CIFAR10", "MNIST"] = "MNIST"
     return_set_frac: Optional[float] = None  # Needed for some reason to avoid mypy errors
