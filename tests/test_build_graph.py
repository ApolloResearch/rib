--- conflicted
+++ resolved
@@ -392,11 +392,7 @@
         build_graph_main_fn=mlp_build_graph_main,
         atol=atol,
     )
-<<<<<<< HEAD
-    get_rib_acts_test(results, atol=1e-4)
-=======
     get_rib_acts_test(results, atol=atol)
->>>>>>> 7981c454
 
 
 @pytest.mark.parametrize(
