--- conflicted
+++ resolved
@@ -282,10 +282,7 @@
             U_D_sqrt.T.to(M_dtype) @ M_dash @ U_D_sqrt.to(M_dtype)
         )
         V = eigendecompose(M)[1]  # V has size (d_hidden_trunc, d_hidden_trunc)
-<<<<<<< HEAD
-=======
         V = V.to(dtype)
->>>>>>> 6fb1324c
 
         # Multiply U_D_sqrt with V, corresponding to $U D^{1/2} V$ in the paper.
         U_D_sqrt_V: Float[Tensor, "d_hidden d_hidden_trunc"] = U_D_sqrt @ V
