"""This module contains algorithms related to interaction rotations
"""

from dataclasses import dataclass
<<<<<<< HEAD
from typing import Optional, Literal
=======
from typing import Literal, Optional
>>>>>>> e5059641

import torch
from jaxtyping import Float, Int
from torch import Tensor
from torch.utils.data import DataLoader
from tqdm import tqdm

from rib.data_accumulator import collect_M_dash_and_Lambda_dash
from rib.hook_manager import HookedModel
from rib.linalg import eigendecompose, pinv_diag
from rib.types import TORCH_DTYPES


@dataclass
class InteractionRotation:
    """Dataclass storing the interaction rotation matrix and its inverse for a node layer."""

    node_layer_name: str
    out_dim: int  # Equal to d_hidden_extra_trunc if C is not None and d_hidden otherwise
    C: Optional[Float[Tensor, "d_hidden d_hidden_extra_trunc"]] = None
    # pseudoinverse of C, not needed for the output node layer
    C_pinv: Optional[Float[Tensor, "d_hidden_extra_trunc d_hidden"]] = None

    def __post_init__(self):
        if self.C is not None:
            assert self.C.shape[1] == self.out_dim, f"Expected C to have shape (_, {self.out_dim})"


@dataclass
class Eigenvectors:
    """Dataclass storing the eigenvectors of a node layer."""

    node_layer_name: str
    out_dim: int  # Equal to d_hidden_trunc if U is not None and d_hidden otherwise
    U: Optional[Float[Tensor, "d_hidden d_hidden_trunc"]] = None

    def __post_init__(self):
        if self.U is not None:
            assert self.U.shape[1] == self.out_dim, f"Expected U to have shape (_, {self.out_dim})"


def build_sorted_lambda_matrices(
    Lambda_abs: Float[Tensor, "d_hidden_trunc"],
    truncation_threshold: float,
) -> tuple[
    Float[Tensor, "d_hidden_trunc d_hidden_extra_trunc"],
    Float[Tensor, "d_hidden_extra_trunc d_hidden_trunc"],
]:
    """Build the sqrt sorted Lambda matrix and its pseudoinverse.

    We truncate the Lambda matrix to remove small values.

    Args:
        Lambda_abs: Vector of the absolute values of the lambdas.

    Returns:
        - The sqrt of the sorted Lambda matrix
        - The pseudoinverse of the sqrt sorted Lambda matrix

    """
    # Get the sort indices in descending order
    idxs: Int[Tensor, "d_hidden_trunc"] = torch.argsort(Lambda_abs, descending=True)

    # Get the number of values we will truncate
    n_small_lambdas: int = int(torch.sum(Lambda_abs < truncation_threshold).item())

    truncated_idxs: Int[Tensor, "d_hidden_extra_trunc"] = (
        idxs[:-n_small_lambdas] if n_small_lambdas > 0 else idxs
    )

    Lambda_abs_sqrt: Float[Tensor, "d_hidden_trunc"] = Lambda_abs.sqrt()
    # Create a matrix from lambda_vals with the sorted columns and removing n_small_lambdas cols
    lambda_matrix: Float[Tensor, "d_hidden_trunc d_hidden_extra_trunc"] = torch.diag(
        Lambda_abs_sqrt
    )[:, truncated_idxs]
    # We also need the pseudoinverse of this matrix. We sort and remove the n_small_lambdas rows
    lambda_matrix_pinv: Float[Tensor, "d_hidden_extra_trunc d_hidden_trunc"] = torch.diag(
        Lambda_abs_sqrt.reciprocal()
    )[truncated_idxs, :]

    assert not torch.any(torch.isnan(lambda_matrix_pinv)), "NaNs in the pseudoinverse."
    # (lambda_matrix @ lambda_matrix_pinv).diag() should contain d_hidden_extra_trunc 1s and
    # d_hidden_trunc - d_hidden_extra_trunc 0s
    assert torch.allclose(
        (lambda_matrix @ lambda_matrix_pinv).diag().sum(),
        torch.tensor(lambda_matrix.shape[0] - n_small_lambdas, dtype=lambda_matrix.dtype),
    )

    return lambda_matrix, lambda_matrix_pinv


def calculate_interaction_rotations(
    gram_matrices: dict[str, Float[Tensor, "d_hidden d_hidden"]],
    section_names: list[str],
    node_layers: list[str],
    hooked_model: HookedModel,
    data_loader: DataLoader,
    dtype: torch.dtype,
    device: str,
    n_intervals: int,
    M_dtype: torch.dtype = torch.float64,
    Lambda_einsum_dtype: torch.dtype = torch.float64,
    truncation_threshold: float = 1e-5,
    rotate_final_node_layer: bool = True,
    integral_boundary_relative_epsilon: float = 1e-3,
    ig_formula: Literal["(1-alpha)^2", "(1-0)*alpha"] = "(1-alpha)^2",
) -> tuple[list[InteractionRotation], list[Eigenvectors]]:
    """Calculate the interaction rotation matrices (denoted C) and their psuedo-inverses.

    This function implements Algorithm 2 (Pseudocode for RIB in transformers) of the paper. We name
    the variables as they are named in the paper.

    We collect the interaction rotation matrices from the output layer backwards, as we need the
    next layer's rotation to compute the current layer's rotation. We reverse the resulting Cs and
    Us back to the original node order before returning.

    Args:
        gram_matrices: The gram matrices for each layer, keyed by layer name.
        section_names: The names of the sections to build the graph from, in order of appearance.
            Recall that each section is a pytorch module that can be hooked on. For MNIST, or other
            models without explicit sections, this will simply correspond to layer names.
        node_layers: Used as a key to store the interaction rotation matrices in the hooked model.
            May include an optional "output" for the final node layer.
        hooked_model: The hooked model.
        data_loader: The data loader.
        dtype: The data type to use for model computations.
        device: The device to run the model on.
        n_intervals: The number of intervals to use for integrated gradients.
        M_dtype: The data type to use for the M_dash and M matrices, including where the M is
            collected over the dataset in `M_dash_and_Lambda_dash_pre_forward_hook_fn`. Needs to be
            float64 for Pythia-14m (empirically). Defaults to float64.
        Lambda_einsum_dtype: The data type to use for the einsum computing batches for the
            Lambda_dash matrix. Does not affect the output, only used for the einsum within
            M_dash_and_Lambda_dash_pre_forward_hook_fn. Needs to be float64 on CPU but float32 was
            fine on GPU. Defaults to float64.
        truncation_threshold: Remove eigenvectors with eigenvalues below this threshold.
        rotate_final_node_layer: Whether to rotate the final layer to its eigenbasis (which is
            equivalent to its interaction basis). Defaults to True.
        integral_boundary_relative_epsilon: Rather than integrating from 0 to 1, we integrate from
            integral_boundary_epsilon to 1 - integral_boundary_epsilon, to avoid issues with
<<<<<<< HEAD
            ill-defined derivatives at 0 and 1.
            integral_boundary_epsilon = integral_boundary_relative_epsilon/(n_intervals+1).
        ig_formula: The formula to use for the integrated gradient. Must be one of
            "(1-alpha)^2" or "(1-0)*alpha". The former is the old (October) version while the
            latter is a new (November A) version. Defaults to "(1-alpha)^2".
=======
            ill-defined derivatives at 0 and 1. Defaults to 1e-3.
            integral_boundary_epsilon = integral_boundary_relative_epsilon/(n_intervals+1).
        ig_formula: The formula to use for the integrated gradient. Must be one of
            "(1-alpha)^2" or "(1-0)*alpha". The former is the old (October) version while the
            latter is a new (November) version that should be used from now on. The latter makes
            sense especially in light of the new attribution (edge_formula="squared") but is
            generally good and does not change results much. Defaults to "(1-0)*alpha".
>>>>>>> e5059641

    Returns:
        - A list of objects containing the interaction rotation matrices and their pseudoinverses,
        ordered by node layer appearance in model.
        - A list of objects containing the eigenvectors of each node layer, ordered by node layer
        appearance in model.
    """
    assert hooked_model.model.has_folded_bias, "Biases must be folded in to calculate Cs."
    assert len(section_names) > 0, "No sections specified."

    non_output_node_layers = [node_layer for node_layer in node_layers if node_layer != "output"]
    assert len(non_output_node_layers) == len(
        section_names
    ), "Must specify a hook name for each section (except the output section)."

    # We start appending Us and Cs from the output layer and work our way backwards
    Us: list[Eigenvectors] = []
    Cs: list[InteractionRotation] = []

    # The C matrix for the final layer is either the eigenvectors U if rotate_final_node_layer is
    # True, and None otherwise
    U_output: Optional[Float[Tensor, "d_hidden d_hidden"]] = (
        eigendecompose(gram_matrices[node_layers[-1]])[1].detach().cpu()
        if rotate_final_node_layer
        else None
    )
    C_output: Optional[Float[Tensor, "d_hidden d_hidden"]] = (
        U_output.detach().cpu() if U_output is not None else None
    )

    if node_layers[-1] not in gram_matrices:
        # Technically we don't actually need the final node layer to be in gram_matrices if we're
        # not rotating it, but for now, our implementation assumes that it always is unless
        # final_node_layer is the logits (i.e. ="output").
        assert (
            node_layers[-1] == "output"
        ), f"Final node layer {node_layers[-1]} not in gram matrices."
        with torch.inference_mode():
            # Get the out_dim of logits by hackily passing a datapoint through it
            input_sample = data_loader.dataset[0][0].to(device=device)
            assert isinstance(input_sample, Tensor)
            if input_sample.dtype in tuple(TORCH_DTYPES.values()):
                input_sample = input_sample.to(dtype=dtype)

            out_samples = hooked_model(input_sample)
            out_sample: Float[Tensor, "... out_dim"] = (
                out_samples[0] if isinstance(out_samples, tuple) else out_samples
            )
            final_node_dim = out_sample.shape[-1]
    else:
        final_node_dim = gram_matrices[node_layers[-1]].shape[0]

    Us.append(
        Eigenvectors(
            node_layer_name=node_layers[-1],
            out_dim=final_node_dim,
            U=U_output,
        )
    )
    Cs.append(
        InteractionRotation(
            node_layer_name=node_layers[-1],
            out_dim=final_node_dim,
            C=C_output,
        )
    )
    if U_output is not None:
        assert U_output is not None
        assert C_output is not None
        assert (
            C_output.shape[1] == final_node_dim
        ), f"Expected C_output to have shape (_, {final_node_dim}). Got {C_output.shape}."
        assert (
            U_output.shape[1] == final_node_dim
        ), f"Expected U_output to have shape (_, {final_node_dim}). Got {U_output.shape}."

    # We only need to calculate C for the final section if there is no output node layer
    section_names_to_calculate = (
        section_names if node_layers[-1] == "output" else section_names[:-1]
    )

    assert (
        len(section_names_to_calculate) == len(node_layers) - 1
    ), "Must be a section name for all but the final node_layer which was already handled above."

    # Since we've already handled the last node layer, we can ignore it in the loop
    for node_layer, section_name in tqdm(
        zip(node_layers[-2::-1], section_names_to_calculate[::-1]),
        total=len(section_names_to_calculate),
        desc="Interaction rotations",
    ):
        D_dash, U_dash = eigendecompose(gram_matrices[node_layer])

        n_small_eigenvals: int = int(torch.sum(D_dash < truncation_threshold).item())
        # Truncate the D matrix to remove small eigenvalues
        D: Float[Tensor, "d_hidden_trunc d_hidden_trunc"] = (
            torch.diag(D_dash)[:-n_small_eigenvals, :-n_small_eigenvals]
            if n_small_eigenvals > 0
            else torch.diag(D_dash)
        )
        # Truncate the columns of U to remove small eigenvalues
        U: Float[Tensor, "d_hidden d_hidden_trunc"] = (
            U_dash[:, :-n_small_eigenvals] if n_small_eigenvals > 0 else U_dash
        )
        Us.append(Eigenvectors(node_layer_name=node_layer, out_dim=U.shape[1], U=U.detach().cpu()))

        # Most recently stored interaction matrix
        C_out = Cs[-1].C.to(device=device) if Cs[-1].C is not None else None
        M_dash, Lambda_dash = collect_M_dash_and_Lambda_dash(
            C_out=C_out,
            hooked_model=hooked_model,
            n_intervals=n_intervals,
            data_loader=data_loader,
            module_name=section_name,
            dtype=dtype,
            device=device,
            hook_name=node_layer,
            M_dtype=M_dtype,
            Lambda_einsum_dtype=Lambda_einsum_dtype,
            integral_boundary_relative_epsilon=integral_boundary_relative_epsilon,
            ig_formula=ig_formula,
        )

        U_D_sqrt: Float[Tensor, "d_hidden d_hidden_trunc"] = U @ D.sqrt()

        # Converts M to fp64
        M: Float[Tensor, "d_hidden_trunc d_hidden_trunc"] = (
            U_D_sqrt.T.to(M_dtype) @ M_dash @ U_D_sqrt.to(M_dtype)
        )
        V = eigendecompose(M)[1]  # V has size (d_hidden_trunc, d_hidden_trunc)
        V = V.to(dtype)

        # Multiply U_D_sqrt with V, corresponding to $U D^{1/2} V$ in the paper.
        U_D_sqrt_V: Float[Tensor, "d_hidden d_hidden_trunc"] = U_D_sqrt @ V
        D_sqrt_pinv: Float[Tensor, "d_hidden_trunc d_hidden_trunc"] = pinv_diag(D.sqrt())
        U_D_sqrt_pinv_V: Float[Tensor, "d_hidden d_hidden_trunc"] = U @ D_sqrt_pinv @ V
        Lambda_abs: Float[Tensor, "d_hidden_trunc"] = (
            (U_D_sqrt_V.T @ Lambda_dash @ U_D_sqrt_pinv_V).diag().abs()
        )

        Lambda_abs_sqrt_trunc, Lambda_abs_sqrt_trunc_pinv = build_sorted_lambda_matrices(
            Lambda_abs, truncation_threshold
        )

        C: Float[Tensor, "d_hidden d_hidden_extra_trunc"] = (
            (U_D_sqrt_pinv_V @ Lambda_abs_sqrt_trunc).detach().cpu()
        )
        C_pinv: Float[Tensor, "d_hidden_extra_trunc d_hidden"] = (
            (Lambda_abs_sqrt_trunc_pinv @ U_D_sqrt_V.T).detach().cpu()
        )
        Cs.append(
            InteractionRotation(node_layer_name=node_layer, out_dim=C.shape[1], C=C, C_pinv=C_pinv)
        )

    return Cs[::-1], Us[::-1]<|MERGE_RESOLUTION|>--- conflicted
+++ resolved
@@ -2,11 +2,7 @@
 """
 
 from dataclasses import dataclass
-<<<<<<< HEAD
-from typing import Optional, Literal
-=======
 from typing import Literal, Optional
->>>>>>> e5059641
 
 import torch
 from jaxtyping import Float, Int
@@ -147,13 +143,6 @@
             equivalent to its interaction basis). Defaults to True.
         integral_boundary_relative_epsilon: Rather than integrating from 0 to 1, we integrate from
             integral_boundary_epsilon to 1 - integral_boundary_epsilon, to avoid issues with
-<<<<<<< HEAD
-            ill-defined derivatives at 0 and 1.
-            integral_boundary_epsilon = integral_boundary_relative_epsilon/(n_intervals+1).
-        ig_formula: The formula to use for the integrated gradient. Must be one of
-            "(1-alpha)^2" or "(1-0)*alpha". The former is the old (October) version while the
-            latter is a new (November A) version. Defaults to "(1-alpha)^2".
-=======
             ill-defined derivatives at 0 and 1. Defaults to 1e-3.
             integral_boundary_epsilon = integral_boundary_relative_epsilon/(n_intervals+1).
         ig_formula: The formula to use for the integrated gradient. Must be one of
@@ -161,7 +150,6 @@
             latter is a new (November) version that should be used from now on. The latter makes
             sense especially in light of the new attribution (edge_formula="squared") but is
             generally good and does not change results much. Defaults to "(1-0)*alpha".
->>>>>>> e5059641
 
     Returns:
         - A list of objects containing the interaction rotation matrices and their pseudoinverses,
