import json
import time
from pathlib import Path
from typing import Callable, Literal, Optional, Union

import numpy as np
import torch
from jaxtyping import Bool, Float
from pydantic import BaseModel, ConfigDict, Field
from torch import Tensor
from torch.utils.data import DataLoader
from tqdm import tqdm

from rib.data import (
    HFDatasetConfig,
    ModularArithmeticDatasetConfig,
    VisionDatasetConfig,
)
from rib.data_accumulator import Edges
from rib.hook_fns import edge_ablation_forward_hook_fn, rotate_pre_forward_hook_fn
from rib.hook_manager import Hook, HookedModel
from rib.interaction_algos import Eigenvectors, InteractionRotation
from rib.linalg import calc_rotation_matrix
from rib.loader import load_model_and_dataset_from_rib_config
from rib.log import logger
from rib.models import MLP, SequentialTransformer
from rib.rib_builder import RibBuildResults
from rib.types import TORCH_DTYPES, RootPath, StrDtype
from rib.utils import (
    check_outfile_overwrite,
    eval_cross_entropy_loss,
    eval_model_accuracy,
    load_config,
    set_seed,
)

BasisVecs = Union[Float[Tensor, "orig orig_trunc"], Float[Tensor, "orig orig"]]
BasisVecsPinv = Union[Float[Tensor, "orig_trunc orig"], Float[Tensor, "orig orig"]]
AblationAccuracies = dict[str, dict[int, float]]
EdgeMasks = dict[str, dict[int, Bool[Tensor, "out in"]]]


class ScheduleConfig(BaseModel):
    model_config = ConfigDict(extra="forbid", frozen=True)
    schedule_type: Literal["exponential", "linear"]
    early_stopping_threshold: Optional[float] = Field(
        None,
        description="The threshold to use for stopping the ablation calculations early. The"
        "experiment will stop when the ablated score is more than `early_stopping_threshold` away "
        "from the unablated score. If None, we don't stop early.",
    )
    specific_points: Optional[list[int]] = Field(
        None,
        description="A list of number of vecs remaining to add to the schedule. If None, we use"
        "the default schedule.",
    )

    def get_ablation_schedule(self, n_vecs: int) -> list[int]:
        raise NotImplementedError("This method should be implemented in subclasses.")

    def _add_specific_ablation_points(self, ablation_schedule: list[int], n_vecs: int) -> list[int]:
        """Add each number of vecs remaining in self.specific_points to the ablation schedule."""
        if self.specific_points is not None:
            # Ignore the specific points that are greater than the number of vecs
            specific_ablated_vecs = [n_vecs - x for x in self.specific_points if x <= n_vecs]
            # Add our specific points for the number of vecs remaining to the ablation schedule
            ablation_schedule = sorted(
                list(set(ablation_schedule + specific_ablated_vecs)), reverse=True
            )
        return ablation_schedule


class ExponentialScheduleConfig(ScheduleConfig):
    schedule_type: Literal["exponential"]
    ablate_every_vec_cutoff: Optional[int] = Field(
        None,
        description="The point in the exponential schedule at which we start ablating every"
        "individual vector. If None, always ablate every vector.",
    )
    exp_base: Optional[float] = Field(2.0, description="The base of the exponential schedule.")

    def get_ablation_schedule(self, n_vecs: int) -> list[int]:
        """Create an exponential schedule for the number of vectors to ablate.

        The schedule is exponential with a base of 2, with the exception that from
        `self.ablate_every_vec_cutoff` to `n_vecs` we ablate every vector. The schedule also
        includes a run with no ablations as well as with the number of vecs remaining given in
        `self.specific_points`.

        Args:
            n_vecs: Total number of vectors.

        Returns:
            The schedule for the number of vectors to ablate.

        Examples:
            >>> ExponentialScheduleConfig("exponential", None).get_ablation_schedule(12)
            [12, 11, 10, 9, 8, 7, 6, 5, 4, 3, 2, 1, 0]
            >>> ExponentialScheduleConfig("exponential", 0).get_ablation_schedule(12)
            [12, 11, 9, 5, 0]  # Exponential schedule (2^x) from the beginning.
            >>> ExponentialScheduleConfig("exponential", 1).get_ablation_schedule(12)
            [12, 11, 10, 8, 4, 0]  # Exponential schedule (2^x) after the first 1 value
            >>> ExponentialScheduleConfig("exponential", 3).get_ablation_schedule(12)
            [12, 11, 10, 9, 8, 6, 2, 0]
            >>> ExponentialScheduleConfig("exponential", 3).get_ablation_schedule(24)
            [24, 23, 22, 21, 20, 18, 14, 6, 0]
        """
        cutoff = self.ablate_every_vec_cutoff
        exp_base = self.exp_base if self.exp_base is not None else 2.0

        if cutoff is None:
            return list(range(n_vecs, -1, -1))

        assert cutoff < n_vecs, "ablate_every_vec_cutoff must be smaller than n_vecs"
        assert cutoff >= 0, "ablate_every_vec_cutoff must be positive"
        # The section in which we ablate every vector.
        ablate_every_vecs: list[int] = list(range(n_vecs, n_vecs - cutoff - 1, -1))
        # The section in which we ablate according to 2^x.
        ablate_exponential: list[int] = []
        prev_val = ablate_every_vecs[-1]
        for x in range(n_vecs):
            exp_val = int(prev_val - exp_base**x)
            if exp_val > 0:
                ablate_exponential.append(exp_val)
                prev_val = exp_val
            else:
                # No more values to append, just add the case for no ablation and exit
                ablate_exponential.append(0)
                break

        # combine the two sections
        ablation_schedule = ablate_every_vecs + ablate_exponential
        assert ablation_schedule[0] == n_vecs, "The first element of the schedule must be n_vecs."
        assert ablation_schedule[-1] == 0, "The last element of the schedule must be 0."

        ablation_schedule = self._add_specific_ablation_points(ablation_schedule, n_vecs)
        return ablation_schedule


class LinearScheduleConfig(ScheduleConfig):
    schedule_type: Literal["linear"]
    n_points: int = Field(
        ...,
        description=(
            "The number of points to use in the linear ablation schedule. Must be specified if "
            "schedule_type is linear and cannot be specified if schedule_type is exponential."
        ),
    )

    def get_ablation_schedule(self, n_vecs: int) -> list[int]:
        """Create a linear schedule for the number of vectors to ablate.

        The points are evenly spaced between `n_vecs` and 0, including the endpoints and any points
        in `self.specific_points` are also added.

        Args:
            n_vecs: Total number of vectors.

        Returns:
            The schedule for the number of vectors to ablate.

        Examples:
            >>> LinearScheduleConfig("linear", 3).get_ablation_schedule(12)
            [12, 6, 0]
        """
        assert self.n_points >= 2, f"{self.n_points} must be at least 2."
        assert self.n_points <= n_vecs, f"{self.n_points} must be <= {n_vecs}."

        ablation_schedule = [int(a) for a in np.linspace(n_vecs, 0, self.n_points, dtype=int)]

        ablation_schedule = self._add_specific_ablation_points(ablation_schedule, n_vecs)
        return ablation_schedule


class AblationConfig(BaseModel):
    model_config = ConfigDict(extra="forbid", frozen=True)
    exp_name: str
    out_dir: Optional[RootPath] = Field(
        Path(__file__).parent / "out",
        description="Directory for the output files. Defaults to `./out/`. If None, no output "
        "is written. If a relative path, it is relative to the root of the rib repo.",
    )
    ablation_type: Literal["rib", "orthogonal"]
    edge_ablation: bool = Field(
        False,
        description="Whether to perform edge ablation experiments. If False, we perform node "
        "ablation experiments.",
    )
    rib_results_path: RootPath
    schedule: Union[ExponentialScheduleConfig, LinearScheduleConfig] = Field(
        ...,
        discriminator="schedule_type",
        description="The schedule to use for ablations.",
    )
    dataset: Union[ModularArithmeticDatasetConfig, HFDatasetConfig, VisionDatasetConfig] = Field(
        ...,
        discriminator="dataset_type",
        description="The dataset to use to build the graph.",
    )
    ablation_node_layers: list[str]
    batch_size: int
    dtype: StrDtype
    seed: int
    eval_type: Literal["accuracy", "ce_loss"] = Field(
        ...,
        description="The type of evaluation to perform on the model before building the graph.",
    )


@torch.inference_mode()
def ablate_node_layers_and_eval(
    basis_matrices: list[tuple[BasisVecs, BasisVecsPinv]],
    ablation_node_layers: list[str],
    hooked_model: HookedModel,
    data_loader: DataLoader,
    eval_fn: Callable,
    module_names: list[str],
    schedule_config: Union[ExponentialScheduleConfig, LinearScheduleConfig],
    device: str,
    dtype: Optional[torch.dtype] = None,
) -> AblationAccuracies:
    """Rotate to and from a truncated basis and compare ablation accuracies/losses.

    Note that we want our ablation schedules for different bases to match up, even though different
    bases may have different number of basis vectors due to truncation. We therefore create our
    ablation schedule assuming a non-truncated basis (i.e. using the `orig` size
    (basis_vecs.shape[0])).

    Args:
        basis_matrices: List of basis vector matrices and their pseudoinverses. In the orthogonal
            basis case, the pseudoinverse is the transpose.
        ablation_node_layers: The names of the node layers whose (rotated) inputs we want to ablate.
        hooked_model: The hooked model.
        data_loader: The data loader to use for testing.
        eval_fn: The function to use to evaluate the model.
        module_names: The names of the modules to apply the ablations. Can be any valid pytorch
            module in hooked_model.model. These typically correspond to section_names (e.g.
            "sections.section_0") when the model is a SequentialTransformer or raw layers (e.g.
            "layers.2") when the model is an MLP.
        schedule_config: The config for the ablation schedule.
        device: The device to run the model on.
        dtype: The data type to cast the inputs to. Ignored if int32 or int64.

    Returns:
        A dictionary mapping node layers to ablation accuracies/losses.
    """
    results: AblationAccuracies = {}
    for ablation_node_layer, module_name, (basis_vecs, basis_vecs_pinv) in zip(
        ablation_node_layers, module_names, basis_matrices, strict=True
    ):
        ablation_schedule = schedule_config.get_ablation_schedule(n_vecs=basis_vecs.shape[0])

        base_score: Optional[float] = None

        # Track the results for the case when there is no ablation. There may be many of these, so we
        # store them to avoid recomputing.
        n_truncated_vecs = basis_vecs.shape[0] - basis_vecs.shape[1]

        results[ablation_node_layer] = {}
        # Iterate through possible number of ablated vectors, starting from no ablated vectors
        for i, n_ablated_vecs in enumerate(
            tqdm(
                ablation_schedule[::-1],
                total=len(ablation_schedule),
                desc=f"Ablating {module_name}",
            )
        ):
            # Note that we may have truncated vectors with small eigenvalues, so we make sure not to
            # ablate more vectors than we have remaining
            n_vecs_remaining = basis_vecs.shape[0] - n_ablated_vecs

            # Count the n_ablated_vecs taking into account the truncation
            n_ablated_vecs_trunc = max(n_ablated_vecs - n_truncated_vecs, 0)

            if n_ablated_vecs_trunc == 0 and base_score is not None:
                # We may have already calculated the score for the case when there is no ablation
                results[ablation_node_layer][n_vecs_remaining] = base_score
                continue

            basis_vecs = basis_vecs.to(device)
            basis_vecs_pinv = basis_vecs_pinv.to(device)
            rotation_matrix = calc_rotation_matrix(
                vecs=basis_vecs,
                vecs_pinv=basis_vecs_pinv,
                n_ablated_vecs=n_ablated_vecs_trunc,
            )

            rotation_hook = Hook(
                name=ablation_node_layer,
                data_key="rotation",
                fn=rotate_pre_forward_hook_fn,
                module_name=module_name,
                fn_kwargs={"rotation_matrix": rotation_matrix},
            )

            score = eval_fn(
                hooked_model, data_loader, hooks=[rotation_hook], dtype=dtype, device=device
            )
            results[ablation_node_layer][n_vecs_remaining] = score

            if schedule_config.early_stopping_threshold is not None:
                if i == 0:
                    base_score = score
                else:
                    # If the score is more than `early_stopping_threshold` away from the base result,
                    # then we stop ablating vectors.
                    if abs(score - base_score) > schedule_config.early_stopping_threshold:
                        break

    return results


@torch.inference_mode()
def ablate_edges_and_eval(
    basis_matrices: list[tuple[BasisVecs, BasisVecsPinv]],
    ablation_node_layers: list[str],
    edges: list[Edges],
    hooked_model: HookedModel,
    data_loader: DataLoader,
    eval_fn: Callable,
    module_names: list[str],
    schedule_config: Union[ExponentialScheduleConfig, LinearScheduleConfig],
    device: str,
    dtype: Optional[torch.dtype] = None,
) -> tuple[AblationAccuracies, EdgeMasks]:
    """Perform a series of edge ablation experiments across layers and multiple # of edges to keep.

    Note that we want our ablation schedules for different bases to match up, even though different
    bases may have different number of basis vectors due to truncation. We therefore create our
    ablation schedule assuming a non-truncated basis (i.e. using the full possible # of edges,
    out_dim * in_dim. This can be very large).

    Args:
        basis_matrices: List of basis vector matrices (Cs) and their pseudoinverses (C_pinv).
        ablation_node_layers: The names of the node layers whose (rotated) inputs we want to ablate.
        edges: The edge weights computed by RIB. We use these to determine edge ablation order.
        hooked_model: The hooked model.
        data_loader: The data loader to use for testing.
        eval_fn: The function to use to evaluate the model.
        module_names: The names of the modules to apply the ablations. Can be any valid pytorch
            module in hooked_model.model. These typically correspond to section_names (e.g.
            "sections.section_0") when the model is a SequentialTransformer or raw layers (e.g.
            "layers.2") when the model is an MLP.
        schedule_config: The config for the ablation schedule.
        device: The device to run the model on.
        dtype: The data type to cast the inputs to. Ignored if int32 or int64.

    Returns:
        A dictionary mapping node layers to ablation accuracies/losses.
    """
    base_score = eval_fn(hooked_model, data_loader, hooks=[], dtype=dtype, device=device)

    results: AblationAccuracies = {}
    edge_masks: EdgeMasks = {}
    basis_pairs = zip(basis_matrices[:-1], basis_matrices[1:])
    for ablation_node_layer, module_name, basis_pair, layer_edges in zip(
        ablation_node_layers[:-1], module_names[:-1], basis_pairs, edges, strict=True
    ):
        (in_C, in_C_inv), (out_C, out_C_inv) = basis_pair
        total_possible_edges = in_C.shape[0] * out_C.shape[1]
        ablation_schedule = schedule_config.get_ablation_schedule(n_vecs=total_possible_edges)
        results[ablation_node_layer] = {}
        edge_masks[ablation_node_layer] = {}
        # Iterate through possible number of ablated vectors, starting from no ablated vectors
        for num_edges_ablated in tqdm(
            ablation_schedule[::-1], total=len(ablation_schedule), desc=f"Ablating {module_name}"
        ):
            num_edges_kept = total_possible_edges - num_edges_ablated
            if num_edges_kept > layer_edges.E_hat.numel():
                results[ablation_node_layer][num_edges_kept] = base_score
                continue
            if num_edges_kept > 0:
                threshold = torch.topk(layer_edges.E_hat.flatten(), k=num_edges_kept).values[-1]
                edge_mask = layer_edges.E_hat >= threshold
            else:
                edge_mask = torch.zeros_like(layer_edges.E_hat, dtype=torch.bool)
            edge_masks[ablation_node_layer][num_edges_kept] = edge_mask

            hook = Hook(
                name=module_name,
                data_key="edge_ablation",
                fn=edge_ablation_forward_hook_fn,
                module_name=module_name,
                fn_kwargs={
                    "edge_mask": edge_mask.to(device),
                    "in_C": in_C.to(device),
                    "in_C_inv": in_C_inv.to(device),
                    "out_C": out_C.to(device),
                    "out_C_inv": out_C_inv.to(device),
                },
            )

            score = eval_fn(hooked_model, data_loader, hooks=[hook], dtype=dtype, device=device)
            results[ablation_node_layer][num_edges_kept] = score

            if schedule_config.early_stopping_threshold is not None:
                # If the score is more than `early_stopping_threshold` away from the base result,
                # then we stop ablating vectors.
                if abs(score - base_score) > schedule_config.early_stopping_threshold:
                    break

    return results, edge_masks


def load_basis_matrices(
    rib_results: RibBuildResults,
    ablation_node_layers: list[str],
    ablation_type: Literal["rib", "orthogonal"],
    dtype: torch.dtype,
    device: str,
    none_ok: bool = False,
) -> list[tuple[BasisVecs, BasisVecsPinv]]:
    """Load the basis matrices and their pseudoinverses.

    Supports both rib and orthogonal basis matrices. Converts each matrix to the specified dtype
    and device.

    By default asserts that all basis matrices are non-None. If none_ok is True then an identity
    matrix is returned in place of None matricies.
    """
    if ablation_type == "rib":
        basis_matrix_key = "interaction_rotations"
    elif ablation_type == "orthogonal":
        basis_matrix_key = "eigenvectors"
    else:
        raise ValueError(f"ablation_type must be one of ['rib', 'orthogonal']")

    # Get the basis vecs and their pseudoinverses using the module_names as keys
    basis_matrices: list[tuple[BasisVecs, BasisVecsPinv]] = []
    basis_infos_list = getattr(rib_results, basis_matrix_key)
    basis_infos_dict = {info.node_layer_name: info for info in basis_infos_list}
    for module_name in ablation_node_layers:
        basis_info = basis_infos_dict[module_name]
        if ablation_type == "rib":
            assert isinstance(basis_info, InteractionRotation)
            if none_ok and basis_info.C is None:
                assert basis_info.C_pinv is None, f"{module_name} has a C_pinv matrix."
                basis_vecs = torch.eye(basis_info.out_dim, dtype=dtype, device=device)
                basis_vecs_pinv = torch.eye(basis_info.out_dim, dtype=dtype, device=device)
            else:
                assert basis_info.C is not None, f"{module_name} has no C matrix."
                assert basis_info.C_pinv is not None, f"{module_name} has no C_pinv matrix."
                basis_vecs = basis_info.C.to(dtype=dtype, device=device)
                basis_vecs_pinv = basis_info.C_pinv.to(dtype=dtype, device=device)
        elif ablation_type == "orthogonal":
            assert isinstance(basis_info, Eigenvectors)
            if none_ok and basis_info.U is None:
                basis_vecs = torch.eye(basis_info.out_dim, dtype=dtype, device=device)
                basis_vecs_pinv = torch.eye(basis_info.out_dim, dtype=dtype, device=device)
            else:
                assert basis_info.U is not None, f"{module_name} has no U matrix."
                basis_vecs = basis_info.U.to(dtype=dtype, device=device)
                # Pseudoinverse of an orthonormal matrix is its transpose
                basis_vecs_pinv = basis_vecs.T.detach().clone()
        basis_matrices.append((basis_vecs, basis_vecs_pinv))
    return basis_matrices


def load_bases_and_ablate(
    config_path_or_obj: Union[str, AblationConfig], force: bool = False
) -> AblationAccuracies:
    """Load basis matrices and run ablation experiments.

    The process is as follows:
        1. Load pre-saved basis matrices (typcially RIB bases (Cs) or orthogonal bases (Us)).
        2. Load the corresponding model and dataset (the dataset may be non-overlapping with
            that used to create the basis matrices).
        3. For each number of ablated nodes `n`, create a rotation matrix that has the effect of
        rotating to and from the new basis with `n` fewer basis vectors.
        4. Run the test set through the model, applying the above rotations at each node layer, and
        calculate the resulting accuracy/loss.
        5. Repeat steps 3 and 4 for a range of values of n, storing the resulting accuracies/losses.

    Note that we don't create a node layer at the output of the final module, as ablating nodes in
    this layer is not useful.

    Args:
        config_path_or_obj: The path to the config file or the config object itself.
        force: Whether to overwrite existing output files.`

    Returns:
        A dictionary mapping node layers to accuracies/losses. If the config has an out_dir, the
        results are also written to a file in that directory.
    """
    start_time = time.time()
    config = load_config(config_path_or_obj, config_model=AblationConfig)

    if config.out_dir is not None:
        config.out_dir.mkdir(parents=True, exist_ok=True)
        edge_node = "edge" if config.edge_ablation else "node"
        out_file = config.out_dir / f"{config.exp_name}_{edge_node}_ablation_results.json"
        if not check_outfile_overwrite(out_file, force):
            raise FileExistsError("Not overwriting output file")

    set_seed(config.seed)
    rib_results = RibBuildResults(**torch.load(config.rib_results_path))

    assert set(config.ablation_node_layers) <= set(
        rib_results.config.node_layers
    ), "The node layers in the config must be a subset of the node layers in the RIB graph."
<<<<<<< HEAD
    if config.edge_ablation:
        # config.node_layers must be a subsequence of loaded_config.node_layers
        assert "|".join(config.ablation_node_layers) in "|".join(
            rib_results.config.node_layers
        ), "node_layers in the config must be a subsequence of the node layers in the RIB graph."
        assert (
            config.ablation_type == "rib"
        ), "Can't do edge ablation with Us, as we don't have edges for U basis"
        assert len(rib_results.edges) > 0, "No edges found in the RIB results."
        assert rib_results.contains_all_edges
    else:
        assert "output" not in config.ablation_node_layers, "Cannot ablate the output node layer."

=======

    assert "output" not in config.ablation_node_layers, "Cannot ablate the output node layer."
    assert not (
        config.ablation_type == "orthogonal" and rib_results.config.center
    ), "Cannot use orthogonal ablations with a centered RIB, as Us don't include centering matrix"
>>>>>>> bf4d8d45
    device = "cuda" if torch.cuda.is_available() else "cpu"
    dtype = TORCH_DTYPES[config.dtype]

    basis_matrices = load_basis_matrices(
        rib_results=rib_results,
        ablation_node_layers=config.ablation_node_layers,
        ablation_type=config.ablation_type,
        dtype=dtype,
        device=device,
        none_ok=config.edge_ablation,
    )

    model, dataset = load_model_and_dataset_from_rib_config(
        rib_results.config,
        dataset_config=config.dataset,
        device=device,
        dtype=dtype,
        node_layers=config.ablation_node_layers,
    )
    model.to(device=torch.device(device), dtype=dtype)
    data_loader = DataLoader(dataset, batch_size=config.batch_size, shuffle=False)
    hooked_model = HookedModel(model)

    # Test model accuracy/loss before running ablations, ta be sure
    eval_fn: Callable = (
        eval_model_accuracy if config.eval_type == "accuracy" else eval_cross_entropy_loss
    )
    no_ablation_result = eval_fn(hooked_model, data_loader, dtype=dtype, device=device)
    logger.info("Model %s on dataset: %.4f", config.eval_type, no_ablation_result)

    if isinstance(model, MLP):
        module_names = config.ablation_node_layers
    else:
        assert isinstance(model, SequentialTransformer)
        module_names = [f"sections.{sec}" for sec in model.sections if sec != "pre"]

    if config.edge_ablation:
        edges_dict = {info.in_node_layer_name: info for info in rib_results.edges}
        edges = [edges_dict[layer] for layer in config.ablation_node_layers[:-1]]
        ablation_results, edge_masks = ablate_edges_and_eval(
            basis_matrices=basis_matrices,
            ablation_node_layers=config.ablation_node_layers,
            edges=edges,
            hooked_model=hooked_model,
            data_loader=data_loader,
            eval_fn=eval_fn,
            module_names=module_names,
            schedule_config=config.schedule,
            device=device,
            dtype=dtype,
        )
    else:
        ablation_results = ablate_node_layers_and_eval(
            basis_matrices=basis_matrices,
            ablation_node_layers=config.ablation_node_layers,
            hooked_model=hooked_model,
            data_loader=data_loader,
            eval_fn=eval_fn,
            module_names=module_names,
            schedule_config=config.schedule,
            device=device,
            dtype=dtype,
        )

    time_taken = f"{(time.time() - start_time) / 60:.1f} minutes"
    logger.info("Finished in %s.", time_taken)

    results = {
        "config": json.loads(config.model_dump_json()),
        "results": ablation_results,
        "time_taken": time_taken,
        "no_ablation_result": no_ablation_result,
    }
    if config.edge_ablation:
        results["edge_masks"] = edge_masks

    if config.out_dir is not None:
        with open(out_file, "w") as f:
            json.dump(results, f, default=lambda x: x.tolist())  # serialize edge_mask tensors
        logger.info("Wrote results to %s", out_file)

    return ablation_results<|MERGE_RESOLUTION|>--- conflicted
+++ resolved
@@ -37,7 +37,7 @@
 BasisVecs = Union[Float[Tensor, "orig orig_trunc"], Float[Tensor, "orig orig"]]
 BasisVecsPinv = Union[Float[Tensor, "orig_trunc orig"], Float[Tensor, "orig orig"]]
 AblationAccuracies = dict[str, dict[int, float]]
-EdgeMasks = dict[str, dict[int, Bool[Tensor, "out in"]]]
+EdgeMasks = dict[str, dict[int, Bool[Tensor, "rib_out rib_in"]]]
 
 
 class ScheduleConfig(BaseModel):
@@ -310,6 +310,28 @@
     return results
 
 
+def _get_edge_mask(
+    edge_weights: Float[Tensor, "rib_out rib_in"], num_edges_kept: int, keep_const_edges: bool
+) -> Bool[Tensor, "rib_out rib_in"]:
+    """ """
+    sub_weights = edge_weights[1:, 1:] if keep_const_edges else edge_weights
+    if num_edges_kept > sub_weights.numel():  # keep all edges
+        return torch.ones_like(edge_weights, dtype=torch.bool)
+    if num_edges_kept == 0:  # ablate no edges
+        sub_mask = torch.zeros_like(sub_weights, dtype=torch.bool)
+    else:  # keep some edges
+        threshold = torch.topk(sub_weights.flatten(), k=num_edges_kept).values[-1]
+        sub_mask = sub_weights >= threshold
+    # transform sub_mask back to full size
+    if keep_const_edges:
+        full_mask = torch.ones_like(edge_weights, dtype=torch.bool)
+        full_mask[1:, 1:] = sub_mask
+    else:
+        full_mask = sub_mask
+    logger.info(full_mask[:10, :10].int())
+    return full_mask
+
+
 @torch.inference_mode()
 def ablate_edges_and_eval(
     basis_matrices: list[tuple[BasisVecs, BasisVecsPinv]],
@@ -322,6 +344,7 @@
     schedule_config: Union[ExponentialScheduleConfig, LinearScheduleConfig],
     device: str,
     dtype: Optional[torch.dtype] = None,
+    keep_const_edges=False,
 ) -> tuple[AblationAccuracies, EdgeMasks]:
     """Perform a series of edge ablation experiments across layers and multiple # of edges to keep.
 
@@ -344,6 +367,8 @@
         schedule_config: The config for the ablation schedule.
         device: The device to run the model on.
         dtype: The data type to cast the inputs to. Ignored if int32 or int64.
+        keep_const_edges: Used to always keep the constant edges (for free) when ablating a
+            centered RIB graph.
 
     Returns:
         A dictionary mapping node layers to ablation accuracies/losses.
@@ -366,14 +391,15 @@
             ablation_schedule[::-1], total=len(ablation_schedule), desc=f"Ablating {module_name}"
         ):
             num_edges_kept = total_possible_edges - num_edges_ablated
-            if num_edges_kept > layer_edges.E_hat.numel():
+            edge_mask = _get_edge_mask(
+                edge_weights=layer_edges.E_hat,
+                num_edges_kept=num_edges_kept,
+                keep_const_edges=keep_const_edges,
+            )
+            if edge_mask.all():
                 results[ablation_node_layer][num_edges_kept] = base_score
                 continue
-            if num_edges_kept > 0:
-                threshold = torch.topk(layer_edges.E_hat.flatten(), k=num_edges_kept).values[-1]
-                edge_mask = layer_edges.E_hat >= threshold
-            else:
-                edge_mask = torch.zeros_like(layer_edges.E_hat, dtype=torch.bool)
+
             edge_masks[ablation_node_layer][num_edges_kept] = edge_mask
 
             hook = Hook(
@@ -397,6 +423,7 @@
                 # If the score is more than `early_stopping_threshold` away from the base result,
                 # then we stop ablating vectors.
                 if abs(score - base_score) > schedule_config.early_stopping_threshold:
+                    logger.info(f"Stopping early at {num_edges_kept} with {score=}, {base_score=} ")
                     break
 
     return results, edge_masks
@@ -498,7 +525,6 @@
     assert set(config.ablation_node_layers) <= set(
         rib_results.config.node_layers
     ), "The node layers in the config must be a subset of the node layers in the RIB graph."
-<<<<<<< HEAD
     if config.edge_ablation:
         # config.node_layers must be a subsequence of loaded_config.node_layers
         assert "|".join(config.ablation_node_layers) in "|".join(
@@ -512,13 +538,9 @@
     else:
         assert "output" not in config.ablation_node_layers, "Cannot ablate the output node layer."
 
-=======
-
-    assert "output" not in config.ablation_node_layers, "Cannot ablate the output node layer."
     assert not (
         config.ablation_type == "orthogonal" and rib_results.config.center
     ), "Cannot use orthogonal ablations with a centered RIB, as Us don't include centering matrix"
->>>>>>> bf4d8d45
     device = "cuda" if torch.cuda.is_available() else "cpu"
     dtype = TORCH_DTYPES[config.dtype]
 
