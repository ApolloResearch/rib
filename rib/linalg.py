from functools import partial
from typing import Callable, Optional, Union

import numpy as np
import torch
from einops import rearrange
from jaxtyping import Float
from torch import Tensor
from torch.func import jacrev, vmap

from rib.types import TORCH_DTYPES


def eigendecompose(
    x: Float[Tensor, "d_hidden d_hidden"],
    descending: bool = True,
    dtype: str = "float64",
) -> tuple[Float[Tensor, "d_hidden"], Float[Tensor, "d_hidden d_hidden"]]:
    """Calculate eigenvalues and eigenvectors of a real symmetric matrix.

    Eigenvectors are returned as columns of a matrix, sorted in descending order of eigenvalues.

    Note that we hardcode the dtype of the eigendecomposition calculation to torch.float64 because
    lower dtypes tend to be very unstable. We switch back to the original dtype after the operation.

    Eigendecomposition seems to be faster on the cpu. See
    https://discuss.pytorch.org/t/torch-linalg-eigh-is-significantly-slower-on-gpu/140818/12. We
    therefore convert to and from the cpu when performing the eigendecomposition.

    Args:
        x: A real symmetric matrix (e.g. the result of X^T @ X)
        descending: If True, sort eigenvalues and corresponding eigenvectors in descending order
            of eigenvalues.
        dtype: The precision in which to perform the eigendecomposition.
            Values below torch.float64 tend to be very unstable.
    Returns:
        eigenvalues: Diagonal matrix whose diagonal entries are the eigenvalues of x.
        eigenvectors: Matrix whose columns are the eigenvectors of x.
    """
    in_dtype = x.dtype
    x = x.to(dtype=TORCH_DTYPES[dtype])
    eigenvalues, eigenvectors = torch.linalg.eigh(x)

    eigenvalues = eigenvalues.to(dtype=in_dtype).abs()
    eigenvectors = eigenvectors.to(dtype=in_dtype)
    if descending:
        idx = torch.argsort(eigenvalues, descending=True)
        eigenvalues = eigenvalues[idx]
        eigenvectors = eigenvectors[:, idx]
    return eigenvalues, eigenvectors


def calc_rotation_matrix(
    vecs: Float[Tensor, "d_hidden d_hidden_trunc"],
    vecs_pinv: Float[Tensor, "d_hidden_trunc d_hidden"],
    n_ablated_vecs: int,
) -> Float[Tensor, "d_hidden d_hidden"]:
    """Calculate the matrix to rotates into and out of a new basis with optional ablations.

    This can be used for rotating to and from an eigenbasis or interaction basis (or any other
    basis). The basis vectors are given in the columns of the `vecs` matrix.

    The formula for the rotation matrix is given by:

        rotation_matrix = vecs_ablated @ vecs_pinv

    where vecs_ablated is the matrix with the final n_ablated_vecs set to 0.

    Args:
        vecs: Matrix whose columns are the basis vectors.
        vecs_pinv: Pseudo-inverse of vecs. This will be the transpose if vecs is orthonormal.
        n_ablated_vecs: Number of vectors to ablate, starting from the last column.

    Returns:
        The rotation matrix with which to right multiply incoming activations to rotate them
        into the new basis.
    """
    assert n_ablated_vecs >= 0, "n_ablated_vecs must be positive."
    assert n_ablated_vecs <= vecs.shape[1], "n_ablated_vecs must be less than the number of vecs."
    if n_ablated_vecs == 0:
        # No ablations, so we use an identity rotation. Note that this will be slightly different
        # from multiplying by vecs @ vecs_pinv because of the truncation.
        rotation_matrix = torch.eye(vecs.shape[0], dtype=vecs.dtype, device=vecs.device)
    elif n_ablated_vecs == vecs.shape[1]:
        # Completely zero out the matrix
        rotation_matrix = torch.zeros(
            (vecs.shape[0], vecs.shape[0]), dtype=vecs.dtype, device=vecs.device
        )
    else:
        vecs_ablated = vecs.clone().detach()
        # Zero out the final n_ignore vectors
        vecs_ablated[:, -n_ablated_vecs:] = 0
        rotation_matrix = vecs_ablated @ vecs_pinv
    return rotation_matrix


def _fold_jacobian_pos_recursive(
    x: Union[Float[Tensor, "batch out_pos out_hidden in_pos in_hidden"], tuple]
) -> Union[Float[Tensor, "batch out_pos_hidden in_pos_hidden"], tuple]:
    """Recursively fold the pos dimension into the hidden dimension."""
    if isinstance(x, torch.Tensor):
        out = rearrange(
            x,
            "batch out_pos out_hidden in_pos in_hidden -> batch (out_pos out_hidden) (in_pos in_hidden)",
        )
        return out
    elif isinstance(x, tuple):
        return tuple(_fold_jacobian_pos_recursive(y) for y in x)
    else:
        raise TypeError(f"Unsupported type {type(x)}")


def pinv_diag(x: Float[Tensor, "a a"]) -> Float[Tensor, "a a"]:
    """Calculate the pseudo-inverse of a diagonal matrix.

    Simply take the reciprocal of the diagonal entries.

    We check that all non-diagonal entries are 0 using a shortcut of comparing the sum of the
    absolute values of the diagonal entries to the sum of the absolute values of all entries.

    Args:
        x: A truncated diagonal matrix.

    Returns:
        Pseudo-inverse of x.
    """
    # Check that all non-diagonal entries are 0. Use a shortcut of comparing the sum of the
    # diagonal entries to the sum of all entries. They should be close
    assert torch.allclose(
        x, torch.diag(x.diag())
    ), "It appears there are non-zero off-diagonal entries. "

    res = torch.diag(x.diag().reciprocal())

    # Check if there are any 'inf' values in the result
    assert not torch.isinf(res).any(), "The resulting matrix contains 'inf' values."

    return res


def edge_norm(
    alpha_f_in_hat: Float[Tensor, "... in_hidden_combined"],
    f_in_hat: Float[Tensor, "... in_hidden_combined"],
    module: torch.nn.Module,
    C_in_pinv: Float[Tensor, "in_hidden_trunc in_hidden"],
    C_out: Optional[Float[Tensor, "out_hidden out_hidden_trunc"]],
    in_hidden_dims: list[int],
    out_dim_start_idx: int,
    out_dim_end_idx: int,
    has_pos: bool = False,
) -> Float[Tensor, "batch pos in_hidden_combined_trunc out_hidden_combined_trunc"]:
    """Calculates the norm of the alpha * in_acts @ C_in @ C_in_pinv when passed through the model.

    Since the module may take a tuple of inputs, we need to split the `x` tensor into a tuple
    based on the `in_hidden_dims` of each input.

    Note that f_in_hat may be a GradTensor resulting from a vmap operation over the batch dim.
    If this is the case, it will not have a batch dimension.

    Args:
        alpha_f_in_hat: The alpha-adjusted concatenated inputs to the model.
            i.e. alpha * in_acts @ C_in (included in grad)
        f_in_hat: The non-adjusted concatenated inputs to the model.
            i.e. in_acts @ C_in (non included in grad)
        module: The model to pass the f_in_hat through.
        C_in_pinv: The pseudoinverse of C_in.
        C_out: The truncated interaction rotation matrix for the output node layer.
        in_hidden_dims: The hidden dimension of the original inputs to the module.
        out_dim_start_idx: The start index of the output dimension to calculate the norm for.
            Used for chunking to avoid memory issues.
        out_dim_end_idx: The end index of the output dimension to calculate the norm for.
        has_pos: Whether the module has a position dimension.

    """
    # Compute f^{l+1}(x) to which the derivative is not applied.
    with torch.inference_mode():
        # f_in_hat @ C_in_pinv does not give exactly f due to C and C_in_pinv being truncated
        f_in_adjusted: Float[Tensor, "... in_hidden_combined_trunc"] = f_in_hat @ C_in_pinv
        input_tuples = torch.split(f_in_adjusted, in_hidden_dims, dim=-1)

        output_const = module(*tuple(x.detach().clone() for x in input_tuples))
        outputs_const = (output_const,) if isinstance(output_const, torch.Tensor) else output_const

    # Compute f^{l+1}(f^l(alpha x))
    alpha_f_in_adjusted: Float[Tensor, "... in_hidden_combined_trunc"] = alpha_f_in_hat @ C_in_pinv
    alpha_input_tuples = torch.split(alpha_f_in_adjusted, in_hidden_dims, dim=-1)

    output_alpha = module(*alpha_input_tuples)
    outputs_alpha = (output_alpha,) if isinstance(output_alpha, torch.Tensor) else output_alpha

    # Subtract to get f^{l+1}(x) - f^{l+1}(f^l(alpha x))
    outputs = tuple(a - b for a, b in zip(outputs_const, outputs_alpha))

    # Concatenate the outputs over the hidden dimension
    out_acts = torch.cat(outputs, dim=-1)

    f_out_hat: Float[Tensor, "... out_hidden_combined_trunc"] = (
        out_acts @ C_out if C_out is not None else out_acts
    )

    # Calculate the square and sum over the pos dimension if it exists.
    f_out_hat_norm: Float[Tensor, "... out_hidden_combined_trunc"] = f_out_hat**2
    if has_pos:
        # f_out_hat is shape (pos, hidden) if vmapped or (batch, pos, hidden) otherwise
        assert (
            f_out_hat.dim() == 2 or f_out_hat.dim() == 3
        ), f"f_out_hat should have 2 or 3 dims, got {f_out_hat.dim()}"
        pos_dim = 0 if f_out_hat.dim() == 2 else 1
        f_out_hat_norm = f_out_hat_norm.sum(dim=pos_dim)

    # Just take the output dimensions that are part of this chunk
    f_out_hat_norm = f_out_hat_norm[..., out_dim_start_idx:out_dim_end_idx]
    return f_out_hat_norm


def _calc_integration_intervals(
    n_intervals: int,
    integral_boundary_relative_epsilon: float = 1e-3,
) -> tuple[np.ndarray, float]:
    """Calculate the integration steps for n_intervals between 0+eps and 1-eps.

    Args:
        n_intervals: The number of intervals to use for the integral approximation. If 0, take a
            point estimate at alpha=1 instead of using the trapezoidal rule.
        integral_boundary_relative_epsilon: Rather than integrating from 0 to 1, we integrate from
            integral_boundary_epsilon to 1 - integral_boundary_epsilon, to avoid issues with
            ill-defined derivatives at 0 and 1.
            integral_boundary_epsilon = integral_boundary_relative_epsilon/(n_intervals+1).

    Returns:
        alphas: The integration steps.
        interval_size: The size of each integration step, including a correction factor to account
            for integral_boundary_epsilon.
    """
    # Scale accuracy of the integral boundaries with the number of intervals
    integral_boundary_epsilon = integral_boundary_relative_epsilon / (n_intervals + 1)
    # Integration samples
    if n_intervals == 0:
        alphas = np.array([0.5])
        interval_size = 1.0
        n_alphas = 1
    else:
        # Integration steps for n_intervals intervals
        n_alphas = n_intervals + 1
        alphas = np.linspace(integral_boundary_epsilon, 1 - integral_boundary_epsilon, n_alphas)
        assert np.allclose(np.diff(alphas), alphas[1] - alphas[0]), "alphas must be equally spaced."
        # Multiply the interval sizes by (1 + 2 eps) to balance out the smaller integration interval
        interval_size = (alphas[1] - alphas[0]) / (1 - 2 * integral_boundary_epsilon)
        assert np.allclose(
            n_intervals * interval_size,
            1,
        ), f"n_intervals * interval_size ({n_intervals * interval_size}) != 1"
    return alphas, interval_size


def integrated_gradient_trapezoidal_norm(
    module: torch.nn.Module,
    inputs: Union[
        tuple[Float[Tensor, "batch in_hidden"]],
        tuple[Float[Tensor, "batch pos _"], ...],
    ],
    C_out: Optional[Float[Tensor, "out_hidden out_hidden_trunc"]],
    n_intervals: int,
    integral_boundary_relative_epsilon: float = 1e-3,
) -> Float[Tensor, "... in_hidden_combined"]:
    """Calculate the integrated gradient of the norm of the output of a module w.r.t its inputs,
    following the definition of e.g. g() in equation (3.27) of the paper. This means we compute the
    derivative of f^{l+1}(x) - f^{l+1}(f^l(alpha x)) where module(·) is f^{l+1}(·).

    Uses the trapezoidal rule to approximate the integral between 0+eps and 1-eps.

    Unlike in the integrated gradient calculation for the edge weights, this function takes the norm
    of the output of the module, condensing the output to a single number which we can run backward
    on. (Thus we do not need to use jacrev.)

    Args:
        module: The module to calculate the integrated gradient of.
        inputs: The inputs to the module. May or may not include a position dimension.
        C_out: The truncated interaction rotation matrix for the module's outputs.
        n_intervals: The number of intervals to use for the integral approximation. If 0, take a
            point estimate at alpha=1 instead of using the trapezoidal rule.
        integral_boundary_relative_epsilon: Rather than integrating from 0 to 1, we integrate from
            integral_boundary_epsilon to 1 - integral_boundary_epsilon, to avoid issues with
            ill-defined derivatives at 0 and 1.
            integral_boundary_epsilon = integral_boundary_relative_epsilon/(n_intervals+1).
    """
    # Compute f^{l+1}(x) to which the derivative is not applied.
    with torch.inference_mode():
        output_const = module(*tuple(x.detach().clone() for x in inputs))
        outputs_const = (output_const,) if isinstance(output_const, torch.Tensor) else output_const

    # Ensure that the inputs have requires_grad=True from now on
    for x in inputs:
        x.requires_grad_(True)

    in_grads = torch.zeros_like(torch.cat(inputs, dim=-1))

    alphas, interval_size = _calc_integration_intervals(
        n_intervals, integral_boundary_relative_epsilon
    )

    for alpha_index, alpha in enumerate(alphas):
        # Compute f^{l+1}(f^l(alpha x))
        alpha_inputs = tuple(alpha * x for x in inputs)
        output_alpha = module(*alpha_inputs)
        outputs_alpha = (output_alpha,) if isinstance(output_alpha, torch.Tensor) else output_alpha

        # Subtract to get f^{l+1}(x) - f^{l+1}(f^l(alpha x))
        outputs = tuple(a - b for a, b in zip(outputs_const, outputs_alpha))

        # Concatenate the outputs over the hidden dimension
        out_acts = torch.cat(outputs, dim=-1)

        f_hat = out_acts @ C_out if C_out is not None else out_acts

        # Note that the below also sums over the batch dimension. Mathematically, this is equivalent
        # to taking the gradient of each output element separately, but it lets us simply use
        # backward() instead of more complex (and probably less efficient) vmap operations.
        f_hat_norm = (f_hat**2).sum()

        # Accumulate the grad of f_hat_norm w.r.t the input tensors
        f_hat_norm.backward(inputs=alpha_inputs, retain_graph=True)

        alpha_in_grads = torch.cat([x.grad for x in alpha_inputs], dim=-1)
        # As per the trapezoidal rule, multiply the endpoints by 1/2 (unless we're taking a point
        # estimate at alpha=1)
        if n_intervals > 0 and (alpha_index == 0 or alpha_index == n_intervals):
            alpha_in_grads = 0.5 * alpha_in_grads

        in_grads += alpha_in_grads * interval_size

        for x in alpha_inputs:
            assert x.grad is not None, "Input grad should not be None."
            x.grad.zero_()

    # Add the minus sign in front of the IG integral, see e.g. the definition of g_j in equation (3.27)
    in_grads *= -1

    return in_grads


def integrated_gradient_trapezoidal_jacobian(
    fn: Callable[[Float[Tensor, "... in_hidden"]], Float[Tensor, "... out_hidden"]],
    in_tensor: Float[Tensor, "... in_hidden"],
    n_intervals: int,
    out_dim: int,
    out_dim_chunk_size: Optional[int] = None,
    integral_boundary_relative_epsilon: float = 1e-3,
) -> Float[Tensor, "... in_hidden out_hidden"]:
    """Calculate the integrated gradient of the batched jacobian of a function w.r.t its input.

    Uses the trapezoidal rule to approximate the integral between 0 and 1.

    Args:
        fn: Kinda the function to calculate the integrated gradient of: Our implementation is a bit
        hacky so we fn is not f^{l+1}(·) where we evaluate f^{l+1}(x) - f^{l+1}(f^l(alpha x)) but rather f^{l+1}(·,·) where we
        input f^{l+1}(alpha f^l(x), f^l(x)) and it returns f^{l+1}(x) - f^{l+1}(alpha f^l(x)). That function fn is currently always
        edge_norm which does exactly this. The gradient will be calculated w.r.t the first input
        which is the alpha term.
        in_tensor: The input to the function.
        n_intervals: The number of intervals to use for the integral approximation.
        out_dim: The (concatenated) dimension of the output of the module computed by `fn`.
        out_dim_chunk_size: The number of output dimensions to chunk together when calculating the
            jacobian. This is to avoid memory issues when calculating the jacobian of a large
            function.
        integral_boundary_relative_epsilon: Rather than integrating from 0 to 1, we integrate from
            integral_boundary_epsilon to 1 - integral_boundary_epsilon, to avoid issues with
            ill-defined derivatives at 0 and 1.
            integral_boundary_epsilon = integral_boundary_relative_epsilon/(n_intervals+1).
    """
    # Create a list of out_dim chunks. We use these to index the output of the function.
    # E.g. output[start_idx:end_idx] will give the output corresponding to the chunk.
    # Add out_dim to the list to ensure that the last chunk grabs the remaining elements
    out_dim_chunks = list(range(0, out_dim, out_dim_chunk_size or out_dim)) + [out_dim]

    jac_out: Optional[
        Union[
            Float[Tensor, "batch out_hidden_trunc in_hidden_trunc"],
            Float[Tensor, "batch out_hidden_trunc pos in_hidden_trunc"],
        ]
    ] = None

    alphas, interval_size = _calc_integration_intervals(
        n_intervals, integral_boundary_relative_epsilon
    )

    for alpha_index, alpha in enumerate(alphas):
        # Assume that fn is like edge_norm, taking two inputs, The first one is
        # alpha * in_tensor and the second one is in_tensor. The gradient will then be calculated
        # w.r.t the first input only, the second one will be used with torch.no_grad().
        # I am insure how jacrev argnums=0 and no_grad interact, we need to test this TODO.

        chunked_jac_outs: list[
            Union[
                Float[Tensor, "batch out_hidden_trunc_chunk in_hidden_trunc"],
                Float[Tensor, "batch out_hidden_trunc_chunk pos in_hidden_trunc"],
            ]
        ] = []
        for i in range(len(out_dim_chunks) - 1):
            fn_chunked = partial(
                fn, out_dim_start_idx=out_dim_chunks[i], out_dim_end_idx=out_dim_chunks[i + 1]
            )
            # Need to detach the output to avoid a memory leak
            alpha_jac_out_chunk = vmap(jacrev(fn_chunked, argnums=0))(
                alpha * in_tensor, in_tensor
            ).detach()
            chunked_jac_outs.append(alpha_jac_out_chunk)

        # Concatenate the chunks together over the out_hidden_trunc_chunk dimension (i.e. dim=1)
        alpha_jac_out = torch.cat(chunked_jac_outs, dim=1)

        assert (
            alpha_jac_out.shape[1] == out_dim
        ), f"Error in chunking: alpha_jac_out.shape[1] ({alpha_jac_out.shape[1]}) != out_dim "

        # As per the trapezoidal rule, multiply the endpoints by 1/2 (unless we're taking a point
        # estimate at alpha=1)
        if n_intervals > 0 and (alpha_index == 0 or alpha_index == n_intervals):
            alpha_jac_out = 0.5 * alpha_jac_out

        if jac_out is None:
            jac_out = alpha_jac_out * interval_size
        else:
            jac_out += alpha_jac_out * interval_size

    assert jac_out is not None, "jac_out should not be None."

<<<<<<< HEAD
    return jac_out


def calc_gram_matrix(
    acts: Union[
        Float[Tensor, "batch pos d_hidden"],
        Float[Tensor, "batch d_hidden"],
    ]
) -> Float[Tensor, "d_hidden d_hidden"]:
    """Calculate the gram matrix for a given tensor.

    The gram is scaled by the number of positions if the tensor has a position dimension.
    """
    if acts.dim() == 3:  # tensor with pos dimension
        einsum_pattern = "bpi, bpj -> ij"
        position_normalisation = acts.shape[1]
    elif acts.dim() == 2:  # tensor without pos dimension
        einsum_pattern = "bi, bj -> ij"
        position_normalisation = 1
    else:
        raise ValueError("Unexpected tensor rank")

    return torch.einsum(einsum_pattern, acts / position_normalisation, acts)
=======
    # Add the minus sign in front of the IG integral, see e.g. the definition of g_j in equation (3.27)
    jac_out *= -1

    return jac_out
>>>>>>> e967a626
<|MERGE_RESOLUTION|>--- conflicted
+++ resolved
@@ -425,7 +425,9 @@
 
     assert jac_out is not None, "jac_out should not be None."
 
-<<<<<<< HEAD
+    # Add the minus sign in front of the IG integral, see e.g. the definition of g_j in equation (3.27)
+    jac_out *= -1
+
     return jac_out
 
 
@@ -448,10 +450,4 @@
     else:
         raise ValueError("Unexpected tensor rank")
 
-    return torch.einsum(einsum_pattern, acts / position_normalisation, acts)
-=======
-    # Add the minus sign in front of the IG integral, see e.g. the definition of g_j in equation (3.27)
-    jac_out *= -1
-
-    return jac_out
->>>>>>> e967a626
+    return torch.einsum(einsum_pattern, acts / position_normalisation, acts)