--- conflicted
+++ resolved
@@ -214,7 +214,6 @@
 @pytest.mark.slow
 def test_pythia_14m_build_graph_jacobian_stochastic():
     atol = 0  # Works with 0 for batch_size 900 but not 1800
-<<<<<<< HEAD
     config = get_pythia_config(
         {
             "basis_formula": "jacobian",
@@ -222,23 +221,9 @@
             "node_layers": ["ln2.1", "mlp_out.5", "unembed"],
             "calculate_edges": True,
             "edge_formula": "stochastic",
-            "n_stochastic_sources": 1,
-        }
-    )
-=======
-    updates = [
-        # Runs in around 30s on a5000
-        {"basis_formula": "jacobian"},
-        {"dataset": {"return_set_n_samples": 1}},
-        {"dataset": {"n_ctx": 2}},
-        {"batch_size": 900},
-        {"node_layers": ["ln2.1", "mlp_out.5", "unembed"]},
-        {"calculate_edges": True},
-        {"edge_formula": "squared"},
-        {"n_stochastic_sources_edges": 1},
-    ]
-    config = get_pythia_config(*updates)
->>>>>>> 8522ca10
+            "n_stochastic_sources_edges": 1,
+        }
+    )
     results = graph_build_test(config=config, atol=atol)
     get_rib_acts_test(results, atol=0)
 
