--- conflicted
+++ resolved
@@ -24,17 +24,12 @@
 from pydantic import BaseModel, ConfigDict, Field, model_validator
 from torch.utils.data import DataLoader
 
-<<<<<<< HEAD
-from rib.data import VisionDatasetConfig
 from rib.data_accumulator import (
     collect_dataset_means,
     collect_gram_matrices,
     collect_interaction_edges,
 )
-=======
 from rib.data import BlockVectorDatasetConfig, VisionDatasetConfig
-from rib.data_accumulator import collect_gram_matrices, collect_interaction_edges
->>>>>>> bd81719c
 from rib.hook_manager import HookedModel
 from rib.interaction_algos import calculate_interaction_rotations
 from rib.loader import load_dataset, load_mlp
@@ -60,11 +55,7 @@
     n_intervals: int  # The number of intervals to use for integrated gradients.
     dtype: StrDtype  # Data type of all tensors (except those overriden in certain functions).
     node_layers: list[str]
-<<<<<<< HEAD
-    basis_formula: Literal["(1-alpha)^2", "(1-0)*alpha", "svd"] = Field(
-=======
     basis_formula: Literal["(1-alpha)^2", "(1-0)*alpha", "svd", "neuron"] = Field(
->>>>>>> bd81719c
         "(1-0)*alpha",
         description="The integrated gradient formula to use to calculate the basis. If 'svd', will"
         "use Us as Cs, giving the eigendecomposition of the gram matrix. If 'neuron', will use "
@@ -79,14 +70,11 @@
         description="Directory for the output files. Defaults to `./out/`. If None, no output "
         "is written. If a relative path, it is relative to the root of the rib repo.",
     )
-<<<<<<< HEAD
-    dataset: VisionDatasetConfig = VisionDatasetConfig()
     centre: bool = Field(
         False,
         description="Whether to centre the activations before performing rib. Currently only"
         "supported for basis_formula='svd', which gives the 'pca' basis.",
     )
-=======
     dataset: Union[VisionDatasetConfig, BlockVectorDatasetConfig] = Field(
         VisionDatasetConfig(),
         description="The dataset to use to build the graph.",
@@ -102,7 +90,6 @@
         if self.mlp_path is None and self.modular_mlp_config is None:
             raise ValueError("model must be set if modular_mlp_config is not.")
         return self
->>>>>>> bd81719c
 
 
 def main(config_path_or_obj: Union[str, Config], force: bool = False) -> RibBuildResults:
