"""This module contains algorithms related to interaction rotations
"""

from dataclasses import dataclass
from typing import Optional

import torch
from jaxtyping import Float, Int
from torch import Tensor
from torch.utils.data import DataLoader
from tqdm import tqdm

from rib.data_accumulator import collect_M_dash_and_Lambda_dash
from rib.hook_manager import HookedModel
from rib.linalg import eigendecompose, pinv_diag


@dataclass
class InteractionRotation:
    """Dataclass storing the interaction rotation matrix and its inverse for a node layer."""

    node_layer_name: str
    out_dim: int  # Equal to d_hidden_extra_trunc if C is not None and d_hidden otherwise
    C: Optional[Float[Tensor, "d_hidden d_hidden_extra_trunc"]] = None
    # pseudoinverse of C, not needed for the output node layer
    C_pinv: Optional[Float[Tensor, "d_hidden_extra_trunc d_hidden"]] = None

    def __post_init__(self):
        if self.C is not None:
            assert self.C.shape[1] == self.out_dim, f"Expected C to have shape (_, {self.out_dim})"


@dataclass
class Eigenvectors:
    """Dataclass storing the eigenvectors of a node layer."""

    node_layer_name: str
    out_dim: int  # Equal to d_hidden_trunc if U is not None and d_hidden otherwise
    U: Optional[Float[Tensor, "d_hidden d_hidden_trunc"]] = None

    def __post_init__(self):
        if self.U is not None:
            assert self.U.shape[1] == self.out_dim, f"Expected U to have shape (_, {self.out_dim})"


def build_sorted_lambda_matrices(
    Lambda_abs: Float[Tensor, "d_hidden_trunc"],
    truncation_threshold: float,
) -> tuple[
    Float[Tensor, "d_hidden_trunc d_hidden_extra_trunc"],
    Float[Tensor, "d_hidden_extra_trunc d_hidden_trunc"],
]:
    """Build the sqrt sorted Lambda matrix and its pseudoinverse.

    We truncate the Lambda matrix to remove small values.

    Args:
        Lambda_abs: Vector of the absolute values of the lambdas.

    Returns:
        - The sqrt of the sorted Lambda matrix
        - The pseudoinverse of the sqrt sorted Lambda matrix

    """
    # Get the sort indices in descending order
    idxs: Int[Tensor, "d_hidden_trunc"] = torch.argsort(Lambda_abs, descending=True)

    # Get the number of values we will truncate
    n_small_lambdas: int = int(torch.sum(Lambda_abs < truncation_threshold).item())

    truncated_idxs: Int[Tensor, "d_hidden_extra_trunc"] = (
        idxs[:-n_small_lambdas] if n_small_lambdas > 0 else idxs
    )

    Lambda_abs_sqrt: Float[Tensor, "d_hidden_trunc"] = Lambda_abs.sqrt()
    # Create a matrix from lambda_vals with the sorted columns and removing n_small_lambdas cols
    lambda_matrix: Float[Tensor, "d_hidden_trunc d_hidden_extra_trunc"] = torch.diag(
        Lambda_abs_sqrt
    )[:, truncated_idxs]
    # We also need the pseudoinverse of this matrix. We sort and remove the n_small_lambdas rows
    lambda_matrix_pinv: Float[Tensor, "d_hidden_extra_trunc d_hidden_trunc"] = torch.diag(
        Lambda_abs_sqrt.reciprocal()
    )[truncated_idxs, :]

    assert not torch.any(torch.isnan(lambda_matrix_pinv)), "NaNs in the pseudoinverse."
    # (lambda_matrix @ lambda_matrix_pinv).diag() should contain d_hidden_extra_trunc 1s and
    # d_hidden_trunc - d_hidden_extra_trunc 0s
    assert torch.allclose(
        (lambda_matrix @ lambda_matrix_pinv).diag().sum(),
        torch.tensor(lambda_matrix.shape[0] - n_small_lambdas, dtype=lambda_matrix.dtype),
    )

    return lambda_matrix, lambda_matrix_pinv


def calculate_interaction_rotations(
    gram_matrices: dict[str, Float[Tensor, "d_hidden d_hidden"]],
    section_names: list[str],
    node_layers: list[str],
    hooked_model: HookedModel,
    data_loader: DataLoader,
    dtype: torch.dtype,
    device: str,
    n_intervals: int,
    matmul_dtype: torch.dtype = torch.float64,
    truncation_threshold: float = 1e-5,
    rotate_final_node_layer: bool = True,
) -> tuple[list[InteractionRotation], list[Eigenvectors]]:
    """Calculate the interaction rotation matrices (denoted C) and their psuedo-inverses.

    This function implements Algorithm 2 (Pseudocode for RIB in transformers) of the paper. We name
    the variables as they are named in the paper.

    We collect the interaction rotation matrices from the output layer backwards, as we need the
    next layer's rotation to compute the current layer's rotation. We reverse the resulting Cs and
    Us back to the original node order before returning.

    Args:
        gram_matrices: The gram matrices for each layer, keyed by layer name.
        section_names: The names of the sections to build the graph from, in order of appearance.
            Recall that each section is a pytorch module that can be hooked on. For MNIST, or other
            models without explicit sections, this will simply correspond to layer names.
        node_layers: Used as a key to store the interaction rotation matrices in the hooked model.
            May include an optional "output" for the final node layer.
        hooked_model: The hooked model.
        data_loader: The data loader.
        dtype: The data type to use for model computations.
        device: The device to run the model on.
        n_intervals: The number of intervals to use for integrated gradients.
        matmul_dtype: The data type to use for the M_dash -> M transformation. Needs to be float64
            for Pythia-14m (empirically). Defaults to float64.
        truncation_threshold: Remove eigenvectors with eigenvalues below this threshold.
        rotate_final_node_layer: Whether to rotate the final layer to its eigenbasis (which is
            equivalent to its interaction basis). Defaults to True.

    Returns:
        - A list of objects containing the interaction rotation matrices and their pseudoinverses,
        ordered by node layer appearance in model.
        - A list of objects containing the eigenvectors of each node layer, ordered by node layer
        appearance in model.
    """
    assert len(section_names) > 0, "No sections specified."

    non_output_node_layers = [node_layer for node_layer in node_layers if node_layer != "output"]
    assert len(non_output_node_layers) == len(
        section_names
    ), "Must specify a hook name for each section (except the output section)."

    # We start appending Us and Cs from the output layer and work our way backwards
    Us: list[Eigenvectors] = []
    Cs: list[InteractionRotation] = []

    # The C matrix for the final layer is either the eigenvectors U if rotate_final_node_layer is
    # True, and None otherwise
    U_output: Optional[Float[Tensor, "d_hidden d_hidden"]] = (
        eigendecompose(gram_matrices[node_layers[-1]])[1].detach().cpu()
        if rotate_final_node_layer
        else None
    )
    C_output: Optional[Float[Tensor, "d_hidden d_hidden"]] = (
        U_output.detach().cpu() if U_output is not None else None
    )

    if node_layers[-1] not in gram_matrices:
        # Technically we don't actually need the final node layer to be in gram_matrices if we're
        # not rotating it, but for now, our implementation assumes that it always is unless
        # final_node_layer is the logits (i.e. ="output").
        assert (
            node_layers[-1] == "output"
        ), f"Final node layer {node_layers[-1]} not in gram matrices."
        with torch.inference_mode():
            # Get the out_dim of logits by hackily passing a datapoint through it
            out_samples = hooked_model(data_loader.dataset[0][0].to(device))
            out_sample: Float[Tensor, "... out_dim"] = (
                out_samples[0] if isinstance(out_samples, tuple) else out_samples
            )
            final_node_dim = out_sample.shape[-1]
    else:
        final_node_dim = gram_matrices[node_layers[-1]].shape[0]

    Us.append(
        Eigenvectors(
            node_layer_name=node_layers[-1],
            out_dim=final_node_dim,
            U=U_output,
        )
    )
    Cs.append(
        InteractionRotation(
            node_layer_name=node_layers[-1],
            out_dim=C_output.shape[1] if C_output is not None else final_node_dim,
            C=C_output,
        )
    )

    # We only need to calculate C for the final section if there is no output node layer
    section_names_to_calculate = (
        section_names if node_layers[-1] == "output" else section_names[:-1]
    )

    assert (
        len(section_names_to_calculate) == len(node_layers) - 1
    ), "Must be a section name for all but the final node_layer which was already handled above."

    # Since we've already handled the last node layer, we can ignore it in the loop
    for node_layer, section_name in tqdm(
        zip(node_layers[-2::-1], section_names_to_calculate[::-1]),
        total=len(section_names_to_calculate),
        desc="Interaction rotations",
    ):
        D_dash, U_dash = eigendecompose(gram_matrices[node_layer])

        n_small_eigenvals: int = int(torch.sum(D_dash < truncation_threshold).item())
        # Truncate the D matrix to remove small eigenvalues
        D: Float[Tensor, "d_hidden_trunc d_hidden_trunc"] = (
            torch.diag(D_dash)[:-n_small_eigenvals, :-n_small_eigenvals]
            if n_small_eigenvals > 0
            else torch.diag(D_dash)
        )
        # Truncate the columns of U to remove small eigenvalues
        U: Float[Tensor, "d_hidden d_hidden_trunc"] = (
            U_dash[:, :-n_small_eigenvals] if n_small_eigenvals > 0 else U_dash
        )
        Us.append(Eigenvectors(node_layer_name=node_layer, out_dim=U.shape[1], U=U.detach().cpu()))

        # Most recently stored interaction matrix
        C_out = Cs[-1].C.to(device=device) if Cs[-1].C is not None else None
        M_dash, Lambda_dash = collect_M_dash_and_Lambda_dash(
            C_out=C_out,
            hooked_model=hooked_model,
            n_intervals=n_intervals,
            data_loader=data_loader,
            module_name=section_name,
            dtype=dtype,
            device=device,
            hook_name=node_layer,
        )

        U_D_sqrt: Float[Tensor, "d_hidden d_hidden_trunc"] = U @ D.sqrt()
<<<<<<< HEAD
        M: Float[Tensor, "d_hidden_trunc d_hidden_trunc"] = U_D_sqrt.T @ M_dash @ U_D_sqrt
        V = eigendecompose(M)[1]  # V has size (d_hidden_trunc, d_hidden_trunc)

=======
        in_dtype = M_dash.dtype
        M: Float[Tensor, "d_hidden_trunc d_hidden_trunc"] = (
            U_D_sqrt.T.to(matmul_dtype) @ M_dash.to(matmul_dtype) @ U_D_sqrt.to(matmul_dtype)
        ).to(in_dtype)
        _, V = eigendecompose(M)  # V has size (d_hidden_trunc, d_hidden_trunc)
>>>>>>> fe826d0c
        # Multiply U_D_sqrt with V, corresponding to $U D^{1/2} V$ in the paper.
        U_D_sqrt_V: Float[Tensor, "d_hidden d_hidden_trunc"] = U_D_sqrt @ V
        D_sqrt_pinv: Float[Tensor, "d_hidden_trunc d_hidden_trunc"] = pinv_diag(D.sqrt())
        U_D_sqrt_pinv_V: Float[Tensor, "d_hidden d_hidden_trunc"] = U @ D_sqrt_pinv @ V
        Lambda_abs: Float[Tensor, "d_hidden_trunc"] = (
            (U_D_sqrt_V.T @ Lambda_dash @ U_D_sqrt_pinv_V).diag().abs()
        )

        Lambda_abs_sqrt_trunc, Lambda_abs_sqrt_trunc_pinv = build_sorted_lambda_matrices(
            Lambda_abs, truncation_threshold
        )

        C: Float[Tensor, "d_hidden d_hidden_extra_trunc"] = (
            (U_D_sqrt_pinv_V @ Lambda_abs_sqrt_trunc).detach().cpu()
        )
        C_pinv: Float[Tensor, "d_hidden_extra_trunc d_hidden"] = (
            (Lambda_abs_sqrt_trunc_pinv @ U_D_sqrt_V.T).detach().cpu()
        )
        Cs.append(
            InteractionRotation(node_layer_name=node_layer, out_dim=C.shape[1], C=C, C_pinv=C_pinv)
        )

    return Cs[::-1], Us[::-1]<|MERGE_RESOLUTION|>--- conflicted
+++ resolved
@@ -237,17 +237,11 @@
         )
 
         U_D_sqrt: Float[Tensor, "d_hidden d_hidden_trunc"] = U @ D.sqrt()
-<<<<<<< HEAD
-        M: Float[Tensor, "d_hidden_trunc d_hidden_trunc"] = U_D_sqrt.T @ M_dash @ U_D_sqrt
-        V = eigendecompose(M)[1]  # V has size (d_hidden_trunc, d_hidden_trunc)
-
-=======
         in_dtype = M_dash.dtype
         M: Float[Tensor, "d_hidden_trunc d_hidden_trunc"] = (
             U_D_sqrt.T.to(matmul_dtype) @ M_dash.to(matmul_dtype) @ U_D_sqrt.to(matmul_dtype)
         ).to(in_dtype)
-        _, V = eigendecompose(M)  # V has size (d_hidden_trunc, d_hidden_trunc)
->>>>>>> fe826d0c
+        V = eigendecompose(M)[1]  # V has size (d_hidden_trunc, d_hidden_trunc)
         # Multiply U_D_sqrt with V, corresponding to $U D^{1/2} V$ in the paper.
         U_D_sqrt_V: Float[Tensor, "d_hidden d_hidden_trunc"] = U_D_sqrt @ V
         D_sqrt_pinv: Float[Tensor, "d_hidden_trunc d_hidden_trunc"] = pinv_diag(D.sqrt())
