"""Build a RIB graph.

Steps to build the graph:
1. Load a SequentialTransformer from a transformerlens model (either from_pretrained or via a
    saved model) or a saved MLP or create a modular MLP (which does not need training).
2. Collect the gram matrices at each node layer. If interaction_matrices_path is provided, we skip
    this step (only supported for transformer models).
5. Calculate the interaction basis matrices (labelled C in the paper) for each node layer, starting
    from the final node layer and working backwards. If interaction_matrices_path is provided, we
    load the pre-saved matrices instead of calculating them (only supported for transformer models).
6. Calculate the edges of the RIB graph between each node layer.

Supports passing a path to a config yaml file or a RibConfig object. This config should contain the
`node_layers` field, which describes the sections of the graph that will be built. It contains a
list of module_ids. A graph layer will be built on the inputs to each specified node layer, as well
as the output of the final node layer. For example, if `node_layers` is
["attn.0", "mlp_act.0", "output"] for a SequentialTransformer, this script will build the following
graph layers:
- One on the inputs to the "attn.0" node layer. This will include the residual stream concatenated
    with the output of ln1.0.
- One on the input to "mlp_act.0". This will include the residual stream concatenated with the
    output of "mlp_in.0".
- One on the output of the model. This is a special keyword that does not correspond to a module_id.

For the above node layers, the "section_ids" of the model will be:
- sections.pre (containing everything up to but not including attn.0)
- sections.section_0 (containing attn.0 and all layers up to but not including mlp_act.0)
- sections.section_1 (containing mlp_act.0 and the rest of the model)
For calculating the Cs and edges, we ignore the "sections.pre" section since it won't be part of the
graph.

This file also support parallelization to compute edge values across multiple processes using mpi.
To enable this, just preface the command with `mpirun -n [num_processes]`. These processes will
distribute as evenly as possible across all availible GPUs. The rank-0 process will gather all data
and output it as a single file.
"""

import time
from pathlib import Path
from typing import Literal, Optional, Union

import torch
from jaxtyping import Float
from pydantic import BaseModel, ConfigDict, Field, model_validator
from torch import Tensor
from torch.utils.data import DataLoader, Subset

from rib.data import (
    BlockVectorDatasetConfig,
    HFDatasetConfig,
    ModularArithmeticDatasetConfig,
    VisionDatasetConfig,
)
from rib.data_accumulator import (
    Edges,
    collect_dataset_means,
    collect_gram_matrices,
    collect_interaction_edges,
)
from rib.distributed_utils import (
    DistributedInfo,
    adjust_logger_dist,
    get_device_mpi,
    get_dist_info,
)
from rib.hook_manager import HookedModel
from rib.interaction_algos import InteractionRotation, calculate_interaction_rotations
from rib.loader import load_model_and_dataset_from_rib_config
from rib.log import logger
from rib.models import (
    MLPConfig,
    ModularMLPConfig,
    SequentialTransformer,
    SequentialTransformerConfig,
)
from rib.settings import REPO_ROOT
from rib.types import TORCH_DTYPES, RootPath, StrDtype
from rib.utils import (
    check_outfile_overwrite,
    eval_cross_entropy_loss,
    eval_model_accuracy,
    get_chunk_indices,
    load_config,
    set_seed,
)


class RibBuildConfig(BaseModel):
    model_config = ConfigDict(extra="forbid", frozen=True)
    exp_name: str = Field(..., description="The name of the experiment")
    out_dir: Optional[RootPath] = Field(
        REPO_ROOT / "rib_scripts/rib_build/out",
        description="Directory for the output files. Defaults to `./out/`. If None, no output "
        "is written. If a relative path, it is relative to the root of the rib repo.",
    )
    seed: Optional[int] = Field(0, description="The random seed value for reproducibility")
    tlens_pretrained: Optional[Literal["gpt2", "pythia-14m", "tiny-stories-1M"]] = Field(
        None, description="Pretrained transformer lens model."
    )
    tlens_model_path: Optional[RootPath] = Field(
        None, description="Path to saved transformer lens model."
    )
    mlp_path: Optional[RootPath] = Field(
        None,
        description="Path to the saved MLP model. If None, we expect the MLP class to be "
        "initialized with manual weights (such as in the case of a modular MLP).",
    )
    modular_mlp_config: Optional[ModularMLPConfig] = Field(
        None,
        description="The model to use. If None, we expect mlp_path to be set.",
    )
    interaction_matrices_path: Optional[RootPath] = Field(
        None,
        description="Path to pre-saved interaction matrices. If provided, we don't recompute."
        "Only supported for transformer models.",
    )
    node_layers: list[str] = Field(
        ...,
        description="Module ids whose inputs correspond to node layers in the graph."
        "`output` is a special node layer that corresponds to the output of the model.",
    )
    rotate_final_node_layer: bool = Field(
        ...,
        description="Whether to rotate the final node layer to its eigenbasis or not.",
    )
    dataset: Union[
        ModularArithmeticDatasetConfig,
        HFDatasetConfig,
        VisionDatasetConfig,
        BlockVectorDatasetConfig,
    ] = Field(
        ...,
        discriminator="dataset_type",
        description="The dataset to use to build the graph.",
    )
    batch_size: int = Field(..., description="The batch size to use when building the graph.")
    gram_batch_size: Optional[int] = Field(
        None,
        description="The batch size to use when calculating the gram matrices. If None, use the same"
        "batch size as the one used to build the graph.",
    )
    edge_batch_size: Optional[int] = Field(
        None,
        description="The batch size to use when calculating the edges. If None, use the same batch"
        "size as the one used to build the graph.",
    )
    truncation_threshold: float = Field(
        ...,
        description="Remove eigenvectors with eigenvalues below this threshold.",
    )
    last_pos_module_type: Optional[Literal["add_resid1", "unembed"]] = Field(
        None,
        description="Module type in which to only output the last position index. For modular"
        "arithmetic only.",
    )
    n_intervals: int = Field(
        ...,
        description="The number of intervals to use for the integrated gradient approximation."
        "If 0, we take a point estimate (i.e. just alpha=0.5).",
    )
    integration_method: Literal["trapezoidal", "gauss-legendre", "gradient"] = Field(
        "gauss-legendre",
        description="The integration method to choose.",
    )
    dtype: StrDtype = Field(..., description="The dtype to use when building the graph.")
    calculate_edges: bool = Field(
        True,
        description="Whether to calculate the edges of the RIB graph.",
    )
    eval_type: Optional[Literal["accuracy", "ce_loss"]] = Field(
        None,
        description="The type of evaluation to perform on the model before building the graph."
        "If None, skip evaluation.",
    )
    basis_formula: Literal["jacobian", "(1-alpha)^2", "(1-0)*alpha", "svd", "neuron"] = Field(
        "(1-0)*alpha",
        description="The integrated gradient formula to use to calculate the basis. If 'svd', will"
        "use Us as Cs, giving the eigendecomposition of the gram matrix. If 'neuron', will use "
        "the neuron-basis. Defaults to '(1-0)*alpha'",
    )
    edge_formula: Literal["functional", "squared"] = Field(
        "functional",
        description="The attribution method to use to calculate the edges.",
    )
    n_stochastic_sources_basis_pos: Optional[int] = Field(
        None,
        description="The number of stochastic sources in the out_pos direction to use when"
        "calculating  stochastic Cs. When None, no stochasticity over position is used.",
    )
    n_stochastic_sources_basis_hidden: Optional[int] = Field(
        None,
        description="The number of stochastic sources in the out_hat_hidden direction to use when"
        "calculating stochastic Cs. When None, no stochasticity over hidden dim is used.",
    )
    n_stochastic_sources_edges: Optional[int] = Field(
        None,
        description="The number of stochastic sources to use when calculating squared edges. Uses"
        "normal deterministic formula when None. Must be None for other edge formulas.",
    )
    center: bool = Field(
        False,
        description="Whether to center the activations before performing rib.",
    )
    dist_split_over: Literal["out_dim", "dataset"] = Field(
        "dataset",
        description="For distributed edge runs, whether to split over out_dim or dataset.",
    )

    @model_validator(mode="after")
    def verify_model_info(self) -> "RibBuildConfig":
        """Checks:
        - Exactly one of tlens_pretrained, tlens_model_path, mlp_path, modular_mlp_config must
            be set.
        - We don't try to load interaction matrices for mlp models (they're so small we
            shouldn't need to).
        - `n_stochastic_sources_edges` is None for non-squared edge_formula.
        - `n_intervals` must be 0 for gradient integration rule.
        """
        model_options = [
            self.tlens_pretrained,
            self.tlens_model_path,
            self.mlp_path,
            self.modular_mlp_config,
        ]
        if sum(1 for val in model_options if val is not None) != 1:
            raise ValueError(f"Exactly one of {model_options} must be set")

        if self.interaction_matrices_path is not None:
            assert (
                self.mlp_path is None and self.modular_mlp_config is None
            ), "We don't support loading interaction matrices for mlp models"

        if self.edge_formula != "squared":
            assert (
                self.n_stochastic_sources_edges is None
            ), "n_stochastic_sources_edges must be None for non-squared edge_formula"

<<<<<<< HEAD
        if self.n_stochastic_sources_edges is not None:
            assert (
                self.edge_formula == "squared"
            ), "n_stochastic_sources_edges must be None for non-squared edge_formula"

        if self.edge_formula == "functional" and self.dist_split_over == "out_dim":
            raise ValueError("Cannot use functional edge formula with out_dim split")
=======
        if self.integration_method == "gradient":
            assert self.n_intervals == 0, "n_intervals must be 0 for gradient integration rule"
>>>>>>> 1a86fa4d
        return self


class RibBuildResults(BaseModel):
    model_config = ConfigDict(extra="forbid", arbitrary_types_allowed=True)
    exp_name: str = Field(..., description="The name of the experiment")
    gram_matrices: dict[str, torch.Tensor] = Field(
        description="Gram matrices at each node layer.", repr=False
    )
    interaction_rotations: list[InteractionRotation] = Field(
        description="Interaction rotation matrices (e.g. Cs, Us) at each node layer.", repr=False
    )
    edges: list[Edges] = Field(description="The edges between each node layer.", repr=False)
    dist_info: DistributedInfo = Field(
        description="Information about the parallelisation setup used for the run."
    )
    contains_all_edges: bool = Field(
        description="True if there is no parallelisation or if the edges have been combined (as is "
        "done in rib.utils.combine_edges)."
    )
    config: RibBuildConfig = Field(description="The config used to build the graph.")
    ml_model_config: Union[MLPConfig, ModularMLPConfig, SequentialTransformerConfig] = Field(
        discriminator="config_type", description="The config of the model used to build the graph."
    )
    calc_C_time: Optional[float] = Field(
        None, description="The time taken (in minutes) to calculate the interaction rotations."
    )
    calc_edges_time: Optional[float] = Field(
        None, description="The time taken (in minutes) to calculate the edges."
    )


def _verify_compatible_configs(config: RibBuildConfig, loaded_config: RibBuildConfig) -> None:
    """Ensure that the config for calculating edges is compatible with that used to calculate Cs.

    TODO: It would be nice to unittest this, but awkward to avoid circular imports and keep the
    path management nice with this Config being defined in this file in the rib_scripts dir.
    """
    assert (
        config.dataset.dataset_type == loaded_config.dataset.dataset_type
    ), "Dataset types must match"

    # config.node_layers must be a subsequence of loaded_config.node_layers
    assert "|".join(config.node_layers) in "|".join(loaded_config.node_layers), (
        "node_layers in the config must be a subsequence of the node layers in the config used to"
        "calculate the C matrices. Otherwise, the C matrices won't match those needed to correctly"
        "calculate the edges."
    )

    # The following attributes must exactly match across configs
    for attr in [
        "tlens_model_path",
        "tlens_pretrained",
    ]:
        assert getattr(config, attr) == getattr(loaded_config, attr), (
            f"{attr} in config ({getattr(config, attr)}) does not match "
            f"{attr} in loaded matrices ({getattr(loaded_config, attr)})"
        )

    # Verify that, for huggingface and torchvision datasets, we're not trying to calculate edges on
    # data that wasn't used to calculate the Cs
    if hasattr(config.dataset, "name"):
        assert hasattr(loaded_config.dataset, "name"), "loaded_config doesn't have a dataset name"
        assert config.dataset.name == loaded_config.dataset.name, "Dataset names must match"
    assert config.dataset.return_set == loaded_config.dataset.return_set, "Return sets must match"
    if isinstance(config.dataset, HFDatasetConfig):
        assert isinstance(loaded_config.dataset, HFDatasetConfig)
        if config.dataset.return_set_frac is not None:
            assert (
                loaded_config.dataset.return_set_frac is not None
            ), "Can't set return_set_frac if the loaded config didn't use it"
            assert (
                config.dataset.return_set_frac <= loaded_config.dataset.return_set_frac
            ), "Cannot use a larger return_set_frac for edges than to calculate the Cs"
        elif config.dataset.n_samples is not None:
            assert loaded_config.dataset.n_samples is not None
            assert (
                config.dataset.n_samples <= loaded_config.dataset.n_samples
            ), "Cannot use a larger n_samples for edges than to calculate the Cs"


def load_interaction_rotations(
    config: RibBuildConfig,
) -> tuple[dict[str, Float[Tensor, "orig orig"]], list[InteractionRotation]]:
    """Load pre-saved grams and interaction rotation matrices from file.

    Useful for just calculating edges on large models.

    Args:
        config: The config used to calculate the C matrices.

    Returns:
        The gram matrices and InteractionRotation objects
    """
    logger.info("Loading pre-saved C matrices from %s", config.interaction_matrices_path)
    assert config.interaction_matrices_path is not None
    matrices_info = torch.load(config.interaction_matrices_path)

    config_dict = config.model_dump()
    # The loaded config might have a different schema. Only pass fields that are still valid.
    valid_fields = list(config_dict.keys())

    # If not all fields are valid, log a warning
    loaded_config_dict: dict = {}
    for loaded_key in matrices_info["config"]:
        if loaded_key in valid_fields:
            loaded_config_dict[loaded_key] = matrices_info["config"][loaded_key]
        else:
            logger.warning(
                "The following field in the loaded config is no longer supported and will be ignored:"
                f" {loaded_key}"
            )

    loaded_config = RibBuildConfig(**loaded_config_dict)
    _verify_compatible_configs(config, loaded_config)

    interaction_rotations = [
        InteractionRotation(**data) for data in matrices_info["interaction_rotations"]
    ]
    return matrices_info["gram_matrices"], interaction_rotations


def rib_build(
    config_path_or_obj: Union[str, RibBuildConfig],
    force: bool = False,
    n_pods: int = 1,
    pod_rank: int = 0,
) -> RibBuildResults:
    """Build the RIB graph and store it on disk.

    Note that we may be calculating the Cs and E_hats (edges) in different scripts. When calculating
    E_hats using pre-saved Cs, we need to ensure, among other things, that the pre-saved Cs were
    calculated for the same node_layers that we wish to draw edges between (i.e. config.node_layers
    should be a subsequence of the node_layers used to calculate the Cs).

    We use the variable edge_Cs to indicate the Cs that are needed to calculate the edges. If
    the Cs were pre-calculated and loaded from file, edge_Cs may be a subsequence of Cs.

    Args:
        config_path_or_obj: a str or Config object. If str must point at YAML config file
        force: whether to overwrite existing output files
        n_pods: number of pods/processes to use for distributed computing
        pod_rank: rank of this pod/process

    Returns:
        Results of the graph build
    """
    config = load_config(config_path_or_obj, config_model=RibBuildConfig)
    set_seed(config.seed)

    dist_info = get_dist_info(n_pods=n_pods, pod_rank=pod_rank)

    adjust_logger_dist(dist_info)
    device = get_device_mpi(dist_info)
    dtype = TORCH_DTYPES[config.dtype]

    out_file: Optional[Path] = None
    if config.out_dir is not None:
        obj_name = "graph" if config.calculate_edges else "Cs"
        if dist_info.global_size > 1:
            # Save distributed run results in a dedicated directory for the experiment
            out_dir = config.out_dir / f"distributed_{config.exp_name}"
            f_name = f"rib_{obj_name}_global_rank{dist_info.global_rank}.pt"
        else:
            # Save non-distributed run files in `out`
            out_dir = config.out_dir
            f_name = f"{config.exp_name}_rib_{obj_name}.pt"
        out_dir.mkdir(parents=True, exist_ok=True)
        out_file = out_dir / f_name
        if not check_outfile_overwrite(out_file, force):
            dist_info.local_comm.Abort()  # stop this and other processes

    calc_C_time = None
    calc_edges_time = None

    model, dataset = load_model_and_dataset_from_rib_config(config, device=device, dtype=dtype)
    model.eval()
    hooked_model = HookedModel(model)
    logger.info(f"Dataset length: {len(dataset)}")  # type: ignore

    # Evaluate model on dataset for sanity check
    if config.eval_type is not None:
        eval_loader = DataLoader(dataset=dataset, batch_size=config.batch_size, shuffle=False)
        # Test model accuracy/loss before graph building, ta be sure
        if config.eval_type == "accuracy":
            accuracy = eval_model_accuracy(hooked_model, eval_loader, dtype=dtype, device=device)
            logger.info("Model accuracy on dataset: %.2f%%", accuracy * 100)
        elif config.eval_type == "ce_loss":
            loss = eval_cross_entropy_loss(hooked_model, eval_loader, dtype=dtype, device=device)
            logger.info("Model per-token loss on dataset: %.2f", loss)

    # Run RIB
    if isinstance(model, SequentialTransformer):
        # Don't build the graph for the section of the model before the first node layer
        section_names = [f"sections.{sec}" for sec in model.sections if sec != "pre"]
    else:
        # MLP "sections" are simply the model layers specified in config.node_layers
        section_names = [layer for layer in config.node_layers if layer != "output"]

    if config.interaction_matrices_path is None:
        gram_train_loader = DataLoader(
            dataset=dataset, batch_size=config.gram_batch_size or config.batch_size, shuffle=False
        )
        # Only need gram matrix for output if we're rotating the final node layer
        collect_output_gram = config.node_layers[-1] == "output" and config.rotate_final_node_layer

        means: Optional[dict[str, Float[Tensor, "orig"]]] = None
        if config.center:
            logger.info("Collecting dataset means")
            means = collect_dataset_means(
                hooked_model=hooked_model,
                module_names=section_names,
                data_loader=gram_train_loader,
                dtype=dtype,
                device=device,
                collect_output_dataset_means=collect_output_gram,
                hook_names=[module_id for module_id in config.node_layers if module_id != "output"],
            )

        collect_gram_start_time = time.time()
        logger.info("Collecting gram matrices for %d batches.", len(gram_train_loader))

        gram_matrices = collect_gram_matrices(
            hooked_model=hooked_model,
            module_names=section_names,
            data_loader=gram_train_loader,
            dtype=dtype,
            device=device,
            collect_output_gram=collect_output_gram,
            hook_names=[module_id for module_id in config.node_layers if module_id != "output"],
            means=means,
        )
        logger.info("Time to collect gram matrices: %.2f", time.time() - collect_gram_start_time)

        graph_train_loader = DataLoader(
            dataset=dataset, batch_size=config.batch_size, shuffle=False
        )

        c_start_time = time.time()
        logger.info(
            "Calculating interaction rotations (Cs) for %s for %d batches.",
            config.node_layers,
            len(graph_train_loader),
        )
        interaction_rotations = calculate_interaction_rotations(
            gram_matrices=gram_matrices,
            section_names=section_names,
            node_layers=config.node_layers,
            hooked_model=hooked_model,
            data_loader=graph_train_loader,
            dtype=dtype,
            device=device,
            n_intervals=config.n_intervals,
            integration_method=config.integration_method,
            truncation_threshold=config.truncation_threshold,
            rotate_final_node_layer=config.rotate_final_node_layer,
            basis_formula=config.basis_formula,
            center=config.center,
            means=means,
            n_stochastic_sources_pos=config.n_stochastic_sources_basis_pos,
            n_stochastic_sources_hidden=config.n_stochastic_sources_basis_hidden,
        )
        # InteractionRotation objects used to calculate edges
        edge_interaction_rotations = interaction_rotations

        calc_C_time = (time.time() - c_start_time) / 60
        logger.info("Time to calculate Cs: %.2f minutes", calc_C_time)
    else:
        gram_matrices, interaction_rotations = load_interaction_rotations(config=config)
        edge_interaction_rotations = [
            obj for obj in interaction_rotations if obj.node_layer in config.node_layers
        ]

    if not config.calculate_edges:
        logger.info("Skipping edge calculation.")
        E_hats = []
    else:
        logger.info("Calculating edges.")
        full_dataset_len = len(dataset)  # type: ignore
        if config.dist_split_over == "dataset":
            # no-op if only 1 process
            start_idx, end_idx = get_chunk_indices(
                data_size=full_dataset_len,
                chunk_idx=dist_info.global_rank,
                n_chunks=dist_info.global_size,
            )
            dataset = Subset(dataset, range(start_idx, end_idx))

        edge_train_loader = DataLoader(
            dataset, batch_size=config.edge_batch_size or config.batch_size, shuffle=False
        )

        logger.info(
            "Calculating edges for %s for %d batches.", config.node_layers, len(edge_train_loader)
        )
        edges_start_time = time.time()
        E_hats = collect_interaction_edges(
            interaction_rotations=edge_interaction_rotations,
            hooked_model=hooked_model,
            n_intervals=config.n_intervals,
            integration_method=config.integration_method,
            section_names=section_names,
            data_loader=edge_train_loader,
            dtype=dtype,
            device=device,
            data_set_size=full_dataset_len,  # includes data for other processes
            edge_formula=config.edge_formula,
            n_stochastic_sources=config.n_stochastic_sources_edges,
            out_dim_n_chunks=dist_info.global_size if config.dist_split_over == "out_dim" else 1,
            out_dim_chunk_idx=dist_info.global_rank if config.dist_split_over == "out_dim" else 0,
        )

        calc_edges_time = (time.time() - edges_start_time) / 60
        logger.info("Time to calculate edges: %.2f minutes", calc_edges_time)

    results = RibBuildResults(
        exp_name=config.exp_name,
        gram_matrices={k: v.cpu() for k, v in gram_matrices.items()},
        interaction_rotations=interaction_rotations,
        edges=E_hats,
        dist_info=dist_info,
        contains_all_edges=dist_info.global_size == 1,  # True if no parallelisation
        config=config,
        ml_model_config=model.cfg,
        calc_C_time=calc_C_time,
        calc_edges_time=calc_edges_time,
    )

    if out_file is not None:
        torch.save(results.model_dump(), out_file)
        logger.info("Saved results to %s", out_file)

    return results<|MERGE_RESOLUTION|>--- conflicted
+++ resolved
@@ -235,7 +235,6 @@
                 self.n_stochastic_sources_edges is None
             ), "n_stochastic_sources_edges must be None for non-squared edge_formula"
 
-<<<<<<< HEAD
         if self.n_stochastic_sources_edges is not None:
             assert (
                 self.edge_formula == "squared"
@@ -243,10 +242,9 @@
 
         if self.edge_formula == "functional" and self.dist_split_over == "out_dim":
             raise ValueError("Cannot use functional edge formula with out_dim split")
-=======
+
         if self.integration_method == "gradient":
             assert self.n_intervals == 0, "n_intervals must be 0 for gradient integration rule"
->>>>>>> 1a86fa4d
         return self
 
 
