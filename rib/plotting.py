--- conflicted
+++ resolved
@@ -12,10 +12,7 @@
 from typing import Callable, Literal, Optional, Union
 
 import colorcet
-<<<<<<< HEAD
-=======
 import matplotlib as mpl
->>>>>>> 55e6710f
 import matplotlib.pyplot as plt
 import networkx as nx
 import numpy as np
@@ -24,29 +21,6 @@
 
 from rib.data_accumulator import Edges
 from rib.log import logger
-<<<<<<< HEAD
-from rib.modularity import IdentityEdgeNorm
-
-
-def _create_node_layers(edges: list[torch.Tensor]) -> list[np.ndarray]:
-    """Create a list of node layers from the given edges."""
-    layers = []
-    for i, weight_matrix in enumerate(edges):
-        # Only add nodes to the graph for the current layer if it's the first layer
-        if i == 0:
-            current_layer = np.arange(weight_matrix.shape[1])
-            layers.append(current_layer)
-        else:
-            # Ensure that the current layer's nodes are the same as the previous layer's nodes
-            assert len(layers[-1]) == weight_matrix.shape[1], (
-                f"The number of nodes implied by edge matrix {i} ({weight_matrix.shape[1]}) "
-                f"does not match the number implied by the previous edge matrix ({len(layers[-1])})."
-            )
-            current_layer = layers[-1]
-        next_layer = np.arange(weight_matrix.shape[0]) + max(current_layer) + 1
-        layers.append(next_layer)
-    return layers
-=======
 from rib.modularity import (
     AbsNorm,
     EdgeNorm,
@@ -55,7 +29,6 @@
     SqrtNorm,
     sort_clusters,
 )
->>>>>>> 55e6710f
 
 
 def _add_edges_to_graph(
@@ -108,11 +81,8 @@
             # Set edges outgoing from this node to zero (edges.shape ~ l+1, l). The incoming edges
             # should be zero except for a non-rotated last layer where they are important.
             weight_matrix[:, const_node_index] = 0
-<<<<<<< HEAD
-=======
         # Normalize the edges
         weight_matrix = edge_norm(weight_matrix, edges[i].in_node_layer)
->>>>>>> 55e6710f
         # Only keep the desired number of nodes in each layer
         in_nodes = max_nodes_per_layer[i]
         out_nodes = max_nodes_per_layer[i + 1]
@@ -241,22 +211,14 @@
 
 def plot_rib_graph(
     edges: list[Edges],
-<<<<<<< HEAD
-    clusters: Optional[list[list[int]]] = None,
-=======
     cluster_list: Optional[list[list[int]]] = None,
     sorting: Literal["rib", "cluster", "clustered_rib"] = "rib",
->>>>>>> 55e6710f
     edge_norm: Optional[Callable[[torch.Tensor, str], torch.Tensor]] = None,
     line_width_factor: Optional[float] = None,
     out_file: Optional[Path] = None,
     ax: Optional[plt.Axes] = None,
     title: Optional[str] = None,
-<<<<<<< HEAD
-    nodes_per_layer: Union[int, list[int]] = 99999,
-=======
     max_nodes_per_layer: Union[int, list[int]] = 130,
->>>>>>> 55e6710f
     hide_const_edges: bool = False,
     colors: Optional[list[str]] = None,
     show_node_labels: bool = True,
@@ -267,44 +229,24 @@
     Args:
         edges (list[Edges]): List of Edges. Internally this is a list of tensors (E_hat) with
             shape (n_nodes_in_l+1, n_nodes_in_l)
-<<<<<<< HEAD
-        clusters: TODO
-=======
         clusters: List of cluster indices for every node to color and optionally sort the nodes.
         sorting: The sorting method to use for the nodes. Can be "rib", "cluster", or
             "clustered_rib". Ignored if no clusters provided. "rib" sorts by the RIB index,
             "cluster" sorts by the cluster index, and "clustered_rib" sorts by RIB index but keeps
             nodes in the same cluster together.
->>>>>>> 55e6710f
         edge_norm: A function to normalize the edges (by layer) before plotting.
         line_width_factor: Scale factor to convert edge weights into line widths. If None, will
             choose a facctor such that, among all layers, the thickest line is 20.
         out_file (Path): The file to save the plot to. If None, no plot is saved
         ax: The axis to plot the graph on. If None, then a new figure is created.
         title (str): The plot suptitle, typically the name of the experiment.
-<<<<<<< HEAD
-        nodes_per_layer (Union[int, list[int]]): The max number of nodes in each layer. If int, then
-=======
         max_nodes_per_layer (Union[int, list[int]]): The max number of nodes in each layer. If int, then
->>>>>>> 55e6710f
             all layers have the same max number of nodes. If list, then the max number of nodes in
             each layer is given by the list.
         hide_const_edges (bool): Whether to hide the outgoing edges from constant nodes. Note that
             this does _not_n check results.center, it is recommended to set hide_const_edges to
             results.center.
         colors (Optional[list[str]]): The colors to use for the nodes in each layer. If None, then
-<<<<<<< HEAD
-            the tab10 colormap is used.
-        show_node_labels (bool): Whether to show the node labels. Defaults to True.
-        node_labels: The labels for each node in the graph. If None, then use RIB dim indices.
-    """
-    layer_names = [edge.in_node_layer for edge in edges] + [edges[-1].out_node_layer]
-
-    if isinstance(nodes_per_layer, int):
-        # Note that there is one more layer than there edge matrices
-        nodes_per_layer = [nodes_per_layer] * (len(edges) + 1)
-    max_layer_height = max(nodes_per_layer)
-=======
             the tab10 colormap is used. Overwrites cluster colors.
         show_node_labels (bool): Whether to show the node labels. Defaults to True.
         node_labels: The labels for each node in the graph. If None, then use RIB dim indices.
@@ -315,29 +257,17 @@
     assert n_layers == len(edges) + 1
     if isinstance(max_nodes_per_layer, int):
         max_nodes_per_layer = [max_nodes_per_layer] * n_layers
->>>>>>> 55e6710f
 
     # Normalize the edges
     edge_norm = edge_norm or IdentityEdgeNorm()
     processed_edges = _prepare_edges_for_plotting(
-<<<<<<< HEAD
-        [edge_norm(edge.E_hat, edge.in_node_layer) for edge in edges],
-        nodes_per_layer,
-=======
         edges=edges,
         edge_norm=edge_norm,
         max_nodes_per_layer=max_nodes_per_layer,
->>>>>>> 55e6710f
         hide_const_edges=hide_const_edges,
     )
     del edges
 
-<<<<<<< HEAD
-    # Normalize the line width
-    ax = ax or plt.subplots(1, 1, figsize=(20, 10))[1]
-    bbox = ax.get_position()  # Get the bounding box of the axes in figure coordinates
-    _, fig_height = ax.get_figure().get_size_inches()  #  type: ignore
-=======
     # Get actual number of nodes per layer
     nodes_per_layer = [0] * n_layers
     for i in range(n_layers):
@@ -358,63 +288,12 @@
     fig = ax.get_figure()
     bbox = ax.get_position()  # Get the bounding box of the axes in figure coordinates
     _, fig_height = fig.get_size_inches()  # type: ignore
->>>>>>> 55e6710f
     axes_height_inches = fig_height * bbox.height
     max_edge_weight = max([edge.max().item() for edge in processed_edges])
     line_width_factor = line_width_factor or axes_height_inches / max_edge_weight
     logger.info(f"Using line width factor {line_width_factor}")
 
     # Create the graph & add nodes and edges
-<<<<<<< HEAD
-    layers = _create_node_layers(processed_edges)
-    graph = nx.Graph()
-    for layer in layers:
-        graph.add_nodes_from(layer)
-    _add_edges_to_graph(graph, processed_edges, layers)
-
-    # Create positions for each node
-    pos: dict[int, tuple[int, Union[int, float]]] = {}
-    for i, layer in enumerate(layers):
-        # Add extra spacing for nodes that have fewer nodes than the biggest layer
-        spacing = max_layer_height / len(layer)
-        if clusters is None:
-            ordering = list(range(len(layer)))
-        else:
-            # truncate clusters to only include the nodes we keep in the graph
-            clusters[i] = clusters[i][: nodes_per_layer[i]]
-            ordering = sorted(range(len(layer)), key=lambda x: clusters[i][x])
-
-        for j, node in enumerate(layer[ordering]):
-            pos[node] = (i, j * spacing)
-
-    # Draw nodes
-    if colors is None:
-        # tab10 colormap, convert from rgb to hex to avoid matplotlib warning
-        to_hex = lambda x: f"{int(x * 255):02x}"
-        colors = [f"#{to_hex(r)}{to_hex(g)}{to_hex(b)}" for r, g, b in plt.get_cmap("tab10").colors]  # type: ignore
-    options = {"edgecolors": "tab:gray", "node_size": 50, "alpha": 0.6}
-    for i, (layer_name, layer) in enumerate(zip(layer_names, layers)):
-        node_colors: Union[str, list[str]]
-        if clusters is not None:
-            colormap = ["#bbbbbb"] + colorcet.glasbey
-            node_colors = [colormap[cluster_idx % 256] for cluster_idx in clusters[i]]
-        else:
-            node_colors = colors[i % len(colors)]
-        nx.draw_networkx_nodes(graph, pos, nodelist=layer, node_color=node_colors, ax=ax, **options)
-        # Add layer label above the nodes
-        ax.text(i, max_layer_height, layer_name, ha="center", va="center", fontsize=12)
-
-    # Label nodes if node_labels is provided
-    if show_node_labels:
-        node_label_dict = {}
-        for i, layer in enumerate(layers):
-            for j, node in enumerate(layer):
-                if node_labels is not None:
-                    node_label_dict[node] = node_labels[i][j].replace("|", "\n")
-                else:
-                    node_label_dict[node] = str(j)
-        nx.draw_networkx_labels(graph, pos, node_label_dict, font_size=6, ax=ax)
-=======
 
     graph = nx.Graph()
     for i in range(n_layers):
@@ -471,112 +350,18 @@
     # Draw layer labels
     ax.set_xticks(range(n_layers))
     ax.set_xticklabels(layer_names)
->>>>>>> 55e6710f
 
     # Draw edges
     nx.draw_networkx_edges(
         graph,
-<<<<<<< HEAD
-        pos,
-        edgelist=[(edge[0], edge[1]) for edge in graph.edges(data=True)],
-        width=[line_width_factor * edge[2]["weight"] for edge in graph.edges(data=True)],
-=======
         pos_dict,
         edgelist=[(u, v) for u, v in graph.edges],
         width=[line_width_factor * weight for _, _, weight in graph.edges(data="weight")],
->>>>>>> 55e6710f
         alpha=1,
         edge_color=[color for _, _, color in graph.edges(data="color")],
         ax=ax,
     )
 
-<<<<<<< HEAD
-    if title is not None:
-        plt.suptitle(title)
-    plt.tight_layout()
-    ax.axis("off")
-    if out_file is not None:
-        plt.savefig(out_file)
-
-
-def plot_graph_by_layer(
-    edges: list[Edges],
-    clusters: Optional[list[list[int]]] = None,
-    edge_norm: Optional[Callable[[torch.Tensor, str], torch.Tensor]] = None,
-    line_width_factor: Optional[float] = None,
-    out_file: Optional[Path] = None,
-    title: Optional[str] = None,
-    nodes_per_layer=100,
-    hide_const_edges: bool = True,
-):
-    """
-    Plots a RIB graph with every transformer block on it's own row. Note: We skip all node layers
-    without a block, i.e. ln_final and ln_final_out.
-
-    Can be called from the command line interface with `--by_layer` flag, you'll need to call the
-    function from python if you want to use edge_norm.
-
-    Arguments like plot_rib_graph except for the node_labers argument, which is not supported here.
-
-    Args:
-        edges (list[Edges]): List of Edges. Internally this is a list of tensors (E_hat) with
-            shape (n_nodes_in_l+1, n_nodes_in_l)
-        clusters: TODO
-        edge_norm: A function to normalize the edges (by layer) before plotting.
-        line_width_factor: Scale factor to convert edge weights into line widths. If None, will
-            choose a facctor such that, among all layers, the thickest line is 20.
-        out_file (Path): The file to save the plot to. If None, no plot is saved
-        title (str): The plot suptitle, typically the name of the experiment.
-        nodes_per_layer (Union[int, list[int]]): The max number of nodes in each layer. If int, then
-            all layers have the same max number of nodes. If list, then the max number of nodes in
-            each layer is given by the list.
-        hide_const_edges (bool): Whether to hide the outgoing edges from constant nodes. Note that
-            this does _not_n check results.center, it is recommended to set hide_const_edges to
-            results.center.
-    """
-    node_layers = [edge.in_node_layer for edge in edges] + [edges[-1].out_node_layer]
-
-    # How many blocks do the results span:
-    get_block = lambda name: int(name.split(".")[1]) if "." in name else None
-    blocks_in_results = [get_block(nl) for nl in node_layers if get_block(nl) is not None]
-    assert blocks_in_results, "No blocks found in the results"
-    blocks = range(min(blocks_in_results), max(blocks_in_results) + 1)  # type: ignore
-    # Make figure for all blocks
-    fig, axs = plt.subplots(len(blocks), 1, figsize=(8, len(blocks) * 6))
-    axs = axs if len(blocks) > 1 else [axs]
-    # Make individual plots for each block
-    for ax, block in tqdm(zip(axs, blocks, strict=True), total=len(blocks), desc="Plotting Blocks"):
-        # Get the edges for each block
-        block_edges = [edge for edge in edges if get_block(edge.in_node_layer) == block]
-        # Get the clusters for each block
-        if clusters is not None:
-            assert len(clusters) == len(node_layers), "Clusters must be provided for each layer"
-            block_layers = [edge.in_node_layer for edge in block_edges] + [
-                block_edges[-1].out_node_layer
-            ]
-            block_clusters = [
-                clusters[node_layers.index(nl)] for nl in node_layers if nl in block_layers
-            ]
-        else:
-            block_clusters = None
-        # Call main plotting function without out_file
-        plot_rib_graph(
-            edges=block_edges,
-            title=title,
-            nodes_per_layer=nodes_per_layer,
-            edge_norm=edge_norm,
-            out_file=None,
-            node_labels=None,
-            hide_const_edges=hide_const_edges,
-            ax=ax,
-            line_width_factor=line_width_factor,
-            clusters=block_clusters,
-        )
-    # Save the figure
-    if out_file is not None:
-        plt.savefig(out_file, dpi=400)
-        logger.info(f"Saved plot to {Path(out_file).absolute()}")
-=======
     # Draw labels
     if show_node_labels:
         for node, data in graph.nodes(data=True):
@@ -681,5 +466,4 @@
         edge_norm = MaxNorm()
     else:
         raise ValueError(f"Unknown norm: {norm}")
-    return edge_norm
->>>>>>> 55e6710f
+    return edge_norm