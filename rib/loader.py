--- conflicted
+++ resolved
@@ -244,12 +244,8 @@
         TensorDataset: The tokenized dataset.
     """
     assert tokenizer.eos_token_id is not None, "Tokenizer must have an eos token id"
-<<<<<<< HEAD
-    # May already be tokenized
-=======
     # May already be tokenized. use try except because not all datasets (in particular those in
     # TestTokenizeDataset) have the features attribute.
->>>>>>> 4613bade
     try:
         tokenized = "input_ids" in dataset.features.keys()  # type: ignore
     except AttributeError:
