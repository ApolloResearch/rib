"""Functions that apply hooks and accumulate data when passing batches through a model."""

from functools import partial
from typing import TYPE_CHECKING, Literal, Optional, Union

import torch
from jaxtyping import Float, Int
from torch import Tensor
from torch.utils.data import DataLoader
from tqdm import tqdm

from rib.hook_fns import (
    M_dash_and_Lambda_dash_pre_forward_hook_fn,
    dataset_mean_forward_hook_fn,
    dataset_mean_pre_forward_hook_fn,
    gram_forward_hook_fn,
    gram_pre_forward_hook_fn,
    interaction_edge_pre_forward_hook_fn,
)
from rib.hook_manager import Hook, HookedModel
from rib.linalg import module_hat
from rib.log import logger
from rib.models.utils import get_model_attr

if TYPE_CHECKING:  # Prevent circular import to import type annotations
    from rib.interaction_algos import InteractionRotation


def run_dataset_through_model(
    hooked_model: HookedModel,
    dataloader: DataLoader,
    hooks: list[Hook],
    dtype: torch.dtype,
    device: str = "cuda",
    use_tqdm: bool = False,
    tqdm_desc: Optional[str] = None,
) -> None:
    """Simply pass all batches through a hooked model."""
    assert len(hooks) > 0, "Hooks have not been applied to this model."
    loader: Union[tqdm, DataLoader]
    if use_tqdm:
<<<<<<< HEAD
        loader = tqdm(
            dataloader, total=len(dataloader), desc="Batches through entire model", leave=False
        )
=======
        desc = "Batches through entire model" if tqdm_desc is None else tqdm_desc
        loader = tqdm(dataloader, total=len(dataloader), desc=desc)
>>>>>>> 56401be2
    else:
        loader = dataloader

    for batch in loader:
        data, _ = batch
        data = data.to(device=device)
        # Change the dtype unless the inputs are integers (e.g. like they are for LMs)
        if data.dtype not in [torch.int64, torch.int32]:
            data = data.to(dtype=dtype)

        hooked_model(data, hooks=hooks)


@torch.inference_mode()
def collect_dataset_means(
    hooked_model: HookedModel,
    module_names: list[str],
    data_loader: DataLoader,
    device: str,
    dtype: torch.dtype,
    collect_output_dataset_means: bool = True,
    hook_names: Optional[list[str]] = None,
) -> tuple[dict[str, Float[Tensor, "d_hidden"]], dict[str, Int[Tensor, "segments"]]]:
    """Collect the mean input activation for each module on the dataset.

    Also returns the positions of the bias terms in each input activation. The mean should be
    one at these positions.

    Can also collect the mean output of the model if `collect_output_dataset_means` is True.

    Args:
        hooked_model: The hooked model.
        module_names: The names of the modules to collect gram matrices for. Often section ids.
        data_loader: The pytorch data loader.
        device: The device to run the model on.
        dtype: The data type to use for model computations.
        collect_output_dataset_means: Whether to collect the mean output of the final module.
        hook_names: Used to store the gram matrices in the hooked model. Often module ids.

    Returns:
        A tuple of:
            - Dataset means, a dictionary from hook_names to mean tensors of shape (d_hidden,)
            - Bias positions, a dictionary from hook_names to tensor of bias position indices
    """
    assert len(module_names) > 0, "No modules specified."
    if hook_names is not None:
        assert len(hook_names) == len(module_names), "Must specify a hook name for each module."
    else:
        hook_names = module_names

    if not hooked_model.model.has_folded_bias:
        logger.warning("model does not have folded bias, ")

    dataset_size = len(data_loader.dataset)  # type: ignore
    dataset_mean_hooks: list[Hook] = []
    # Add input hooks
    for module_name, hook_name in zip(module_names, hook_names):
        dataset_mean_hooks.append(
            Hook(
                name=hook_name,
                data_key="dataset_mean",
                fn=dataset_mean_pre_forward_hook_fn,
                module_name=module_name,
                fn_kwargs={"dataset_size": dataset_size},
            )
        )
    if collect_output_dataset_means:
        # Add hook to collect model output
        dataset_mean_hooks.append(
            Hook(
                name="output",
                data_key="dataset_mean",
                fn=dataset_mean_forward_hook_fn,
                module_name=module_names[-1],
                fn_kwargs={"dataset_size": dataset_size},
            )
        )

    run_dataset_through_model(
        hooked_model, data_loader, dataset_mean_hooks, dtype=dtype, device=device, use_tqdm=True
    )

    dataset_mean: dict[str, Float[Tensor, "d_hidden"]] = {
        hook_name: hooked_model.hooked_data[hook_name]["dataset_mean"]
        for hook_name in hooked_model.hooked_data
    }
    bias_positions: dict[str, Int[Tensor, "segments"]] = {
        hook_name: hooked_model.hooked_data[hook_name]["bias_positions"]
        for hook_name in hooked_model.hooked_data
    }
    hooked_model.clear_hooked_data()

    expected_keys = (
        set(hook_names + ["output"]) if collect_output_dataset_means else set(hook_names)
    )
    assert set(dataset_mean.keys()) == expected_keys, (
        f"Gram matrix keys not the same as the module names that were hooked. "
        f"Expected: {expected_keys}, got: {set(dataset_mean.keys())}"
    )
    return dataset_mean, bias_positions


@torch.inference_mode()
def collect_gram_matrices(
    hooked_model: HookedModel,
    module_names: list[str],
    data_loader: DataLoader,
    device: str,
    dtype: torch.dtype,
    collect_output_gram: bool = True,
    hook_names: Optional[list[str]] = None,
    means: Optional[dict[str, Float[Tensor, "d_hidden"]]] = None,
    bias_positions: Optional[dict[str, Int[Tensor, "segments"]]] = None,
) -> dict[str, Float[Tensor, "d_hidden d_hidden"]]:
    """Collect gram matrices for the module inputs and optionally the output of the final module.

    We use pre_forward hooks for the input to each module. If `collect_output_gram` is True, we
    also collect the gram matrix for the output of the final module using a forward hook.

    Will collect correlation matrices (that is, gram matrices of centered activations) if `means` is
    provided. In this case, `bias_positions` must also be provided. The bias positions will not be
    centered.

    Args:
        hooked_model: The hooked model.
        module_names: The names of the modules to collect gram matrices for.
        data_loader: The pytorch data loader.
        device: The device to run the model on.
        dtype: The data type to use for model computations.
        collect_output_gram: Whether to collect the gram matrix for the output of the final module.
        hook_names: Used to store the gram matrices in the hooked model.
        means: A dictionary of mean activations for each module. The keys are the hook names. If
            not none, will be used to center the activations when computing the gram matrices.
        bias_positions: A dictionary of the positions of the bias terms in each module. Must be
            non-none if `means` is provided, with the same keys.

    Returns:
        A dictionary of gram matrices, where the keys are the hook names (a.k.a. node layer names)
    """
    assert len(module_names) > 0, "No modules specified."
    if hook_names is not None:
        assert len(hook_names) == len(module_names), "Must specify a hook name for each module."
    else:
        hook_names = module_names

    dataset_size = len(data_loader.dataset)  # type: ignore
    gram_hooks: list[Hook] = []
    # Add input hooks
    for module_name, hook_name in zip(module_names, hook_names):
        shift: Optional[Float[Tensor, "d_hidden"]] = None
        if means is not None and hook_name in means:
            assert bias_positions is not None
            shift = -means[hook_name]
            shift[bias_positions[hook_name]] = 0.0
        gram_hooks.append(
            Hook(
                name=hook_name,
                data_key="gram",
                fn=gram_pre_forward_hook_fn,
                module_name=module_name,
                fn_kwargs={"dataset_size": dataset_size, "shift": shift},
            )
        )
    if collect_output_gram:
        # Add hook to collect model output
        gram_hooks.append(
            Hook(
                name="output",
                data_key="gram",
                fn=gram_forward_hook_fn,
                module_name=module_names[-1],
                fn_kwargs={
                    "dataset_size": dataset_size,
                    # we don't need to care about bias positions in the output
                    "shift": -means["output"] if means is not None else None,
                },
            )
        )

    run_dataset_through_model(
        hooked_model, data_loader, gram_hooks, dtype=dtype, device=device, use_tqdm=True
    )

    gram_matrices: dict[str, Float[Tensor, "d_hidden d_hidden"]] = {
        hook_name: hooked_model.hooked_data[hook_name]["gram"]
        for hook_name in hooked_model.hooked_data
    }
    hooked_model.clear_hooked_data()

    expected_gram_keys = set(hook_names + ["output"]) if collect_output_gram else set(hook_names)
    assert set(gram_matrices.keys()) == expected_gram_keys, (
        f"Gram matrix keys not the same as the module names that were hooked. "
        f"Expected: {expected_gram_keys}, got: {set(gram_matrices.keys())}"
    )

    return gram_matrices


def collect_M_dash_and_Lambda_dash(
    C_out: Optional[Float[Tensor, "out_hidden out_hidden"]],
    hooked_model: HookedModel,
    n_intervals: int,
    data_loader: DataLoader,
    module_name: str,
    dtype: torch.dtype,
    device: str,
    hook_name: Optional[str] = None,
    M_dtype: torch.dtype = torch.float64,
    Lambda_einsum_dtype: torch.dtype = torch.float64,
<<<<<<< HEAD
    basis_formula: Literal["(1-alpha)^2", "(1-0)*alpha", "jacobian"] = "(1-alpha)^2",
=======
    basis_formula: Literal["(1-alpha)^2", "(1-0)*alpha"] = "(1-0)*alpha",
>>>>>>> 56401be2
) -> tuple[Float[Tensor, "in_hidden in_hidden"], Float[Tensor, "in_hidden in_hidden"]]:
    """Collect the matrices M' and Lambda' for the input to the module specifed by `module_name`.

    We accumulate the matrices, M' and Lambda' for each batch. To do this, we apply
    a hook to the provided module. This hook will accumulate both matrices over the batches.

    Args:
        C_out: The rotation matrix for the next layer.
        hooked_model: The hooked model.
        n_intervals: The number of integrated gradient intervals to use.
        data_loader: The data loader.
        module_name: The name of the module whose inputs are the node layer we collect the matrices
            M' and Lambda' for.
        dtype: The data type to use for model computations.
        device: The device to run the model on.
        hook_name: The name of the hook to use to store the matrices in the hooked model.
        M_dtype: The data type to use for the M_dash matrix. Needs to be
            float64 for Pythia-14m (empirically). Defaults to float64.
        Lambda_einsum_dtype: The data type to use for the einsum computing batches for the
            Lambda_dash matrix. Does not affect the output, only used for the einsum within
            M_dash_and_Lambda_dash_pre_forward_hook_fn. Needs to be float64 on CPU but float32 was
            fine on GPU. Defaults to float64.
        basis_formula: The formula to use for the integrated gradient. Must be one of
            "(1-alpha)^2" or "(1-0)*alpha". The former is the old (October) version while the
            latter is a new (November) version that should be used from now on. The latter makes
            sense especially in light of the new attribution (edge_formula="squared") but is
            generally good and does not change results much. Defaults to "(1-0)*alpha".
    Returns:
        A tuple containing M' and Lambda'.
    """
    if hook_name is None:
        hook_name = module_name

    interaction_hook = Hook(
        name=hook_name,
        data_key=["M_dash", "Lambda_dash"],
        fn=M_dash_and_Lambda_dash_pre_forward_hook_fn,
        module_name=module_name,
        fn_kwargs={
            "C_out": C_out,
            "n_intervals": n_intervals,
            "dataset_size": len(data_loader.dataset),  # type: ignore
            "M_dtype": M_dtype,
            "Lambda_einsum_dtype": Lambda_einsum_dtype,
            "basis_formula": basis_formula,
        },
    )

    run_dataset_through_model(
        hooked_model,
        data_loader,
        hooks=[interaction_hook],
        dtype=dtype,
        device=device,
        use_tqdm=True,
        tqdm_desc=f"Batches through model for {hook_name}",
    )

    M_dash = hooked_model.hooked_data[hook_name]["M_dash"]
    Lambda_dash = hooked_model.hooked_data[hook_name]["Lambda_dash"]
    hooked_model.clear_hooked_data()

    return M_dash, Lambda_dash


def collect_interaction_edges(
    Cs: list["InteractionRotation"],
    hooked_model: HookedModel,
    n_intervals: int,
    section_names: list[str],
    data_loader: DataLoader,
    dtype: torch.dtype,
    device: str,
    data_set_size: Optional[int] = None,
    edge_formula: Literal["functional", "squared", "stochastic"] = "functional",
    n_stochastic_sources: Optional[int] = None,
) -> dict[str, Float[Tensor, "out_hidden_trunc in_hidden_trunc"]]:
    """Collect interaction edges between each node layer in Cs.

    Note that there is no edge weight that uses the position of the final interaction matrix as a
    starting node. This means that, unless node_layers contained the model output, we ignore the
    final section name in section_names when calculating the edges.

    Args:
        Cs: The interaction rotation matrix and its pseudoinverse, order by node layer.
        hooked_model: The hooked model.
        n_intervals: The number of integrated gradient intervals to use.
        section_names: The names of the modules to apply the hooks to.
        data_loader: The pytorch data loader.
        dtype: The data type to use for model computations.
        device: The device to run the model on.
        data_set_size: the total size of the dataset, used to normalize. Defaults to
        `len(data_loader)`. Important to set when parallelizing over the dataset.
        edge_formula: The formula to use for the attribution.
            - "functional" is the old (October 23) functional version
            - "squared" is the version which iterates over the output dim and output pos dim
            - "stochastic" is the version which iteratates over output dim and stochastic sources.
                This is an approximation of the squared version.
        n_stochastic_sources: The number of stochastic sources of noise. Only used when
            `edge_formula="stochastic"`. Defaults to None.
    Returns:
        A dictionary of interaction edge matrices, keyed by the module name which the edge passes
        through.
    """
    assert hooked_model.model.has_folded_bias, "Biases must be folded in to calculate edges."

    edge_modules = section_names if Cs[-1].node_layer_name == "output" else section_names[:-1]
    assert len(edge_modules) == len(Cs) - 1, "Number of edge modules not the same as Cs - 1."

    edge_hooks: list[Hook] = []
    for idx, (C_info, module_name) in tqdm(
        enumerate(zip(Cs[:-1], edge_modules)), total=len(Cs[:-1]), desc="Collecting edges"
    ):
        # C from the next node layer
        assert C_info.C is not None, "C matrix is None."
        assert C_info.C_pinv is not None, "C_pinv matrix is None."
        C_out = Cs[idx + 1].C
        if C_out is not None:
            C_out = C_out.to(device=device)

        module_hat_partial = partial(
            module_hat,
            module=get_model_attr(hooked_model.model, module_name),
            C_in_pinv=C_info.C_pinv.to(device=device),
            C_out=C_out,
        )
        edge_hooks.append(
            Hook(
                name=C_info.node_layer_name,
                data_key="edge",
                fn=interaction_edge_pre_forward_hook_fn,
                module_name=module_name,
                fn_kwargs={
                    "C_in": C_info.C.to(device=device),  # C from the current node layer
                    "module_hat": module_hat_partial,
                    "n_intervals": n_intervals,
                    "dataset_size": data_set_size if data_set_size is not None else len(data_loader.dataset),  # type: ignore
                    "edge_formula": edge_formula,
                    "n_stochastic_sources": n_stochastic_sources,
                },
            )
        )
        # Initialise the edge matrices to zeros to (out_dim, in_dim). These get added to in the
        # forward hook.
        hooked_model.hooked_data[C_info.node_layer_name] = {
            "edge": torch.zeros(Cs[idx + 1].out_dim, C_info.out_dim, dtype=dtype, device=device)
        }

    run_dataset_through_model(
        hooked_model, data_loader, edge_hooks, dtype=dtype, device=device, use_tqdm=True
    )

    edges: dict[str, Float[Tensor, "out_hidden_trunc in_hidden_trunc"]] = {
        node_layer_name: hooked_model.hooked_data[node_layer_name]["edge"]
        for node_layer_name in hooked_model.hooked_data
    }
    hooked_model.clear_hooked_data()

    # Ensure that the keys of the edges dict are the same as the node layer names without `output`
    if set(edges.keys()) != set([C.node_layer_name for C in Cs[:-1]]):
        logger.warning(
            "Edge keys not the same as node layer names. " "Expected: %s, got: %s",
            set([C.node_layer_name for C in Cs[:-1]]),
            set(edges.keys()),
        )
    return edges<|MERGE_RESOLUTION|>--- conflicted
+++ resolved
@@ -39,14 +39,8 @@
     assert len(hooks) > 0, "Hooks have not been applied to this model."
     loader: Union[tqdm, DataLoader]
     if use_tqdm:
-<<<<<<< HEAD
-        loader = tqdm(
-            dataloader, total=len(dataloader), desc="Batches through entire model", leave=False
-        )
-=======
         desc = "Batches through entire model" if tqdm_desc is None else tqdm_desc
         loader = tqdm(dataloader, total=len(dataloader), desc=desc)
->>>>>>> 56401be2
     else:
         loader = dataloader
 
@@ -256,11 +250,7 @@
     hook_name: Optional[str] = None,
     M_dtype: torch.dtype = torch.float64,
     Lambda_einsum_dtype: torch.dtype = torch.float64,
-<<<<<<< HEAD
-    basis_formula: Literal["(1-alpha)^2", "(1-0)*alpha", "jacobian"] = "(1-alpha)^2",
-=======
-    basis_formula: Literal["(1-alpha)^2", "(1-0)*alpha"] = "(1-0)*alpha",
->>>>>>> 56401be2
+    basis_formula: Literal["(1-alpha)^2", "(1-0)*alpha", "jacobian"] = "(1-0)*alpha",
 ) -> tuple[Float[Tensor, "in_hidden in_hidden"], Float[Tensor, "in_hidden in_hidden"]]:
     """Collect the matrices M' and Lambda' for the input to the module specifed by `module_name`.
 
