"""Test various properties of an lm and mnist RIB graph.

Properties tested:
1. The size of the sum of activations in the interaction basis (calculated with
    (C.T @ gram_matrices[module_name] @ C).diag()) is equal to both the outgoing edges of a node
    (calculated E_hats[i].sum(0).abs()), and the absolute sorted Lambdas of that layer.
2. The output rotation (C) is an identity matrix (i.e. it should be the eigenspace)

Note that, when comparing tensors, we normalize by their max value to account for tensors of
various scales. This is because combining atol and rtol does not work particularly well for tensors
that have a small set of large numbers and a large set of small numbers.
"""

from unittest.mock import patch

import einops
import pytest
import torch
import yaml
from fancy_einsum import einsum
from jaxtyping import Float
from torch import Tensor
from torch.testing import assert_close
from torch.utils.data import DataLoader

from rib.analysis_utils import get_rib_acts, parse_c_infos
from rib.data_accumulator import collect_dataset_means
from rib.hook_fns import acts_forward_hook_fn
from rib.hook_manager import Hook, HookedModel
from rib.interaction_algos import build_sorted_lambda_matrices
from rib.loader import load_model_and_dataset_from_rib_config
from rib.log import logger
<<<<<<< HEAD
from rib.models import ModularMLPConfig, SequentialTransformer
from rib.rib_builder import RibBuildConfig, RibBuildResults, rib_build
from rib.types import TORCH_DTYPES
from tests.utils import assert_is_close, assert_is_ones, assert_is_zeros
=======
from rib.models.modular_mlp import ModularMLPConfig
from rib.types import TORCH_DTYPES, RibBuildResults
from tests.utils import assert_is_close, assert_is_zeros
>>>>>>> aaa53eab


def build_get_lambdas(
    config: RibBuildConfig,
) -> tuple[RibBuildResults, list[Float[Tensor, "d_hidden_trunc"]]]:
    """Build the graph but extracting the lambdas"""
    Lambda_abs: list[torch.Tensor] = []

    def mock_build_sorted_lambda_matrices(Lambda_abs_arg, *args, **kwargs):
        # Call the original function to get the real lambdas
        Lambda_abs.append(Lambda_abs_arg.cpu())
        return build_sorted_lambda_matrices(Lambda_abs_arg, *args, **kwargs)

    with patch(
        "rib.interaction_algos.build_sorted_lambda_matrices",
        side_effect=mock_build_sorted_lambda_matrices,
    ):
        results = rib_build(config)

    # Sort each row, and reverse the order of the Lambda_abs
    Lambdas = [torch.sort(lambda_row, descending=True).values for lambda_row in Lambda_abs[::-1]]

    return results, Lambdas


def graph_build_test(config: RibBuildConfig, atol: float):
    results, Lambdas = build_get_lambdas(config)

    grams = results.gram_matrices
    Cs = results.interaction_rotations
    edges = results.edges

    # The output interaction matrix should be None if rotate_final_node_layer is False
    if not config.rotate_final_node_layer:
        assert (
            Cs[-1].C is None
        ), "The output interaction matrix should be None if rotate_final_node_layer is False"

    # We don't have edges or lambdas for the final layer in node_layers
    comparison_layers = config.node_layers[:-1]
    for i, module_name in enumerate(comparison_layers):
        # Get the module names from the grams
        act_size = (Cs[i].C.T @ grams[module_name] @ Cs[i].C).diag()
        if edges:
            if config.edge_formula == "squared":
                assert (edges[i].E_hat >= 0).all(), f"edges not >= 0 for {module_name}"
            assert (edges[i].E_hat != 0).any(), f"edges all zero for {module_name}"
            if config.edge_formula == "functional" and config.basis_formula == "(1-alpha)^2":
                # Check that the size of the sum of activations in the interaction basis is equal
                # to the outgoing edges of a node. The relation should hold only in this one config
                # case.
                edge_size = edges[i].E_hat.sum(0).abs()
                assert (
                    act_size.shape == edge_size.shape
                ), f"act_size and edge_size not same shape for {module_name}"
                assert_close(
                    act_size / act_size.abs().max(),
                    edge_size / edge_size.abs().max(),
                    rtol=0,
                    atol=atol,
                )

        if config.basis_formula not in ["svd", "neuron"]:  # We don't have Lambdas for these
            # Check that the Lambdas are also the same as the act_size and edge_size
            # Note that the Lambdas need to be truncated to edge_size/act_size (this happens in
            # `rib.interaction_algos.build_sort_lambda_matrix)
            Lambdas_trunc = Lambdas[i][: len(act_size)]
            assert torch.allclose(
                act_size / act_size.abs().max(),
                Lambdas_trunc / Lambdas_trunc.max(),
                atol=atol,
            ), f"act_size not equal to Lambdas for {module_name}"

    return results


def get_rib_acts_test(results: RibBuildResults, atol: float, batch_size=16):
    """Takes the results of a graph build and checks get_rib_acts computes the correct values.

    This requires:
    * loading the model and dataset
    * 1) calling get_rib_acts, which hooks the model and computes the rib acts from that
    * 2) using run_with_cache to get the output of the previous module and rotating with C
    * comparing the results of 1) and 2)
    """
    device = "cuda" if torch.cuda.is_available() else "cpu"
    dtype = TORCH_DTYPES[results.config.dtype]
    model, dataset = load_model_and_dataset_from_rib_config(
        rib_config=results.config, device=device, dtype=dtype
    )
    model.to(device=torch.device(device), dtype=dtype)
    data_loader = DataLoader(dataset, batch_size=batch_size, shuffle=False)
    hooked_model = HookedModel(model)
    Cs = parse_c_infos(results.interaction_rotations)

    rib_acts = get_rib_acts(
        hooked_model=hooked_model,
        data_loader=data_loader,
        c_infos=Cs.values(),
        device=device,
        dtype=dtype,
    )
    for m_name, acts in rib_acts.items():
        assert acts.shape[0] == len(dataset), f"acts.shape[0] != len(dataset) for {m_name}"

    # we choose a module to compare rib acts on and find the module immediately before it
    if isinstance(model, SequentialTransformer):
        # we choose the first module of node_layers, meaning the previous module is the last one
        # in sections.pre
        module_to_test = results.config.node_layers[0]
        prev_module_id = f"sections.pre.{len(model.sections['pre']) - 1}"
    else:
        # we arbitrarily choose the first layer.
        assert "layers.1" in results.config.node_layers, results.config.node_layers
        module_to_test = "layers.1"
        prev_module_id = "layers.0"

    prev_module_outputs = []
    with torch.inference_mode():
        hook = Hook(
            name=prev_module_id,
            data_key="acts",
            fn=acts_forward_hook_fn,
            module_name=prev_module_id,
        )
        for input, _ in data_loader:
            if input.dtype not in [torch.int32, torch.int64]:
                input = input.to(dtype=dtype)
            hooked_model.forward(input.to(device=device), hooks=[hook])
            cache_out = hooked_model.hooked_data[prev_module_id]["acts"]
            hooked_model.clear_hooked_data()
            prev_module_outputs.append(torch.concatenate(cache_out, dim=-1).cpu())
    prev_module_outputs = torch.concatenate(prev_module_outputs, dim=0)
    test_rib_acts = einsum("... emb, emb rib -> ... rib", prev_module_outputs, Cs[module_to_test].C)
    utils_rib_acts = rib_acts[module_to_test].cpu()
    assert_is_close(utils_rib_acts, test_rib_acts, atol=atol, rtol=1e-5)
    return rib_acts


def get_means(results: RibBuildResults, atol: float, batch_size=16):
    """Takes the results of a graph build and runs collect_dataset_means."""
    device = "cuda" if torch.cuda.is_available() else "cpu"
    dtype = TORCH_DTYPES[results.config.dtype]
    model, dataset = load_model_and_dataset_from_rib_config(
        rib_config=results.config, device=device, dtype=dtype
    )
    data_loader = DataLoader(dataset, batch_size=batch_size, shuffle=False)
    hooked_model = HookedModel(model)

    module_ids = [m_name for m_name in results.config.node_layers if m_name != "output"]
    if hasattr(model, "sections"):
        module_names = [model.module_id_to_section_id[m_name] for m_name in module_ids]
    else:
        module_names = module_ids
    return collect_dataset_means(
        hooked_model=hooked_model,
        module_names=module_names,
        data_loader=data_loader,
        device=device,
        dtype=dtype,
        collect_output_dataset_means=False,
        hook_names=module_ids,
    )


def get_modular_arithmetic_config(**kwargs) -> RibBuildConfig:
    config_str = f"""
    exp_name: test
    seed: 0
    tlens_pretrained: null
    tlens_model_path: rib_scripts/train_modular_arithmetic/sample_checkpoints/lr-0.001_bs-10000_norm-None_2023-11-28_16-07-19/model_epoch_60000.pt
    dataset:
        dataset_type: modular_arithmetic
        return_set: train
        return_set_n_samples: 10
    node_layers:
        - ln1.0
        - attn_in.0
        - mlp_in.0
        - unembed
        - output
    batch_size: 6
    truncation_threshold: 1e-15  # we've been using 1e-6 previously but this increases needed atol
    rotate_final_node_layer: false
    last_pos_module_type: add_resid1
    n_intervals: 0
    dtype: float64
    eval_type: accuracy
    out_dir: null
    basis_formula: (1-0)*alpha
    edge_formula: squared
    n_stochastic_sources: null
    """
    config_dict = yaml.safe_load(config_str)
    # allow changing dataset config with kwargs
    config_dict.update({k: v for k, v in kwargs.items() if k not in config_dict["dataset"]})
    config_dict["dataset"].update({k: v for k, v in kwargs.items() if k in config_dict["dataset"]})
    return RibBuildConfig(**config_dict)


def get_pythia_config(**kwargs) -> RibBuildConfig:
    config_str = f"""
    exp_name: test
    seed: 0
    tlens_pretrained: pythia-14m
    tlens_model_path: null
    dataset:
        dataset_type: huggingface
        name: NeelNanda/pile-10k
        tokenizer_name: EleutherAI/pythia-14m
        return_set: train
        return_set_frac: null
        return_set_n_samples: 10  # 10 samples gives 3x2048 tokens
        return_set_portion: first
    node_layers:
        - ln1.0
        - ln2.1
        - unembed
    batch_size: 2
    truncation_threshold: 1e-15  # we've been using 1e-6 previously but this increases needed atol
    rotate_final_node_layer: false
    n_intervals: 0
    dtype: float64
    calculate_edges: false
    eval_type: ce_loss
    out_dir: null
    basis_formula: (1-0)*alpha
    """
    config_dict = yaml.safe_load(config_str)
    config_dict.update(kwargs)
    return RibBuildConfig(**config_dict)


def get_mnist_config(**kwargs) -> RibBuildConfig:
    config_str = f"""
    exp_name: test
    mlp_path: "rib_scripts/train_mlp/sample_checkpoints/lr-0.001_bs-64_2023-11-29_14-36-29/model_epoch_12.pt"
    batch_size: 256
    seed: 0
    truncation_threshold: 1e-15  # we've been using 1e-6 previously but this increases needed atol
    rotate_final_node_layer: false
    n_intervals: 0
    dtype: float64
    node_layers:
        - layers.0
        - layers.1
        - layers.2
        - output
    dataset:
        dataset_type: torchvision
        name: MNIST
        return_set_frac: 0.01  # 3 batches (with batch_size=256)
    out_dir: null
    basis_formula: (1-0)*alpha
    edge_formula: squared
    """
    config_dict = yaml.safe_load(config_str)
    config_dict.update(kwargs)
    return RibBuildConfig(**config_dict)


def get_modular_mlp_config(**kwargs) -> ModularMLPConfig:
    config_str = f"""
    exp_name: test
    out_dir: null
    node_layers:
        - layers.0
        - layers.1
        - layers.2
        - output
    modular_mlp_config:
        n_hidden_layers: 2
        width: 10
        weight_variances: [1,1]
        weight_equal_columns: false
        bias: 0
        activation_fn: relu
    dataset:
        dataset_type: block_vector
        size: 1000
        length: 10
        data_variances: [1,1]
        data_perfect_correlation: false
    seed: 123
    batch_size: 256
    n_intervals: 0
    truncation_threshold: 1e-15
    dtype: float64
    rotate_final_node_layer: false
    basis_formula: (1-0)*alpha
    edge_formula: squared
    """
    config_dict = yaml.safe_load(config_str)
    config_dict.update(kwargs)
    config = RibBuildConfig(**config_dict)
    return config


@pytest.mark.slow
@pytest.mark.parametrize(
    "basis_formula, edge_formula",
    [
        ("(1-alpha)^2", "functional"),
        ("(1-0)*alpha", "functional"),
        ("(1-alpha)^2", "squared"),
        ("(1-0)*alpha", "squared"),
    ],
)
def test_modular_arithmetic_build_graph(basis_formula, edge_formula):
    atol = 1e-12  # Works with 1e-7 for float32 and 1e-12 for float64. NEED 1e-5 for CPU
    config = get_modular_arithmetic_config(basis_formula=basis_formula, edge_formula=edge_formula)
<<<<<<< HEAD
    results = graph_build_test(config=config, atol=atol)
    get_rib_acts_test(results, atol=0)  # Need atol=1e-3 if float32
=======
    results = graph_build_test(config=config, build_graph_main_fn=lm_build_graph_main, atol=atol)
    get_rib_acts_test(results, atol=atol)  # Need atol=1e-3 if float32
>>>>>>> aaa53eab


@pytest.mark.slow
def test_pythia_14m_build_graph():
    atol = 0  # Works with 1e-7 for float32 and 0 for float64
    config = get_pythia_config()
<<<<<<< HEAD
    results = graph_build_test(config=config, atol=atol)
    get_rib_acts_test(results, atol=0)
=======
    results = graph_build_test(
        config=config,
        build_graph_main_fn=lm_build_graph_main,
        atol=atol,
    )
    get_rib_acts_test(results, atol=atol)
>>>>>>> aaa53eab


@pytest.mark.slow
@pytest.mark.parametrize(
    "basis_formula, edge_formula",
    [
        ("(1-alpha)^2", "functional"),
        ("(1-0)*alpha", "functional"),
        ("(1-alpha)^2", "squared"),
        ("(1-0)*alpha", "squared"),
    ],
)
def test_mnist_build_graph(basis_formula, edge_formula):
    dtype_str = "float32"
<<<<<<< HEAD
    # Works with 1e-5 for float32 and 1e-15 (and maybe smaller) for float64.
    atol = 1e-5
    config = get_mnist_config(
        basis_formula=basis_formula, edge_formula=edge_formula, dtype=dtype_str
    )
    results = graph_build_test(config=config, atol=atol)
    get_rib_acts_test(results, atol=atol)
=======
    config = get_mnist_config(
        basis_formula=basis_formula, edge_formula=edge_formula, dtype=dtype_str
    )
    results = graph_build_test(
        config=config,
        build_graph_main_fn=mlp_build_graph_main,
        atol=1e-5,  # Works with 1e-5 for float32 and 1e-15 (and maybe smaller) for float64
    )
    get_rib_acts_test(results, atol=1e-5)
>>>>>>> aaa53eab


@pytest.mark.parametrize(
    "basis_formula, edge_formula, dtype_str",
    [
        ("(1-alpha)^2", "squared", "float32"),
        ("(1-alpha)^2", "squared", "float64"),
        ("(1-0)*alpha", "squared", "float32"),
        ("(1-0)*alpha", "squared", "float64"),
        ("(1-alpha)^2", "functional", "float32"),
        ("(1-alpha)^2", "functional", "float64"),
        ("(1-0)*alpha", "functional", "float32"),
        ("(1-0)*alpha", "functional", "float64"),
        ("svd", "squared", "float32"),
        ("svd", "squared", "float64"),
        ("neuron", "squared", "float32"),
        ("neuron", "squared", "float64"),
        ("svd", "functional", "float32"),
        ("svd", "functional", "float64"),
        ("neuron", "functional", "float32"),
        ("neuron", "functional", "float64"),
    ],
)
def test_modular_mlp_build_graph(basis_formula, edge_formula, dtype_str, atol=1e-6):
    config = get_modular_mlp_config(
        basis_formula=basis_formula, edge_formula=edge_formula, dtype=dtype_str
    )
    graph_build_test(config=config, atol=atol)


def rotate_final_layer_invariance(
    config_not_rotated: RibBuildConfig, rtol: float = 1e-7, atol: float = 0
):
    assert config_not_rotated.rotate_final_node_layer is False
    config_rotated = config_not_rotated.model_copy(update={"rotate_final_node_layer": True})
    edges_rotated = rib_build(config_rotated).edges
    edges_not_rotated = rib_build(config_not_rotated).edges

    # -1 has no edges, -2 is the final layer and changes
    comparison_layers = config_rotated.node_layers[:-2]
    for i, module_name in enumerate(comparison_layers):
        # E_hats[i] is a tuple (name, tensor)
        logger.info(("Comparing", module_name))
        rot = edges_rotated[i][1]
        notrot = edges_not_rotated[i][1]
        # Check shape
        assert (
            rot.shape == notrot.shape
        ), f"edges_not_rotated and edges_rotated not same shape for {module_name}"
        # Check values
        assert_close(
            rot,
            notrot,
            rtol=rtol,
            atol=atol,
        )


@pytest.mark.slow
@pytest.mark.parametrize(
    "basis_formula, edge_formula",
    [
        ("(1-alpha)^2", "functional"),
        ("(1-0)*alpha", "functional"),
        ("(1-alpha)^2", "squared"),
        ("(1-0)*alpha", "squared"),
    ],
)
def test_mnist_rotate_final_layer_invariance(basis_formula, edge_formula, rtol=1e-7, atol=1e-8):
    """Test that the non-final edges are the same for MNIST whether or not we rotate the final layer."""
    not_rotated_config = get_mnist_config(
        basis_formula=basis_formula, edge_formula=edge_formula, dtype="float64"
    )
    # TODO: this fails for layers.0 but shouldn't (afaik)
    not_rotated_config = not_rotated_config.model_copy(
        update={"node_layers": ["layers.1", "layers.2"]}
    )
    rotate_final_layer_invariance(config_not_rotated=not_rotated_config, rtol=rtol, atol=atol)


@pytest.mark.slow
@pytest.mark.xfail
@pytest.mark.parametrize(
    "basis_formula, edge_formula",
    [
        ("(1-alpha)^2", "functional"),
        ("(1-0)*alpha", "functional"),
        ("(1-alpha)^2", "squared"),
        ("(1-0)*alpha", "squared"),
    ],
)
def test_modular_mlp_rotate_final_layer_invariance(
    basis_formula, edge_formula, rtol=1e-7, atol=1e-8
):
    """Test that the non-final edges are the same for ModularMLP whether or not we rotate the final layer."""
    config = get_modular_mlp_config(basis_formula=basis_formula, edge_formula=edge_formula)
    rotate_final_layer_invariance(config_not_rotated=config, rtol=rtol, atol=atol)


@pytest.mark.xfail
@pytest.mark.slow
@pytest.mark.parametrize(
    "basis_formula, edge_formula, dtype_str",
    [
        # functional fp32 currently fails with these tolerances
        # ("(1-alpha)^2", "functional", "float32"),
        # ("(1-0)*alpha", "functional", "float32"),
        ("(1-alpha)^2", "functional", "float64"),
        ("(1-0)*alpha", "functional", "float64"),
        ("(1-alpha)^2", "squared", "float32"),
        ("(1-0)*alpha", "squared", "float32"),
        ("(1-alpha)^2", "squared", "float64"),
        ("(1-0)*alpha", "squared", "float64"),
    ],
)
def test_modular_arithmetic_rotate_final_layer_invariance(
    basis_formula,
    edge_formula,
    dtype_str,
    rtol=1e-3,
    atol=1e-3,
):
    """Test that the non-final edges are independent of final layer rotation for modadd.

    Note that atol is necessary as the less important edges do deviate. The largest edges are
    between 1e3 and 1e5 large.
    """
    rotate_final_layer_invariance(
        config_not_rotated=get_modular_arithmetic_config(
            basis_formula=basis_formula, edge_formula=edge_formula, dtype=dtype_str
        ),
        rtol=rtol,
        atol=atol,
    )


def test_mnist_build_graph_invalid_node_layers():
    """Test that non-sequential node_layers raises an error."""
    config = get_mnist_config(node_layers=["layers.0", "layers.2"])
    with pytest.raises(AssertionError, match="is not a subsequence of all_node_layers:"):
        graph_build_test(config=config, atol=0)


def test_modular_arithmetic_build_graph_invalid_node_layers():
    """Test that out of order node_layers raises an error."""
    # ln1 should be before mlp_in
    config = get_modular_arithmetic_config(node_layers=["mlp_in.0", "ln1.0", "unembed"])
    with pytest.raises(AssertionError, match="Node layers must be in order."):
        graph_build_test(config=config, atol=0)


@pytest.mark.slow
def test_svd_basis():
    config = get_pythia_config(basis_formula="svd")
    results = rib_build(config)
    for c_info, u_info in zip(results.interaction_rotations, results.eigenvectors):
        C = c_info.C
        U = u_info.U
        assert (C is None) == (U is None)
        if C is not None:
            assert torch.allclose(C, U, atol=0)


def centered_rib_test(results: RibBuildResults, atol=1e-6):
    """
    Test that centered rib (and pca, aka centered svd) works as expected.

    In particular:
    - We collect the rib activations
    - We collect the means, checking that the mean == 1 exactly at the bias positions
    - We expect there to be a single rib direction (the 'constant' direction or 'const_dir') in
        which the activations is constant for all inputs. This is always returned as the 0th rib
        dir. When written in the neuron basis this direciton will equal to the mean-activation at
        non bias positions and 1/sqrt(# bias positions) at bias positions. C_inv gives us all
        rib directions in the original coordinate system, so we compare C_inv[0] with this expected
        direction. There's also various scaling factors.

    We then check 4 properties:
    1. We assert the `const_dir` written in the original coords matches what we expect
    2. We assert that all other rib directions have no bias component (in the original coordinates)
    3. We assert the rib activation of `const_dir` is always 1
    4. We assert the mean rib activation of all other directions is 0 (they are centered)
    """
    # collect C_inv, rib acts, means, bias positions
    all_rib_acts = get_rib_acts_test(results, atol=1e-6)
<<<<<<< HEAD
    all_mean_acts, all_bias_pos = get_means_test(results, atol=atol)
    C_infos = parse_c_infos(results.interaction_rotations)
=======
    all_mean_acts = get_means(results, atol=atol)
    C_infos = parse_c_infos(results["interaction_rotations"])
>>>>>>> aaa53eab
    # output and pre-unembed have no bias
    m_names = [m_name for m_name in results.config.node_layers if m_name not in ["output"]]
    for m_name in m_names:
        C_inv = C_infos[m_name].C_pinv  # [rib_dir, emb_pos]
        if C_inv is None:  # this happens when rotate_final_layer is true
            continue
        mean_acts = all_mean_acts[m_name].cpu()  # [emb_pos]
        rib_acts = all_rib_acts[m_name]  # [batch, (seqpos?), rib_dir]

        # compute the expected bias direction
        # we can't directly compare, as there's some scale factor. This involves:
        # - ±1, as rib is allowed to find the opposite direction
        # - a factor 1/sqrt(# bias positions) from compressing the bias directions
        # - scale factors from D and lambda when basis != svd
        if results["config"]["basis_formula"] == "svd":
            scale_factor = torch.sign(C_inv[0, -1])
        else:
            # in the non-svd case we just get the scale factor from comparing one component
            # with what we expect.
            # this is less strong as a check, but it's hard to compute D and lambda
            scale_factor = C_inv[0, -1]

        expected_const_dir = mean_acts * scale_factor

        # Check 1: Assert this is close to the actual const direction
        assert_is_close(C_inv[0, :], expected_const_dir, atol=atol, rtol=0, m_name=m_name)

        # Check 2: no other rib dir has non-zero component in the bias position
        assert_is_zeros(C_inv[1:][:, -1], atol=atol, m_name=m_name)

        # Check 3: rib act in the constant direction is actually constant.
        # in particualar it's the inverse of the scaling factor above
        assert_is_close(rib_acts[..., 0], 1 / scale_factor, atol=atol, rtol=0, m_name=m_name)

        # Check 4: all other rib acts are have mean zero across the dataset
        mean_rib_acts = einops.reduce(rib_acts, "... ribdir -> ribdir", "mean")
        assert_is_zeros(mean_rib_acts[1:], atol=atol, m_name=m_name)


@pytest.mark.slow
<<<<<<< HEAD
def test_pca_basis_mnist():
    """Test that the 'pca' basis (aka svd with center=true) works for MNIST."""
    config = get_mnist_config(
        basis_formula="svd", edge_formula="functional", dtype="float64", center=True
    )
    results = rib_build(config)
    pca_rib_acts_test(results, atol=1e-4)


@pytest.mark.slow
def test_pca_basis_pythia():
    """Test that the 'pca' basis (aka svd with center=true) works for pythia."""
    dtype_str = "float64"
    config = get_pythia_config(
        dtype=dtype_str, basis_formula="svd", center=True, rotate_final_node_layer=True
    )
    results = rib_build(config)
    pca_rib_acts_test(results, atol=1e-6)
=======
@pytest.mark.parametrize("basis_formula", ["(1-alpha)^2", "(1-0)*alpha", "svd"])
def test_centered_rib_mnist(basis_formula):
    """Test that centred rib works for MNIST."""
    config = get_mnist_config(basis_formula=basis_formula, edge_formula="functional", center=True)
    results = mlp_build_graph_main(config)
    centered_rib_test(results, atol=1e-6)


@pytest.mark.slow
def test_centered_rib_pythia():
    """Test that the centred rib works for pythia."""
    config = get_pythia_config(basis_formula="(1-0)*alpha", center=True)
    results = lm_build_graph_main(config)
    centered_rib_test(results, atol=1e-9)


@pytest.mark.slow
@pytest.mark.parametrize("basis_formula", ["(1-alpha)^2", "(1-0)*alpha", "svd"])
def test_centered_rib_modadd(basis_formula):
    """Test that centred rib & pca works for modadd."""
    # we set a lower truncation threshold as there are some directions w/ small eigenvals that
    # violate our assumption. I think this is a precision error that shouldn't be a problem
    # elsewhere. See https://apolloresearchhq.slack.com/archives/C06484S5UF9/p1704966880983049
    config = get_modular_arithmetic_config(
        basis_formula=basis_formula,
        edge_formula="squared",
        center=True,
        truncation_threshold=1e-10,
    )
    results = lm_build_graph_main(config)
    centered_rib_test(results, atol=1e-10)
>>>>>>> aaa53eab


@pytest.mark.slow
@pytest.mark.parametrize("basis_formula", ["(1-alpha)^2", "(1-0)*alpha"])
@pytest.mark.parametrize("edge_formula", ["functional", "squared"])
@pytest.mark.parametrize("dtype_str", ["float32", "float64"])
@pytest.mark.parametrize("rotate_final", [True, False])
def test_modular_mlp_diagonal_edges_when_linear(
    basis_formula, edge_formula, dtype_str, rotate_final, rtol=1e-7, atol=1e-5, gtol=1e-4
):
    """Test that RIB rotates to a diagonal basis when the ModularMLP is linear.

    Args:
        basis_formula: The basis formula to use.
        edge_formula: The edge formula to use.
        dtype_str: The dtype to use.
        rotate_final: Whether to rotate the final node layer.
        rtol: The relative tolerance to use.
        atol: The absolute tolerance to use.
        gtol: The geometric mean and max column/row value scaling tolerance to use.
    """
    config = get_modular_mlp_config(
        basis_formula=basis_formula, edge_formula=edge_formula, dtype=dtype_str
    )
    new_mod_mlp_config = config.modular_mlp_config.model_copy(update={"activation_fn": "identity"})
    config = config.model_copy(
        update={"rotate_final_node_layer": rotate_final, "modular_mlp_config": new_mod_mlp_config}
    )
    edges = rib_build(config).edges

    rotated_node_layers = config.node_layers[:-1]
    if (not config.rotate_final_node_layer) and config.node_layers[-1] == "output":
        rotated_node_layers = rotated_node_layers[:-1]

    for node_layer_idx in range(len(rotated_node_layers)):
        # assert that all off diagonal entries agree within rtol of 0. Deal appropriately with the
        # case that matrices are not square
        edge_val = edges[node_layer_idx].E_hat
        diag_target = torch.zeros_like(edge_val)
        min_dim = min(edge_val.shape)
        diag_target[:min_dim, :min_dim] = torch.diag(torch.diag(edge_val))
        difference = edge_val - diag_target

        # Check that off-diagonal entries are small relative to the maximum of 1) the largest entry
        # in that entry's row or column (which should be on the diagonal) and 2) the geometric mean
        # of diagonal entries. The geometric mean is used because some of the diagonal entries may
        # be zero (or very close to it) and it is not neccessary that the off diagonal entries are
        # much smaller than even these small diagonal entries.
        max_entries_in_row = edge_val.abs().amax(dim=1, keepdim=True)
        max_entries_in_column = edge_val.abs().amax(dim=0, keepdim=True)
        max_entries = torch.max(max_entries_in_row, max_entries_in_column)
        max_entries = torch.max(max_entries, torch.diag(edge_val).abs().log().mean().exp())
        assert_close(difference / max_entries, torch.zeros_like(difference), rtol=0, atol=gtol)
        # Check off-diagonal edges are much smaller than the largest edge in that layer
        # atol=rtol is correct here, we are measuring a relative value against 0.
        assert_close(
            difference / edge_val.abs().max(), torch.zeros_like(difference), rtol=0, atol=rtol
        )
        # Check off-diagonal edges are somewhat close to zero (absolute)
        assert_close(difference, torch.zeros_like(difference), rtol=0, atol=atol)


@pytest.mark.slow
def test_stochastic_source_single_pos_modadd():
    """Show that modadd after only needs a single stochastic source when using a single position.

    Since there is only a single position dimension after add_resid1 in modadd when setting
    last_pos_module_type='add_resid1', and since our stochastic sources are either -1 or 1 and are
    then squared in the edge formula, we should only need a single source to get exactly the same
    edges as edge_formula=squared.
    """
    node_layers = ["mlp_in.0", "mlp_out.0"]
    # Calc squared edges
    config_squared = get_modular_arithmetic_config(
        edge_formula="squared",
        node_layers=node_layers,
        last_pos_module_type="add_resid1",
        n_stochastic_sources=None,
    )
    squared_edges = rib_build(config_squared).edges[0].E_hat

    # Calc stochastic edges
    config_stochastic = get_modular_arithmetic_config(
        edge_formula="stochastic",
        node_layers=node_layers,
        last_pos_module_type="add_resid1",
        n_stochastic_sources=1,
    )
    stochastic_edges = rib_build(config_stochastic).edges[0].E_hat

    assert_is_close(squared_edges, stochastic_edges, atol=0, rtol=0)


@pytest.mark.slow
def test_stochastic_source_modadd_convergence():
    """Show that modadd after converges to squared edges as n_stochastic_sources increases.

    We measure the mean absolute difference between the squared edges and the stochastic edges as
    n_stochastic_sources increases. We expect this to decrease monotonically.

    Here, we set last_pos_module_type='unembed' so that we have multiple position dimensions in the
    mlp layer.

    NOTE: This is quite a weak test, but the runs a slow so we're taking a hit on the test quality.
    """
    node_layers = ["mlp_in.0", "mlp_out.0"]
    return_set_n_samples = 3
    batch_size = 3

    # Calc squared edges
    config_squared = get_modular_arithmetic_config(
        return_set_n_samples=return_set_n_samples,
        batch_size=batch_size,
        edge_formula="squared",
        node_layers=node_layers,
        last_pos_module_type="unembed",
        n_stochastic_sources=None,
    )
    squared_edges = rib_build(config_squared).edges[0].E_hat

    # Calc stochastic edges
    all_stochastic_edges = []
    abs_diffs = []
    # Ideally we'd use more sources, but that is very slow
    for n_stochastic_sources in [1, 3, 7]:
        config_stochastic = get_modular_arithmetic_config(
            return_set_n_samples=return_set_n_samples,
            batch_size=batch_size,
            edge_formula="stochastic",
            node_layers=node_layers,
            last_pos_module_type="unembed",
            n_stochastic_sources=n_stochastic_sources,
        )
        stochastic_edges = rib_build(config_stochastic).edges[0].E_hat
        all_stochastic_edges.append(stochastic_edges)
        abs_diffs.append(torch.abs(stochastic_edges - squared_edges).mean())

    # Check that the mean absolute differences decrease as n_stochastic_sources increases.
    assert (
        torch.diff(torch.tensor(abs_diffs)) <= 0
    ).all(), "abs_diffs is not monotonically decreasing"
    # Check that the final relative and absolute differences are small.
    assert_is_close(all_stochastic_edges[-1], squared_edges, atol=1e1, rtol=1e-5)<|MERGE_RESOLUTION|>--- conflicted
+++ resolved
@@ -30,16 +30,11 @@
 from rib.interaction_algos import build_sorted_lambda_matrices
 from rib.loader import load_model_and_dataset_from_rib_config
 from rib.log import logger
-<<<<<<< HEAD
 from rib.models import ModularMLPConfig, SequentialTransformer
+from rib.models.modular_mlp import ModularMLPConfig
 from rib.rib_builder import RibBuildConfig, RibBuildResults, rib_build
 from rib.types import TORCH_DTYPES
-from tests.utils import assert_is_close, assert_is_ones, assert_is_zeros
-=======
-from rib.models.modular_mlp import ModularMLPConfig
-from rib.types import TORCH_DTYPES, RibBuildResults
 from tests.utils import assert_is_close, assert_is_zeros
->>>>>>> aaa53eab
 
 
 def build_get_lambdas(
@@ -351,30 +346,16 @@
 def test_modular_arithmetic_build_graph(basis_formula, edge_formula):
     atol = 1e-12  # Works with 1e-7 for float32 and 1e-12 for float64. NEED 1e-5 for CPU
     config = get_modular_arithmetic_config(basis_formula=basis_formula, edge_formula=edge_formula)
-<<<<<<< HEAD
     results = graph_build_test(config=config, atol=atol)
     get_rib_acts_test(results, atol=0)  # Need atol=1e-3 if float32
-=======
-    results = graph_build_test(config=config, build_graph_main_fn=lm_build_graph_main, atol=atol)
-    get_rib_acts_test(results, atol=atol)  # Need atol=1e-3 if float32
->>>>>>> aaa53eab
 
 
 @pytest.mark.slow
 def test_pythia_14m_build_graph():
     atol = 0  # Works with 1e-7 for float32 and 0 for float64
     config = get_pythia_config()
-<<<<<<< HEAD
     results = graph_build_test(config=config, atol=atol)
     get_rib_acts_test(results, atol=0)
-=======
-    results = graph_build_test(
-        config=config,
-        build_graph_main_fn=lm_build_graph_main,
-        atol=atol,
-    )
-    get_rib_acts_test(results, atol=atol)
->>>>>>> aaa53eab
 
 
 @pytest.mark.slow
@@ -389,7 +370,6 @@
 )
 def test_mnist_build_graph(basis_formula, edge_formula):
     dtype_str = "float32"
-<<<<<<< HEAD
     # Works with 1e-5 for float32 and 1e-15 (and maybe smaller) for float64.
     atol = 1e-5
     config = get_mnist_config(
@@ -397,17 +377,6 @@
     )
     results = graph_build_test(config=config, atol=atol)
     get_rib_acts_test(results, atol=atol)
-=======
-    config = get_mnist_config(
-        basis_formula=basis_formula, edge_formula=edge_formula, dtype=dtype_str
-    )
-    results = graph_build_test(
-        config=config,
-        build_graph_main_fn=mlp_build_graph_main,
-        atol=1e-5,  # Works with 1e-5 for float32 and 1e-15 (and maybe smaller) for float64
-    )
-    get_rib_acts_test(results, atol=1e-5)
->>>>>>> aaa53eab
 
 
 @pytest.mark.parametrize(
@@ -593,13 +562,8 @@
     """
     # collect C_inv, rib acts, means, bias positions
     all_rib_acts = get_rib_acts_test(results, atol=1e-6)
-<<<<<<< HEAD
-    all_mean_acts, all_bias_pos = get_means_test(results, atol=atol)
+    all_mean_acts = get_means(results, atol=atol)
     C_infos = parse_c_infos(results.interaction_rotations)
-=======
-    all_mean_acts = get_means(results, atol=atol)
-    C_infos = parse_c_infos(results["interaction_rotations"])
->>>>>>> aaa53eab
     # output and pre-unembed have no bias
     m_names = [m_name for m_name in results.config.node_layers if m_name not in ["output"]]
     for m_name in m_names:
@@ -640,31 +604,11 @@
 
 
 @pytest.mark.slow
-<<<<<<< HEAD
-def test_pca_basis_mnist():
-    """Test that the 'pca' basis (aka svd with center=true) works for MNIST."""
-    config = get_mnist_config(
-        basis_formula="svd", edge_formula="functional", dtype="float64", center=True
-    )
-    results = rib_build(config)
-    pca_rib_acts_test(results, atol=1e-4)
-
-
-@pytest.mark.slow
-def test_pca_basis_pythia():
-    """Test that the 'pca' basis (aka svd with center=true) works for pythia."""
-    dtype_str = "float64"
-    config = get_pythia_config(
-        dtype=dtype_str, basis_formula="svd", center=True, rotate_final_node_layer=True
-    )
-    results = rib_build(config)
-    pca_rib_acts_test(results, atol=1e-6)
-=======
 @pytest.mark.parametrize("basis_formula", ["(1-alpha)^2", "(1-0)*alpha", "svd"])
 def test_centered_rib_mnist(basis_formula):
     """Test that centred rib works for MNIST."""
     config = get_mnist_config(basis_formula=basis_formula, edge_formula="functional", center=True)
-    results = mlp_build_graph_main(config)
+    results = rib_build(config)
     centered_rib_test(results, atol=1e-6)
 
 
@@ -672,7 +616,7 @@
 def test_centered_rib_pythia():
     """Test that the centred rib works for pythia."""
     config = get_pythia_config(basis_formula="(1-0)*alpha", center=True)
-    results = lm_build_graph_main(config)
+    results = rib_build(config)
     centered_rib_test(results, atol=1e-9)
 
 
@@ -689,9 +633,8 @@
         center=True,
         truncation_threshold=1e-10,
     )
-    results = lm_build_graph_main(config)
+    results = rib_build(config)
     centered_rib_test(results, atol=1e-10)
->>>>>>> aaa53eab
 
 
 @pytest.mark.slow
