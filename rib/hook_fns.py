"""Defines hook functions that are used in a HookedModel.

All forward hook functions must contain "forward" in their function names, and all pre-forward
hook functions must contain "pre_forward" in their function names. This is done to ensure that
the correct type of hook is registered to the module.

By default, a HookedModel passes in the arguments `hooked_data`, `hook_name`, and `data_key` to
each hook function. Therefore, these arguments must be included in the signature of each hook.

Otherwise, the hook function operates like a regular pytorch hook function.
"""

from typing import Any, Callable, Literal, Optional, Union

import einops
import torch
from fancy_einsum import einsum
from jaxtyping import Float
from torch import Tensor

from rib.linalg import (
    calc_gram_matrix,
    integrated_gradient_trapezoidal_jacobian_functional,
    integrated_gradient_trapezoidal_jacobian_squared,
    integrated_gradient_trapezoidal_norm,
    module_hat,
)
from rib.models.sequential_transformer.components import AttentionOut


def _add_to_hooked_matrix(
    hooked_data: dict[str, Any],
    hook_name: str,
    data_key: str,
    hooked_matrix: Float[Tensor, "d_hidden d_hidden"],
) -> None:
    """Update the hooked data matrix with the given matrix.

    We add the hooked matrix to previously stored data matrix for this hook point.

    Note that the data matrix will be stored on the same device as the output.

    Args:
        hooked_data: Dictionary of hook data that will be updated.
        hook_name: Name of hook. Used as a 1st-level key in `hooked_data`.
        data_key: Name of data. Used as a 2nd-level key in `hooked_data`.
        hooked_matrix: Matrix to add to the hooked data.

    """
    # If no data exists, initialize with zeros
    hooked_data.setdefault(hook_name, {}).setdefault(data_key, torch.zeros_like(hooked_matrix))
    hooked_data[hook_name][data_key] += hooked_matrix


def gram_forward_hook_fn(
    module: torch.nn.Module,
    inputs: Union[
        tuple[Float[Tensor, "batch d_hidden"]],
        tuple[Float[Tensor, "batch pos d_hidden"]],
        tuple[Float[Tensor, "batch pos d_hidden1"], Float[Tensor, "batch pos d_hidden2"]],
    ],
    output: Union[
        Float[Tensor, "batch d_hidden"],
        Float[Tensor, "batch pos d_hidden"],
        tuple[Float[Tensor, "batch pos d_hidden1"], Float[Tensor, "batch pos d_hidden2"]],
    ],
    hooked_data: dict[str, Any],
    hook_name: str,
    data_key: Union[str, list[str]],
    dataset_size: int,
) -> None:
    """Hook function for calculating and updating the gram matrix.

    The tuple of outputs is concatenated over the hidden dimension.

    Args:
        module: Module that the hook is attached to (not used).
        inputs: Inputs to the module (not used).
        output: Output of the module. Handles modules with one or two outputs of varying d_hiddens
            and positional indices. If no positional indices, assumes one output.
        hooked_data: Dictionary of hook data.
        hook_name: Name of hook. Used as a 1st-level key in `hooked_data`.
        data_key: Name of data. Used as a 2nd-level key in `hooked_data`.
        dataset_size: Size of the dataset. Used to normalize the gram matrix.

    """
    assert isinstance(data_key, str), "data_key must be a string."

    outputs = output if isinstance(output, tuple) else (output,)

    # Concat over the hidden dimension
    out_acts = torch.cat([x.detach().clone() for x in outputs], dim=-1)

    gram_matrix = calc_gram_matrix(out_acts, dataset_size=dataset_size)

    _add_to_hooked_matrix(hooked_data, hook_name, data_key, gram_matrix)


def gram_pre_forward_hook_fn(
    module: torch.nn.Module,
    inputs: Union[
        tuple[Float[Tensor, "batch d_hidden"]],
        tuple[Float[Tensor, "batch pos d_hidden"]],
        tuple[Float[Tensor, "batch pos d_hidden1"], Float[Tensor, "batch pos d_hidden2"]],
    ],
    hooked_data: dict[str, Any],
    hook_name: str,
    data_key: Union[str, list[str]],
    dataset_size: int,
) -> None:
    """Calculate the gram matrix for inputs with positional indices and add it to the global.

    The tuple of inputs is concatenated over the hidden dimension.

    Args:
        module: Module that the hook is attached to (not used).
        inputs: Inputs to the module. Handles modules with one or two inputs of varying d_hiddens
            and positional indices. If no positional indices, assumes one input.
        hooked_data: Dictionary of hook data.
        hook_name: Name of hook. Used as a 1st-level key in `hooked_data`.
        data_key: Name of data. Used as a 2nd-level key in `hooked_data`.
        dataset_size: Size of the dataset. Used to normalize the gram matrix.
    """
    assert isinstance(data_key, str), "data_key must be a string."

    in_acts = torch.cat([x.detach().clone() for x in inputs], dim=-1)

    gram_matrix = calc_gram_matrix(in_acts, dataset_size=dataset_size)

    _add_to_hooked_matrix(hooked_data, hook_name, data_key, gram_matrix)


def attn_scores_pre_forward_hook(
    module: torch.nn.Module,
    inputs: tuple[Float[Tensor, "batch pos head_index_d_head"], ...],
    hooked_data: dict[str, Any],
    hook_name: str,
    data_key: Union[str, list[str]],
) -> None:
    """Calculate and store the attention scores.

    This should only be applied to the AttentionOut module.

    Note that this function overwrites hooked_data[hook_name] each time it is called since it is
    expected to only be used on a single batch.

    Args:
        module: Module that the hook is attached to.
        inputs: Inputs to the module. The first input is the residual, and the remaining inputs
            are the q, k, and v tensors.
        hooked_data: Dictionary of hook data.
        hook_name: Name of hook. Used as a 1st-level key in `hooked_data`.
        data_key: Name of data. Used as a 2nd-level key in `hooked_data`.
    """

    assert isinstance(module, AttentionOut), "This hook can only be applied to AttentionOut."
    _, q, k, v = inputs
    # Separate the last dimension into head_index and d_head (undo the operation from AttentionIn)
    q = einops.rearrange(
        q,
        "... pos (head_index d_head) -> ... pos head_index d_head",
        head_index=module.cfg.n_heads,
    )
    k = einops.rearrange(
        k,
        "... pos (head_index d_head) -> ... pos head_index d_head",
        head_index=module.cfg.n_heads,
    )
    v = einops.rearrange(
        v,
        "... pos (head_index d_head_v) -> ... pos head_index d_head_v",
        head_index=module.cfg.n_heads,
    )

    in_dtype = v.dtype

    if in_dtype not in [torch.float32, torch.float64]:
        # If using 16 bits, increase the precision to avoid numerical instabilities
        q = q.to(torch.float32)
        k = k.to(torch.float32)
    attn_scores = (
        einsum(
            "... query_pos head_index d_head, \
                    ... key_pos head_index d_head \
                    -> ... head_index query_pos key_pos",
            q,
            k,
        )
        / module.attn_scale
    )  # [..., head_index, query_pos, key_pos]

    attn_scores = module.apply_causal_mask(attn_scores)  # [..., head_index, query_pos, key_pos]

    hooked_data[hook_name] = {data_key: attn_scores}


def rotate_pre_forward_hook_fn(
    module: torch.nn.Module,
    inputs: tuple[Float[Tensor, "batch d_hidden"]],
    rotation_matrix: Float[Tensor, "d_hidden d_hidden"],
    hooked_data: dict[str, Any],
    hook_name: str,
    data_key: Union[str, list[str]],
) -> tuple[Float[Tensor, "batch d_hidden"], ...]:
    """Hook function for rotating the input tensor to a module.

    The input is rotated by the specified rotation matrix.

    Handles multiple inputs by concatenating over the hidden dimension and then splitting the
    rotated tensor back into the original input sizes.

    Args:
        module: Module that the hook is attached to (not used).
        inputs: Inputs to the module that we rotate.
        rotation_matrix: Rotation matrix to apply to the activations.
        hooked_data: Dictionary of hook data (not used).
        hook_name: Name of hook (not used).
        data_key: Name of data (not used).

    Returns:
        Rotated activations.
    """
    # Concatenate over the hidden dimension
    in_hidden_dims = [x.shape[-1] for x in inputs]
    in_acts = torch.cat(inputs, dim=-1)
    rotated = in_acts @ rotation_matrix
    adjusted_inputs = tuple(torch.split(rotated, in_hidden_dims, dim=-1))
    return adjusted_inputs


def M_dash_and_Lambda_dash_pre_forward_hook_fn(
    module: torch.nn.Module,
    inputs: Union[
        tuple[Float[Tensor, "batch in_hidden"]],
        tuple[Float[Tensor, "batch pos in_hidden"], ...],
    ],
    hooked_data: dict[str, Any],
    hook_name: str,
    data_key: Union[str, list[str]],
    C_out: Optional[Float[Tensor, "out_hidden_combined out_hidden_combined_trunc"]],
    n_intervals: int,
    dataset_size: int,
    M_dtype: torch.dtype = torch.float64,
    Lambda_einsum_dtype: torch.dtype = torch.float64,
    basis_formula: Literal["(1-alpha)^2", "(1-0)*alpha"] = "(1-alpha)^2",
) -> None:
    """Hook function for accumulating the M' and Lambda' matrices.

    Args:
        module: Module that the hook is attached to.
        inputs: Inputs to the module. Handles modules with one or two inputs of varying d_hiddens
            and positional indices. If no positional indices, assumes one input.
        hooked_data: Dictionary of hook data.
        hook_name: Name of hook. Used as a 1st-level key in `hooked_data`.
        data_key: Name of 2nd-level keys to store in `hooked_data`.
        C_out: The C matrix for the next layer (C^{l+1} in the paper).
        n_intervals: Number of intervals to use for the trapezoidal rule. If 0, this is equivalent
            to taking a point estimate at alpha == 0.5.
        dataset_size: Size of the dataset. Used to normalize the gram matrix.
        M_dtype: The data type to use for the M_dash matrix. Needs to be
            float64 for Pythia-14m (empirically). Defaults to float64.
        Lambda_einsum_dtype: The data type to use for the einsum computing batches for the
            Lambda_dash matrix. Does not affect the output, only used for the einsum itself.
            Needs to be float64 on CPU but float32 was fine on GPU. Defaults to float64.
        basis_formula: The formula to use for the integrated gradient. Must be one of
            "(1-alpha)^2" or "(1-0)*alpha". The former is the old (October) version while the
            latter is a new (November) version that should be used from now on. The latter makes
            sense especially in light of the new attribution (edge_formula="squared") but is
            generally good and does not change results much. Defaults to "(1-0)*alpha".
    """
    assert isinstance(data_key, list), "data_key must be a list of strings."
    assert len(data_key) == 2, "data_key must be a list of length 2 to store M' and Lambda'."
    # Remove the pre foward hook to avoid recursion when calculating the jacobian
    module._forward_pre_hooks.popitem()
    assert not module._forward_hooks, "Module has multiple forward hooks"

    in_grads = integrated_gradient_trapezoidal_norm(
        module=module,
        inputs=inputs,
        C_out=C_out,
        n_intervals=n_intervals,
        basis_formula=basis_formula,
    )
    in_dtype = in_grads.dtype

    has_pos = inputs[0].dim() == 3

    einsum_pattern = "bpj,bpJ->jJ" if has_pos else "bj,bJ->jJ"
    normalization_factor = in_grads.shape[1] * dataset_size if has_pos else dataset_size

    with torch.inference_mode():
        M_dash = torch.einsum(
            einsum_pattern,
            in_grads.to(M_dtype) / normalization_factor,
            in_grads.to(M_dtype),
        )
        # Concatenate the inputs over the hidden dimension
        in_acts = torch.cat(inputs, dim=-1)
        Lambda_dash = torch.einsum(
            einsum_pattern,
            in_grads.to(Lambda_einsum_dtype) / normalization_factor,
            in_acts.to(Lambda_einsum_dtype),
        )
        Lambda_dash = Lambda_dash.to(in_dtype)

        _add_to_hooked_matrix(hooked_data, hook_name, data_key[0], M_dash)
        _add_to_hooked_matrix(hooked_data, hook_name, data_key[1], Lambda_dash)

    assert (
        Lambda_dash.std() > 0
    ), "Lambda_dash cannot be all zeros otherwise everything will be truncated"


def linear_integrated_gradient_pre_forward_hook_fn(
    module: torch.nn.Module,
    inputs: Union[
        tuple[Float[Tensor, "batch in_hidden"]],
        tuple[Float[Tensor, "batch pos in_hidden"], ...],
    ],
    hooked_data: dict[str, Any],
    hook_name: str,
    data_key: Union[str, list[str]],
    C_in: Float[Tensor, "in_hidden in_hidden_trunc"],
    dataset_size: int,
) -> None:
    """Hook function for calculating the integrated gradient for a linear module."""
    assert isinstance(data_key, str), "data_key must be a string."
    in_acts = torch.cat(inputs, dim=-1)
    f_hat = in_acts @ C_in

    has_pos = inputs[0].dim() == 3
    normalization_factor = in_acts.shape[1] * dataset_size if has_pos else dataset_size
    einsum_pattern = "bpj,bpj->j" if has_pos else "bj,bj->j"

    f_hat_norm = torch.einsum(einsum_pattern, f_hat, f_hat) / normalization_factor

    _add_to_hooked_matrix(hooked_data, hook_name, data_key, f_hat_norm)


def interaction_edge_pre_forward_hook_fn(
    module: torch.nn.Module,
    inputs: Union[
        tuple[Float[Tensor, "batch in_hidden"]],
        tuple[Float[Tensor, "batch pos _"], ...],
    ],
    hooked_data: dict[str, Any],
    hook_name: str,
    data_key: Union[str, list[str]],
    C_in: Float[Tensor, "in_hidden in_hidden_trunc"],
    module_hat: Callable[
        [Float[Tensor, "... in_hidden_trunc"], list[int]], Float[Tensor, "... out_hidden_trunc"]
    ],
    n_intervals: int,
    dataset_size: int,
    edge_formula: Literal["functional", "squared"] = "functional",
) -> None:
    """Hook function for accumulating the edges (denoted E_hat) of the interaction graph.

    For calculating the Jacobian, we need to run the inputs through the module. Unfortunately,
    this causes an infinite recursion because the module has a hook which runs this function. To
    avoid this, we (hackily) remove the hook before running the module and then add it back after.

    The trapezoidal rule is used to approximate the integrated gradient. If n_intervals == 0, the
    integrated gradient effectively takes a point estimate for the integral at alpha == 0.5.

    Args:
        module: Module that the hook is attached to.
        inputs: Inputs to the module. Handles modules with one or two inputs of varying d_hiddens
            and positional indices. If no positional indices, assumes one input.
        hooked_data: Dictionary of hook data.
        hook_name: Name of hook. Used as a 1st-level key in `hooked_data`.
        data_key: Name of 2nd-level keys to store in `hooked_data`.
        C_in: The C matrix for the current layer (C^l in the paper).
        module_hat: Partial function of rib.linalg.module_hat. Takes in f_in_hat and
            in_tuple_dims as arguments and calculates f_hat^{l} --> f_hat^{l+1}.
        n_intervals: Number of intervals to use for the trapezoidal rule. If 0, this is equivalent
            to taking a point estimate at alpha == 0.5.
        dataset_size: Size of the dataset. Used to normalize the gradients.
        edge_formula: The formula to use for the attribution. Must be one of "functional" or
            "squared". The former is the old (October) functional version, the latter is a new
            (November) version.
    """
    assert isinstance(data_key, str), "data_key must be a string."

    # Remove the pre-foward hook to avoid recursion when calculating the jacobian
    module._forward_pre_hooks.popitem()
    assert not module._forward_hooks, "Module has multiple forward hooks"

<<<<<<< HEAD
    jac_out = hooked_data[hook_name][data_key]

    # Calculate the integrated gradient numerically
    has_pos = inputs[0].dim() == 3
=======
    in_tuple_dims = [x.shape[-1] for x in inputs]
>>>>>>> d6270ceb

    # We first concatenate the inputs over the hidden dimension
    # For each integral step, we calculate derivatives w.r.t alpha * in_acts @ C_in
    in_acts = torch.cat(inputs, dim=-1)
    f_hat = in_acts @ C_in
<<<<<<< HEAD

    in_hidden_dims = [x.shape[-1] for x in inputs]

    # Compute f^{l+1}(x) to which the derivative is not applied.
    with torch.inference_mode():
        # f_in_hat @ C_in_pinv does not give exactly f due to C and C_in_pinv being truncated
        f_in_adjusted: Float[Tensor, "... in_hidden_combined_trunc"] = f_hat @ C_in_pinv
        input_tuples = torch.split(f_in_adjusted, in_hidden_dims, dim=-1)

        output_const = module(*tuple(x.detach().clone() for x in input_tuples))
        outputs_const = (output_const,) if isinstance(output_const, torch.Tensor) else output_const

    has_pos = f_hat.dim() == 3

    edge_norm_partial = partial(
        edge_norm,
        outputs_const=outputs_const,
        module=module,
        C_in_pinv=C_in_pinv,
        C_out=C_out,
        in_hidden_dims=in_hidden_dims,
        has_pos=has_pos,
    )
=======
    jac_out = hooked_data[hook_name][data_key]
>>>>>>> d6270ceb

    if edge_formula == "functional":
        integrated_gradient_trapezoidal_jacobian_functional(
            module_hat=module_hat,
            f_in_hat=f_hat,
            in_tuple_dims=in_tuple_dims,
            jac_out=jac_out,
            dataset_size=dataset_size,
            n_intervals=n_intervals,
        )
    elif edge_formula == "squared":
        integrated_gradient_trapezoidal_jacobian_squared(
            module_hat=module_hat,
            f_in_hat=f_hat,
            in_tuple_dims=in_tuple_dims,
            jac_out=jac_out,
            dataset_size=dataset_size,
            n_intervals=n_intervals,
        )
    else:
        raise ValueError(
            f"edge_formula must be one of 'functional' or 'squared', got {edge_formula}"
        )


def acts_forward_hook_fn(
    module: torch.nn.Module,
    inputs: Union[
        tuple[Float[Tensor, "batch d_hidden"]],
        tuple[Float[Tensor, "batch pos d_hidden"]],
        tuple[Float[Tensor, "batch pos d_hidden1"], Float[Tensor, "batch pos d_hidden2"]],
    ],
    output: Union[
        Float[Tensor, "batch d_hidden"],
        Float[Tensor, "batch pos d_hidden"],
        tuple[Float[Tensor, "batch pos d_hidden1"], Float[Tensor, "batch pos d_hidden2"]],
    ],
    hooked_data: dict[str, Any],
    hook_name: str,
    data_key: Union[str, list[str]],
) -> None:
    """Hook function for storing the output activations.

    Args:
        module: Module that the hook is attached to (not used).
        inputs: Inputs to the module (not used).
        output: Output of the module. Handles modules with one or two outputs of varying d_hiddens
            and positional indices. If no positional indices, assumes one output.
        hooked_data: Dictionary of hook data.
        hook_name: Name of hook. Used as a 1st-level key in `hooked_data`.
        data_key: Name of data. Used as a 2nd-level key in `hooked_data`.
    """
    assert isinstance(data_key, str), "data_key must be a string."
    outputs = output if isinstance(output, tuple) else (output,)
    detached_outputs = [x.detach().cpu() for x in outputs]
    # Store the output activations
    hooked_data[hook_name] = {data_key: detached_outputs}<|MERGE_RESOLUTION|>--- conflicted
+++ resolved
@@ -23,7 +23,6 @@
     integrated_gradient_trapezoidal_jacobian_functional,
     integrated_gradient_trapezoidal_jacobian_squared,
     integrated_gradient_trapezoidal_norm,
-    module_hat,
 )
 from rib.models.sequential_transformer.components import AttentionOut
 
@@ -386,46 +385,13 @@
     module._forward_pre_hooks.popitem()
     assert not module._forward_hooks, "Module has multiple forward hooks"
 
-<<<<<<< HEAD
-    jac_out = hooked_data[hook_name][data_key]
-
-    # Calculate the integrated gradient numerically
-    has_pos = inputs[0].dim() == 3
-=======
     in_tuple_dims = [x.shape[-1] for x in inputs]
->>>>>>> d6270ceb
 
     # We first concatenate the inputs over the hidden dimension
     # For each integral step, we calculate derivatives w.r.t alpha * in_acts @ C_in
     in_acts = torch.cat(inputs, dim=-1)
     f_hat = in_acts @ C_in
-<<<<<<< HEAD
-
-    in_hidden_dims = [x.shape[-1] for x in inputs]
-
-    # Compute f^{l+1}(x) to which the derivative is not applied.
-    with torch.inference_mode():
-        # f_in_hat @ C_in_pinv does not give exactly f due to C and C_in_pinv being truncated
-        f_in_adjusted: Float[Tensor, "... in_hidden_combined_trunc"] = f_hat @ C_in_pinv
-        input_tuples = torch.split(f_in_adjusted, in_hidden_dims, dim=-1)
-
-        output_const = module(*tuple(x.detach().clone() for x in input_tuples))
-        outputs_const = (output_const,) if isinstance(output_const, torch.Tensor) else output_const
-
-    has_pos = f_hat.dim() == 3
-
-    edge_norm_partial = partial(
-        edge_norm,
-        outputs_const=outputs_const,
-        module=module,
-        C_in_pinv=C_in_pinv,
-        C_out=C_out,
-        in_hidden_dims=in_hidden_dims,
-        has_pos=has_pos,
-    )
-=======
     jac_out = hooked_data[hook_name][data_key]
->>>>>>> d6270ceb
 
     if edge_formula == "functional":
         integrated_gradient_trapezoidal_jacobian_functional(
