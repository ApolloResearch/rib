"""Test various properties of an lm and mnist interaction graph.

Properties tested:
1. The size of the sum of activations in the interaction basis (calculated with
    (C.T @ gram_matrices[module_name] @ C).diag()) is equal to both the outgoing edges of a node
    (calculated E_hats[i].sum(0).abs()), and the absolute sorted Lambdas of that layer.
2. The output rotation (C) is an identity matrix (i.e. it should be the eigenspace)

Note that, when comparing tensors, we normalize by their max value to account for tensors of
various scales. This is because combining atol and rtol does not work particularly well for tensors
that have a small set of large numbers and a large set of small numbers.
"""

from typing import Callable, Union
from unittest.mock import patch

import einops
import pytest
import torch
import yaml
from fancy_einsum import einsum
from torch.utils.data import DataLoader

from experiments.lm_rib_build.run_lm_rib_build import Config as LMRibConfig
from experiments.lm_rib_build.run_lm_rib_build import main as lm_build_graph_main
from experiments.mlp_rib_build.run_mlp_rib_build import Config as MlpRibConfig
from experiments.mlp_rib_build.run_mlp_rib_build import main as mlp_build_graph_main
from rib.analysis_utils import get_rib_acts, parse_c_infos
from rib.hook_fns import acts_forward_hook_fn
from rib.hook_manager import Hook, HookedModel
from rib.interaction_algos import build_sorted_lambda_matrices
from rib.loader import load_model_and_dataset_from_rib_results
from rib.models.modular_mlp import ModularMLPConfig
from rib.types import TORCH_DTYPES, RibBuildResults


def build_get_lambdas(config: Union[LMRibConfig, MlpRibConfig], build_graph_main_fn: Callable):
    """Build the graph but extracting the lambdas"""
    Lambda_abs: list[torch.Tensor] = []

    def mock_build_sorted_lambda_matrices(Lambda_abs_arg, *args, **kwargs):
        # Call the original function to get the real lambdas
        Lambda_abs.append(Lambda_abs_arg.cpu())
        return build_sorted_lambda_matrices(Lambda_abs_arg, *args, **kwargs)

    with patch(
        "rib.interaction_algos.build_sorted_lambda_matrices",
        side_effect=mock_build_sorted_lambda_matrices,
    ):
        results = build_graph_main_fn(config)

    # Sort each row, and reverse the order of the Lambda_abs
    Lambdas = [torch.sort(lambda_row, descending=True).values for lambda_row in Lambda_abs[::-1]]

    return results, Lambdas


def graph_build_test(
    config: Union[LMRibConfig, MlpRibConfig], build_graph_main_fn: Callable, atol: float
):
    results, Lambdas = build_get_lambdas(config, build_graph_main_fn)

    grams = results["gram_matrices"]
    Cs = results["interaction_rotations"]
    E_hats = results["edges"]

    # The output interaction matrix should be None if rotate_final_node_layer is False
    if not config.rotate_final_node_layer:
        assert (
            Cs[-1]["C"] is None
        ), "The output interaction matrix should be None if rotate_final_node_layer is False"

    # We don't have edges or lambdas for the final layer in node_layers
    comparison_layers = config.node_layers[:-1]
    for i, module_name in enumerate(comparison_layers):
        # Get the module names from the grams
        act_size = (Cs[i]["C"].T @ grams[module_name] @ Cs[i]["C"]).diag()
        if E_hats:
            # E_hats[i] is a tuple (name, tensor)
            if config.edge_formula == "squared":
                assert (E_hats[i][1] >= 0).all(), f"edges not >= 0 for {module_name}"
            assert (E_hats[i][1] != 0).any(), f"edges all zero for {module_name}"
            if config.edge_formula == "functional" and config.basis_formula == "(1-alpha)^2":
                # Check that the size of the sum of activations in the interaction basis is equal
                # to the outgoing edges of a node. The relation should hold only in this one config
                # case.
                edge_size = E_hats[i][1].sum(0).abs()
                assert (
                    act_size.shape == edge_size.shape
                ), f"act_size and edge_size not same shape for {module_name}"
                torch.testing.assert_close(
                    act_size / act_size.abs().max(),
                    edge_size / edge_size.abs().max(),
                    rtol=0,
                    atol=atol,
                )

        if config.basis_formula not in ["svd", "neuron"]:  # We don't have Lambdas for these
            # Check that the Lambdas are also the same as the act_size and edge_size
            # Note that the Lambdas need to be truncated to edge_size/act_size (this happens in
            # `rib.interaction_algos.build_sort_lambda_matrix)
            Lambdas_trunc = Lambdas[i][: len(act_size)]
            assert torch.allclose(
                act_size / act_size.abs().max(),
                Lambdas_trunc / Lambdas_trunc.max(),
                atol=atol,
            ), f"act_size not equal to Lambdas for {module_name}"

    return results


def get_rib_acts_test(results: RibBuildResults, atol: float, batch_size=16):
    """Takes the results of a graph build and checks get_rib_acts computes the correct values.

    This requires:
    * loading the model and dataset
    * 1) calling get_rib_acts, which hooks the model and computes the rib acts from that
    * 2) using run_with_cache to get the output of the previous module and rotating with C
    * comparing the results of 1) and 2)
    """
    device = "cuda" if torch.cuda.is_available() else "cpu"
    dtype = TORCH_DTYPES[results["config"]["dtype"]]
    model, dataset = load_model_and_dataset_from_rib_results(results, device=device, dtype=dtype)
    data_loader = DataLoader(dataset, batch_size=batch_size, shuffle=False)
    hooked_model = HookedModel(model)
    Cs = parse_c_infos(results["interaction_rotations"])

    rib_acts = get_rib_acts(
        hooked_model=hooked_model,
        data_loader=data_loader,
        c_infos=Cs.values(),
        device=device,
        dtype=dtype,
    )
    for m_name, acts in rib_acts.items():
        assert acts.shape[0] == len(dataset), f"acts.shape[0] != len(dataset) for {m_name}"

    # we choose a module to compare rib acts on and find the module immediately before it
    if hasattr(model, "sections"):
        # we choose the first module of node_layers, meaning the previous module is the last one
        # in sections.pre
        module_to_test = results["config"]["node_layers"][0]
        prev_module_id = f"sections.pre.{len(model.sections['pre']) - 1}"
    else:
        # we arbitrarily choose the first layer.
        assert "layers.1" in results["config"]["node_layers"], results["config"]["node_layers"]
        module_to_test = "layers.1"
        prev_module_id = "layers.0"

    prev_module_outputs = []
    with torch.inference_mode():
        hook = Hook(
            name=prev_module_id,
            data_key="acts",
            fn=acts_forward_hook_fn,
            module_name=prev_module_id,
        )
        for input, _ in data_loader:
            hooked_model.forward(input.to(device=device), hooks=[hook])
            cache_out = hooked_model.hooked_data[prev_module_id]["acts"]
            hooked_model.clear_hooked_data()
            prev_module_outputs.append(torch.concatenate(cache_out, dim=-1).cpu())
    prev_module_outputs = torch.concatenate(prev_module_outputs, dim=0)
    test_rib_acts = einsum("... emb, emb rib -> ... rib", prev_module_outputs, Cs[module_to_test].C)
    utils_rib_acts = rib_acts[module_to_test].cpu()
    assert torch.allclose(utils_rib_acts, test_rib_acts, atol=atol)
    return rib_acts


def get_modular_arithmetic_config(
    basis_formula: str, edge_formula: str, dtype_str: str
) -> LMRibConfig:
    config_str = f"""
    exp_name: test
    seed: 0
    tlens_pretrained: null
    tlens_model_path: experiments/train_modular_arithmetic/sample_checkpoints/lr-0.001_bs-10000_norm-None_2023-11-28_16-07-19/model_epoch_60000.pt
    node_layers:
        - ln1.0
        - mlp_in.0
        - unembed
        - output
    dataset:
        source: custom
        name: modular_arithmetic
        return_set: train
        return_set_n_samples: 10
    batch_size: 6
    truncation_threshold: 1e-15  # we've been using 1e-6 previously but this increases needed atol
    rotate_final_node_layer: false
    last_pos_module_type: add_resid1
    n_intervals: 0
    dtype: {dtype_str}
    eval_type: accuracy
    out_dir: null
    basis_formula: "{basis_formula}"
    edge_formula: "{edge_formula}"
    """
    config_dict = yaml.safe_load(config_str)
    return LMRibConfig(**config_dict)


def get_pythia_config(basis_formula: str, dtype_str: str) -> LMRibConfig:
    config_str = f"""
    exp_name: test
    seed: 0
    tlens_pretrained: pythia-14m
    tlens_model_path: null
    dataset:
      source: huggingface
      name: NeelNanda/pile-10k
      tokenizer_name: EleutherAI/pythia-14m
      return_set: train
      return_set_frac: null
      return_set_n_samples: 10  # 10 samples gives 3x2048 tokens
      return_set_portion: first
    node_layers:
        - ln2.1
        - unembed
    batch_size: 2
    truncation_threshold: 1e-15  # we've been using 1e-6 previously but this increases needed atol
    rotate_final_node_layer: false
    n_intervals: 0
    dtype: {dtype_str}
    calculate_edges: false
    eval_type: ce_loss
    out_dir: null
    basis_formula: {basis_formula}
    """
    config_dict = yaml.safe_load(config_str)
    return LMRibConfig(**config_dict)


def get_mnist_config(basis_formula: str, edge_formula: str, dtype_str: str) -> MlpRibConfig:
    config_str = f"""
    exp_name: test
    mlp_path: "experiments/train_mlp/sample_checkpoints/lr-0.001_bs-64_2023-11-29_14-36-29/model_epoch_12.pt"
    batch_size: 256
    seed: 0
    truncation_threshold: 1e-15  # we've been using 1e-6 previously but this increases needed atol
    rotate_final_node_layer: false
    n_intervals: 0
    dtype: {dtype_str}
    node_layers:
        - layers.0
        - layers.1
        - layers.2
        - output
    dataset:
        return_set_frac: 0.01  # 3 batches (with batch_size=256)
    out_dir: null
    basis_formula: "{basis_formula}"
    edge_formula: "{edge_formula}"
    """
    config_dict = yaml.safe_load(config_str)
    return MlpRibConfig(**config_dict)


def get_modular_mlp_config(
    basis_formula: str, edge_formula: str, dtype_str: str
) -> ModularMLPConfig:
    config_str = f"""
    exp_name: test
    out_dir: null
    node_layers:
        - layers.0
        - layers.1
        - layers.2
        - output
    modular_mlp_config:
        n_hidden_layers: 2
        width: 10
        weight_variances: [1,1]
        weight_equal_columns: false
        bias: 0
        activation_fn: relu
    dataset:
        name: block_vector
        size: 1000
        length: 10
        data_variances: [1,1]
        data_perfect_correlation: false
    seed: 123
    batch_size: 256
    n_intervals: 0
    truncation_threshold: 1e-15
    dtype: {dtype_str}
    rotate_final_node_layer: false
    basis_formula: {basis_formula}
    edge_formula: {edge_formula}
    """
    config_dict = yaml.safe_load(config_str)
    config = MlpRibConfig(**config_dict)
    return config


@pytest.mark.slow
@pytest.mark.parametrize(
    "basis_formula, edge_formula",
    [
        ("(1-alpha)^2", "functional"),
        ("(1-0)*alpha", "functional"),
        ("(1-alpha)^2", "squared"),
        ("(1-0)*alpha", "squared"),
    ],
)
def test_modular_arithmetic_build_graph(basis_formula, edge_formula):
    dtype_str = "float64"
    atol = 1e-12  # Works with 1e-7 for float32 and 1e-12 for float64. NEED 1e-5 for CPU
    config = get_modular_arithmetic_config(
        basis_formula=basis_formula, edge_formula=edge_formula, dtype_str=dtype_str
    )
    results = graph_build_test(config=config, build_graph_main_fn=lm_build_graph_main, atol=atol)
    get_rib_acts_test(results, atol=0)  # Need atol=1e-3 if float32


@pytest.mark.slow
def test_pythia_14m_build_graph():
    dtype_str = "float64"
    atol = 0  # Works with 1e-7 for float32 and 0 for float64
    config = get_pythia_config(dtype_str=dtype_str, basis_formula="(1-0)*alpha")
    results = graph_build_test(
        config=config,
        build_graph_main_fn=lm_build_graph_main,
        atol=atol,
    )
    get_rib_acts_test(results, atol=0)


@pytest.mark.slow
@pytest.mark.parametrize(
    "basis_formula, edge_formula",
    [
        ("(1-alpha)^2", "functional"),
        ("(1-0)*alpha", "functional"),
        ("(1-alpha)^2", "squared"),
        ("(1-0)*alpha", "squared"),
    ],
)
def test_mnist_build_graph(basis_formula, edge_formula):
    dtype_str = "float32"
    # Works with 1e-7 for float32 and 1e-15 (and maybe smaller) for float64. Need 1e-6 for CPU
    atol = 1e-6
    config = get_mnist_config(
        basis_formula=basis_formula, edge_formula=edge_formula, dtype_str=dtype_str
    )
    results = graph_build_test(
        config=config,
        build_graph_main_fn=mlp_build_graph_main,
        atol=atol,
    )
    get_rib_acts_test(results, atol=1e-6)


@pytest.mark.parametrize(
    "basis_formula, edge_formula, dtype_str",
    [
        ("(1-alpha)^2", "squared", "float32"),
        ("(1-alpha)^2", "squared", "float64"),
        ("(1-0)*alpha", "squared", "float32"),
        ("(1-0)*alpha", "squared", "float64"),
        ("(1-alpha)^2", "functional", "float32"),
        ("(1-alpha)^2", "functional", "float64"),
        ("(1-0)*alpha", "functional", "float32"),
        ("(1-0)*alpha", "functional", "float64"),
        ("svd", "squared", "float32"),
        ("svd", "squared", "float64"),
        ("neuron", "squared", "float32"),
        ("neuron", "squared", "float64"),
        ("svd", "functional", "float32"),
        ("svd", "functional", "float64"),
        ("neuron", "functional", "float32"),
        ("neuron", "functional", "float64"),
    ],
)
def test_modular_mlp_build_graph(basis_formula, edge_formula, dtype_str, atol=1e-6):
    config = get_modular_mlp_config(
        basis_formula=basis_formula, edge_formula=edge_formula, dtype_str=dtype_str
    )
    graph_build_test(config=config, build_graph_main_fn=mlp_build_graph_main, atol=atol)


def rotate_final_layer_invariance(
    config_not_rotated: Union[LMRibConfig, MlpRibConfig],
    build_graph_main_fn: Callable,
    rtol: float = 1e-7,
    atol: float = 0,
):
    assert config_not_rotated.rotate_final_node_layer is False
    config_rotated = config_not_rotated.model_copy(update={"rotate_final_node_layer": True})
    edges_rotated = build_graph_main_fn(config_rotated)["edges"]
    edges_not_rotated = build_graph_main_fn(config_not_rotated)["edges"]

    # -1 has no edges, -2 is the final layer and changes
    comparison_layers = config_rotated.node_layers[:-2]
    for i, module_name in enumerate(comparison_layers):
        # E_hats[i] is a tuple (name, tensor)
        print("Comparing", module_name)
        rot = edges_rotated[i][1]
        notrot = edges_not_rotated[i][1]
        # Check shape
        assert (
            rot.shape == notrot.shape
        ), f"edges_not_rotated and edges_rotated not same shape for {module_name}"
        # Check values
        torch.testing.assert_close(
            rot,
            notrot,
            rtol=rtol,
            atol=atol,
        )


@pytest.mark.slow
@pytest.mark.parametrize(
    "basis_formula, edge_formula",
    [
        ("(1-alpha)^2", "functional"),
        ("(1-0)*alpha", "functional"),
        ("(1-alpha)^2", "squared"),
        ("(1-0)*alpha", "squared"),
    ],
)
def test_mnist_rotate_final_layer_invariance(basis_formula, edge_formula, rtol=1e-7, atol=1e-8):
    """Test that the non-final edges are the same for MNIST whether or not we rotate the final layer."""
    not_rotated_config = get_mnist_config(
        basis_formula=basis_formula, edge_formula=edge_formula, dtype_str="float64"
    )
    # TODO: this fails for layers.0 but shouldn't (afaik)
    not_rotated_config = not_rotated_config.model_copy(
        update={"node_layers": ["layers.1", "layers.2"]}
    )
    rotate_final_layer_invariance(
        config_not_rotated=not_rotated_config,
        build_graph_main_fn=mlp_build_graph_main,
        rtol=rtol,
        atol=atol,
    )


@pytest.mark.slow
@pytest.mark.xfail
@pytest.mark.parametrize(
    "basis_formula, edge_formula",
    [
        ("(1-alpha)^2", "functional"),
        ("(1-0)*alpha", "functional"),
        ("(1-alpha)^2", "squared"),
        ("(1-0)*alpha", "squared"),
    ],
)
def test_modular_mlp_rotate_final_layer_invariance(
    basis_formula, edge_formula, rtol=1e-7, atol=1e-8
):
    """Test that the non-final edges are the same for ModularMLP whether or not we rotate the final layer."""
    config = get_modular_mlp_config(
        basis_formula=basis_formula, edge_formula=edge_formula, dtype_str="float64"
    )
    rotate_final_layer_invariance(
        config_not_rotated=config,
        build_graph_main_fn=mlp_build_graph_main,
        rtol=rtol,
        atol=atol,
    )


@pytest.mark.xfail
@pytest.mark.slow
@pytest.mark.parametrize(
    "basis_formula, edge_formula, dtype_str",
    [
        # functional fp32 currently fails with these tolerances
        # ("(1-alpha)^2", "functional", "float32"),
        # ("(1-0)*alpha", "functional", "float32"),
        ("(1-alpha)^2", "functional", "float64"),
        ("(1-0)*alpha", "functional", "float64"),
        ("(1-alpha)^2", "squared", "float32"),
        ("(1-0)*alpha", "squared", "float32"),
        ("(1-alpha)^2", "squared", "float64"),
        ("(1-0)*alpha", "squared", "float64"),
    ],
)
def test_modular_arithmetic_rotate_final_layer_invariance(
    basis_formula,
    edge_formula,
    dtype_str,
    rtol=1e-3,
    atol=1e-3,
):
    """Test that the non-final edges are independent of final layer rotation for modadd.

    Note that atol is necessary as the less important edges do deviate. The largest edges are
    between 1e3 and 1e5 large.
    """
    rotate_final_layer_invariance(
        config_not_rotated=get_modular_arithmetic_config(basis_formula, edge_formula, dtype_str),
        build_graph_main_fn=lm_build_graph_main,
        rtol=rtol,
        atol=atol,
    )


def test_mnist_build_graph_invalid_node_layers():
    """Test that non-sequential node_layers raises an error."""
    mock_config = """
    exp_name: test
    mlp_path: "experiments/train_mlp/sample_checkpoints/lr-0.001_bs-64_2023-11-29_14-36-29/model_epoch_12.pt"
    batch_size: 256
    seed: 0
    truncation_threshold: 1e-15
    rotate_final_node_layer: false
    n_intervals: 0
    dtype: float32
    node_layers:
        - layers.0
        - layers.2
    out_dir: null
    """

    config_dict = yaml.safe_load(mock_config)
    config = MlpRibConfig(**config_dict)

    with pytest.raises(AssertionError):
        graph_build_test(config=config, build_graph_main_fn=mlp_build_graph_main, atol=0)


@pytest.mark.slow
def test_svd_basis():
    dtype_str = "float64"
<<<<<<< HEAD

    config_str = f"""
    exp_name: test
    seed: 0
    tlens_pretrained: pythia-14m
    tlens_model_path: null
    dataset:
        source: huggingface
        name: NeelNanda/pile-10k
        tokenizer_name: EleutherAI/pythia-14m
        return_set: train
        return_set_frac: null
        return_set_n_samples: 10
        return_set_portion: first
    node_layers:
        - ln2.1
        - unembed
    batch_size: 2
    truncation_threshold: 1e-15
    rotate_final_node_layer: false
    n_intervals: 0
    dtype: {dtype_str}
    calculate_edges: false
    eval_type: ce_loss
    out_dir: null
    basis_formula: svd
    """
    config_dict = yaml.safe_load(config_str)
    config = LMRibConfig(**config_dict)
    results = lm_build_graph_main(config)
    for c_info, u_info in zip(results["interaction_rotations"], results["eigenvectors"]):
        C = c_info["C"]
        U = u_info["U"]
        assert (C is None) == (U is None)
        if C is not None:
            assert torch.allclose(C, U, atol=0)


def pca_rib_acts_test(C_info, rib_acts, bias_positions: list[int] = [-1], atol=1e-6):
    """
    Test that the 'pca' basis (aka svd with centre=true) works as expected.

    There should be one direction that reads from the bias component (`bias_dir_idx below).
    That is C_pinv[bias_dir_idx, -1] = 1 and all other C_pinv[:, -1] = 0.

    Also, rib acts should be mean 0 for all of the non-bias rib directions
    """
    amount_dir_reads_bias = C_info.C_pinv[:, bias_positions].abs()  # [rib_dir, bias_pos]

    bias_dir_idx = amount_dir_reads_bias[:, 0].abs().argmax()
    assert torch.linalg.vector_norm(amount_dir_reads_bias[bias_dir_idx]).item() == pytest.approx(1)

    is_non_bias_dir = torch.arange(len(amount_dir_reads_bias)) != bias_dir_idx
    assert amount_dir_reads_bias[is_non_bias_dir].abs().max() < atol

    # all other rib acts should be centred as well
    mean_rib_acts = einops.reduce(rib_acts, "... ribdir -> ribdir", "mean")
    assert mean_rib_acts[is_non_bias_dir].abs().max() < atol


@pytest.mark.slow
def test_pca_basis_pythia():
    """Test that the 'pca' basis (aka svd with centre=true) works for pythia."""
    dtype_str = "float64"

    config_str = f"""
    exp_name: test
    seed: 0
    tlens_pretrained: pythia-14m
    tlens_model_path: null
    dataset:
      source: huggingface
      name: NeelNanda/pile-10k
      tokenizer_name: EleutherAI/pythia-14m
      return_set: train
      return_set_frac: null
      return_set_n_samples: 10  # 10 samples gives 3x2048 tokens
      return_set_portion: first
    node_layers:
        - ln2.1
        - unembed
    batch_size: 2
    truncation_threshold: 1e-15  # we've been using 1e-6 previously but this increases needed atol
    rotate_final_node_layer: false
    n_intervals: 0
    dtype: {dtype_str}
    calculate_edges: false
    eval_type: ce_loss
    out_dir: null
    basis_formula: svd
    centre: true
    """
    config_dict = yaml.safe_load(config_str)
    config = LMRibConfig(**config_dict)
    results = lm_build_graph_main(config)
    rib_acts = get_rib_acts_test(results, atol=0)["ln2.1"]  # [batch, seqpos, rib_dir]
    C_info = parse_c_infos(results["interaction_rotations"])["ln2.1"]
    bias_positions = [results["model_config_dict"]["d_model"], -1]
    pca_rib_acts_test(C_info, rib_acts, atol=1e-6, bias_positions=bias_positions)


@pytest.mark.slow
def test_pca_basis_mnist():
    """Test that the 'pca' basis (aka svd with centre=true) works for MNIST."""
    config_str = f"""
    exp_name: test
    mlp_path: experiments/train_mlp/sample_checkpoints/lr-0.001_bs-64_2023-11-29_14-36-29/model_epoch_12.pt
    batch_size: 256
    seed: 0
    truncation_threshold: 1e-15
    rotate_final_node_layer: false
    n_intervals: 0
    dtype: float32
    dataset:
        return_set_frac: 0.01  # 3 batches (with batch_size=256)
    node_layers:
    - layers.1
    - layers.2
    - output
    out_dir: null
    basis_formula: svd
    centre: true
    """
    config_dict = yaml.safe_load(config_str)
    config = MlpRibConfig(**config_dict)
    results = mlp_build_graph_main(config)
    rib_acts = get_rib_acts_test(results, atol=1e-6)  # [batch, seqpos, rib_dir]
    C_infos = parse_c_infos(results["interaction_rotations"])
    pca_rib_acts_test(C_infos["layers.1"], rib_acts["layers.1"], atol=1e-4)
    pca_rib_acts_test(C_infos["layers.2"], rib_acts["layers.2"], atol=1e-4)
=======
    config = get_pythia_config(dtype_str=dtype_str, basis_formula="svd")
    results = lm_build_graph_main(config)
    for c_info, u_info in zip(results["interaction_rotations"], results["eigenvectors"]):
        C = c_info["C"]
        U = u_info["U"]
        assert (C is None) == (U is None)
        if C is not None:
            assert torch.allclose(C, U, atol=0)


@pytest.mark.slow
@pytest.mark.parametrize("basis_formula", ["(1-alpha)^2", "(1-0)*alpha"])
@pytest.mark.parametrize("edge_formula", ["functional", "squared"])
@pytest.mark.parametrize("dtype_str", ["float32", "float64"])
@pytest.mark.parametrize("rotate_final", [True, False])
def test_modular_mlp_diagonal_edges_when_linear(
    basis_formula, edge_formula, dtype_str, rotate_final, rtol=1e-7, atol=1e-5, gtol=1e-4
):
    """Test that RIB rotates to a diagonal basis when the ModularMLP is linear.

    Args:
        basis_formula: The basis formula to use.
        edge_formula: The edge formula to use.
        dtype_str: The dtype to use.
        rotate_final: Whether to rotate the final node layer.
        rtol: The relative tolerance to use.
        atol: The absolute tolerance to use.
        gtol: The geometric mean and max column/row value scaling tolerance to use.
    """
    config = get_modular_mlp_config(
        basis_formula=basis_formula, edge_formula=edge_formula, dtype_str=dtype_str
    )
    new_mod_mlp_config = config.modular_mlp_config.model_copy(update={"activation_fn": "identity"})
    config = config.model_copy(
        update={"rotate_final_node_layer": rotate_final, "modular_mlp_config": new_mod_mlp_config}
    )
    edges = mlp_build_graph_main(config)["edges"]

    rotated_node_layers = config.node_layers[:-1]
    if (not config.rotate_final_node_layer) and config.node_layers[-1] == "output":
        rotated_node_layers = rotated_node_layers[:-1]

    for i, module_name in enumerate(rotated_node_layers):
        # assert that all off diagonal entries agree within rtol of 0. Deal appropriately with the
        # case that matrices are not square
        edge_val = edges[i][1]
        diag_target = torch.zeros_like(edge_val)
        min_dim = min(edge_val.shape)
        diag_target[:min_dim, :min_dim] = torch.diag(torch.diag(edge_val))
        difference = edge_val - diag_target

        # Check that off-diagonal entries are small relative to the maximum of 1) the largest entry
        # in that entry's row or column (which should be on the diagonal) and 2) the geometric mean
        # of diagonal entries. The geometric mean is used because some of the diagonal entries may
        # be zero (or very close to it) and it is not neccessary that the off diagonal entries are
        # much smaller than even these small diagonal entries.
        max_entries_in_row = edge_val.abs().amax(dim=1, keepdim=True)
        max_entries_in_column = edge_val.abs().amax(dim=0, keepdim=True)
        max_entries = torch.max(max_entries_in_row, max_entries_in_column)
        max_entries = torch.max(max_entries, torch.diag(edge_val).abs().log().mean().exp())
        torch.testing.assert_close(
            difference / max_entries, torch.zeros_like(difference), rtol=0, atol=gtol
        )
        # Check off-diagonal edges are much smaller than the largest edge in that layer
        # atol=rtol is correct here, we are measuring a relative value against 0.
        torch.testing.assert_close(
            difference / edge_val.abs().max(), torch.zeros_like(difference), rtol=0, atol=rtol
        )
        # Check off-diagonal edges are somewhat close to zero (absolute)
        torch.testing.assert_close(difference, torch.zeros_like(difference), rtol=0, atol=atol)
>>>>>>> bd81719c
<|MERGE_RESOLUTION|>--- conflicted
+++ resolved
@@ -527,36 +527,7 @@
 @pytest.mark.slow
 def test_svd_basis():
     dtype_str = "float64"
-<<<<<<< HEAD
-
-    config_str = f"""
-    exp_name: test
-    seed: 0
-    tlens_pretrained: pythia-14m
-    tlens_model_path: null
-    dataset:
-        source: huggingface
-        name: NeelNanda/pile-10k
-        tokenizer_name: EleutherAI/pythia-14m
-        return_set: train
-        return_set_frac: null
-        return_set_n_samples: 10
-        return_set_portion: first
-    node_layers:
-        - ln2.1
-        - unembed
-    batch_size: 2
-    truncation_threshold: 1e-15
-    rotate_final_node_layer: false
-    n_intervals: 0
-    dtype: {dtype_str}
-    calculate_edges: false
-    eval_type: ce_loss
-    out_dir: null
-    basis_formula: svd
-    """
-    config_dict = yaml.safe_load(config_str)
-    config = LMRibConfig(**config_dict)
+    config = get_pythia_config(basis_formula="svd", dtype_str=dtype_str)
     results = lm_build_graph_main(config)
     for c_info, u_info in zip(results["interaction_rotations"], results["eigenvectors"]):
         C = c_info["C"]
@@ -592,36 +563,8 @@
 def test_pca_basis_pythia():
     """Test that the 'pca' basis (aka svd with centre=true) works for pythia."""
     dtype_str = "float64"
-
-    config_str = f"""
-    exp_name: test
-    seed: 0
-    tlens_pretrained: pythia-14m
-    tlens_model_path: null
-    dataset:
-      source: huggingface
-      name: NeelNanda/pile-10k
-      tokenizer_name: EleutherAI/pythia-14m
-      return_set: train
-      return_set_frac: null
-      return_set_n_samples: 10  # 10 samples gives 3x2048 tokens
-      return_set_portion: first
-    node_layers:
-        - ln2.1
-        - unembed
-    batch_size: 2
-    truncation_threshold: 1e-15  # we've been using 1e-6 previously but this increases needed atol
-    rotate_final_node_layer: false
-    n_intervals: 0
-    dtype: {dtype_str}
-    calculate_edges: false
-    eval_type: ce_loss
-    out_dir: null
-    basis_formula: svd
-    centre: true
-    """
-    config_dict = yaml.safe_load(config_str)
-    config = LMRibConfig(**config_dict)
+    config = get_pythia_config(dtype_str=dtype_str, basis_formula="svd")
+    config = config.model_copy(update={"centre": True})
     results = lm_build_graph_main(config)
     rib_acts = get_rib_acts_test(results, atol=0)["ln2.1"]  # [batch, seqpos, rib_dir]
     C_info = parse_c_infos(results["interaction_rotations"])["ln2.1"]
@@ -632,41 +575,13 @@
 @pytest.mark.slow
 def test_pca_basis_mnist():
     """Test that the 'pca' basis (aka svd with centre=true) works for MNIST."""
-    config_str = f"""
-    exp_name: test
-    mlp_path: experiments/train_mlp/sample_checkpoints/lr-0.001_bs-64_2023-11-29_14-36-29/model_epoch_12.pt
-    batch_size: 256
-    seed: 0
-    truncation_threshold: 1e-15
-    rotate_final_node_layer: false
-    n_intervals: 0
-    dtype: float32
-    dataset:
-        return_set_frac: 0.01  # 3 batches (with batch_size=256)
-    node_layers:
-    - layers.1
-    - layers.2
-    - output
-    out_dir: null
-    basis_formula: svd
-    centre: true
-    """
-    config_dict = yaml.safe_load(config_str)
-    config = MlpRibConfig(**config_dict)
+    config = get_mnist_config(basis_formula="svd", edge_formula="functional", dtype_str="float32")
+    config = config.model_copy(update={"centre": True})
     results = mlp_build_graph_main(config)
     rib_acts = get_rib_acts_test(results, atol=1e-6)  # [batch, seqpos, rib_dir]
     C_infos = parse_c_infos(results["interaction_rotations"])
     pca_rib_acts_test(C_infos["layers.1"], rib_acts["layers.1"], atol=1e-4)
     pca_rib_acts_test(C_infos["layers.2"], rib_acts["layers.2"], atol=1e-4)
-=======
-    config = get_pythia_config(dtype_str=dtype_str, basis_formula="svd")
-    results = lm_build_graph_main(config)
-    for c_info, u_info in zip(results["interaction_rotations"], results["eigenvectors"]):
-        C = c_info["C"]
-        U = u_info["U"]
-        assert (C is None) == (U is None)
-        if C is not None:
-            assert torch.allclose(C, U, atol=0)
 
 
 @pytest.mark.slow
@@ -728,5 +643,4 @@
             difference / edge_val.abs().max(), torch.zeros_like(difference), rtol=0, atol=rtol
         )
         # Check off-diagonal edges are somewhat close to zero (absolute)
-        torch.testing.assert_close(difference, torch.zeros_like(difference), rtol=0, atol=atol)
->>>>>>> bd81719c
+        torch.testing.assert_close(difference, torch.zeros_like(difference), rtol=0, atol=atol)