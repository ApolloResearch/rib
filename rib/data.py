--- conflicted
+++ resolved
@@ -35,11 +35,7 @@
 
     @field_validator("return_set_frac")
     def check_return_set_frac(cls, v):
-<<<<<<< HEAD
-        # Check that 0.01 <= v <= 1
-=======
         # v must be None or >= 0.01 and <= 1
->>>>>>> eb36e3b8
         if v is not None and (v < 0.01 or v > 1):
             raise ValueError(
                 f"return_set_frac must be > 0.01 and < 1 since huggingface dataset `split` "
