from pathlib import Path
from typing import Any, TypeVar

import torch
import yaml
from torch import nn

from rib.log import logger

T = TypeVar("T")


ACTIVATION_MAP = {
    "relu": torch.nn.ReLU,
    "gelu": torch.nn.GELU,
    "tanh": torch.nn.Tanh,
    "sigmoid": torch.nn.Sigmoid,
}


def save_model(config_dict: dict[str, Any], save_dir: Path, model: nn.Module, epoch: int) -> None:
    # If the save_dir doesn't exist, create it and save the config
    if not save_dir.exists():
        save_dir.mkdir(parents=True)
        logger.info("Saving config to %s", save_dir)
        with open(save_dir / "config.yaml", "w") as f:
            yaml.dump(config_dict, f)
    logger.info("Saving model to %s", save_dir)
    torch.save(model.state_dict(), save_dir / f"model_epoch_{epoch + 1}.pt")


def get_model_attr(model: torch.nn.Module, attr_path: str) -> torch.nn.Module:
    """Retrieve a nested attribute of a PyTorch module by a string of attribute names.

    Each attribute name in the path is separated by a period ('.').

    Since models often have lists of modules, the attribute path can also include an index.

    Args:
        model (torch.nn.Module): The PyTorch model.
        attr_path (str): A string representing the path to the attribute.

    Returns:
        torch.nn.Module: The attribute of the model.

    Example:
        >>> mlp = MLP([5], input_size=2, output_size=3)
        >>> mlp
        MLP(
            (layers): ModuleList(
                (0): Layer(
                    (linear): Linear(in_features=2, out_features=5, bias=True)
                    (activation): ReLU()
                )
                (1): Layer(
                    (linear): Linear(in_features=5, out_features=3, bias=True)
                )
            )
        )
        - get_model_attr(model, "layers") -> ModuleList(...)
        - get_model_attr(model, "layers.0") -> Layer(...)
        - get_model_attr(model, "layers.0.activation") -> ReLU()
        - get_model_attr(model, "layers.1.linear") -> LinearFoldedBias(...)
    """
    attr_names = attr_path.split(".")
    attr = model

    for name in attr_names:
        try:
            if isinstance(attr, torch.nn.ModuleList) and name.isdigit():
                attr = attr[int(name)]
            else:
                attr = getattr(attr, name)
        except AttributeError:
            logger.error(f"Attribute '{name}' not found in the path '{attr_path}'.")
            raise
    return attr


<<<<<<< HEAD
def map_tlens_to_sequential():
    pass
=======
def create_list_partitions(in_list: list[T], sub_list: list[T]) -> list[list[T]]:
    """Create partitions of a list based on a sub-list of matching values

    Args:
        in_list: The list to partition.
        sub_list: The sub-list of values to partition by.

    Returns:
        A list of lists, where each sub-list is a partition of the input list.

    Example:
        >>> all_layers = ['embed', 'pos_embed', 'add_embed', 'ln1.0', 'attn.0', 'add_resid1.0']
        >>> node_layers = ['ln1.0', 'add_resid1.0']
        >>> create_list_partitions(all_layers, node_layers)
        [['embed', 'pos_embed', 'add_embed'], ['ln1.0', 'attn.0'], ['add_resid1.0']]
    """
    indices: list[int] = []
    for entry in sub_list:
        assert entry in in_list, f"Entry '{entry}' not found in the input list."
        indices.append(in_list.index(entry))

    partitions: list[list[T]] = []
    for i, j in zip([0] + indices, indices + [None]):
        sub_list = in_list[i:j]
        if sub_list:
            partitions.append(sub_list)
    return partitions
>>>>>>> 427ae752
<|MERGE_RESOLUTION|>--- conflicted
+++ resolved
@@ -77,10 +77,6 @@
     return attr
 
 
-<<<<<<< HEAD
-def map_tlens_to_sequential():
-    pass
-=======
 def create_list_partitions(in_list: list[T], sub_list: list[T]) -> list[list[T]]:
     """Create partitions of a list based on a sub-list of matching values
 
@@ -107,5 +103,4 @@
         sub_list = in_list[i:j]
         if sub_list:
             partitions.append(sub_list)
-    return partitions
->>>>>>> 427ae752
+    return partitions