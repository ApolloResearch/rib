--- conflicted
+++ resolved
@@ -290,12 +290,6 @@
             raise ValueError("calculate_edges=True requires calculate_Cs=True")
 
         if self.gram_matrices_path and not self.calculate_Cs:
-<<<<<<< HEAD
-            raise ValueError("gram_matrices_path given but calculate_Cs=False")
-
-        if self.interaction_matrices_path and not self.calculate_Cs:
-            logger.warning("interaction_matrices_path ignored due to calculate_Cs=False")
-=======
             raise ValueError("gram_matrices_path given requires calculate_Cs=True")
 
         if self.interaction_matrices_path and not self.calculate_Cs:
@@ -303,7 +297,6 @@
 
         if self.interaction_matrices_path is not None and not self.calculate_edges:
             raise ValueError("interaction_matrices_path given requires calculate_edges=True")
->>>>>>> 4613bade
 
         if self.interaction_matrices_path is not None:
             assert (
@@ -413,8 +406,6 @@
     return obj
 
 
-<<<<<<< HEAD
-=======
 def _get_all_subfields(config):
     field_paths = []
     fields = set(list(config.model_fields.keys()))
@@ -427,7 +418,6 @@
     return field_paths
 
 
->>>>>>> 4613bade
 def _verify_compatible_configs(
     config: RibBuildConfig, loaded_config: RibBuildConfig, whitelist=None
 ):
@@ -442,12 +432,8 @@
     TODO: It would be nice to unittest this, but awkward to avoid circular imports and keep the
     path management nice with this Config being defined in this file in the rib_scripts dir.
     """
-<<<<<<< HEAD
-    # Fields that we don't need to verify
-=======
     # Fields that we don't need to verify. For this specific call (e.g. basis & edges stuff when
     # loading gram matrices) + general fields that are allowed to differ (like batch size).
->>>>>>> 4613bade
     whitelist = whitelist or []
     whitelist += [
         "exp_name",
@@ -458,13 +444,8 @@
         "calculate_Cs",
         "calculate_edges",
         "batch_size",
-<<<<<<< HEAD
-        "batch_size_gram",
-        "batch_size_edges",
-=======
         "gram_batch_size",
         "edge_batch_size",
->>>>>>> 4613bade
         "dist_split_over",
         "node_layers",
     ]
@@ -476,49 +457,7 @@
         "calculate the edges."
     )
 
-<<<<<<< HEAD
-    # TODO: This should be automatic, just iterate through all fields in the model. But that's a
-    # different PR.
-    list_of_fields = [
-        "tlens_model_path",
-        "tlens_pretrained",
-        "dataset.dataset_type",
-        "dataset.return_set",
-        "dataset.return_set_frac",
-        "dataset.n_samples",
-        "rotate_final_node_layer",
-        "dtype",
-        "truncation_threshold",
-        "n_intervals",
-        "integration_method",
-        "center",
-        "naive_gradient_flow",
-        "n_stochastic_sources_basis_pos",
-        "n_stochastic_sources_basis_hidden",
-        "n_stochastic_sources_edges",
-        "edge_formula",
-        "basis_formula",
-    ]
-    if isinstance(config.dataset, HFDatasetConfig):
-        list_of_fields.extend(
-            ["dataset.name", "dataset.return_set_portion", "dataset.n_documents", "dataset.n_ctx"]
-        )
-        if config.gram_dataset is not None:
-            list_of_fields.extend(
-                [
-                    "gram_dataset.dataset_type",
-                    "gram_dataset.name",
-                    "gram_dataset.return_set",
-                    "gram_dataset.return_set_frac",
-                    "gram_dataset.return_set_portion",
-                    "gram_dataset.n_documents",
-                    "gram_dataset.n_samples",
-                    "gram_dataset.n_ctx",
-                ]
-            )
-=======
     list_of_fields = set(_get_all_subfields(config) + _get_all_subfields(loaded_config))
->>>>>>> 4613bade
     for field in list_of_fields:
         if field not in whitelist:
             # Both configs should have the same fields because they're both RibBuildConfigs so
@@ -800,18 +739,12 @@
         logger.info(f"Dataset length: {len(dataset)}")  # type: ignore
 
     if config.gram_dataset is None:
-<<<<<<< HEAD
-        # asserrt config.dataset is not None
-        gram_dataset = dataset
-    elif config.gram_matrices_path is None and config.interaction_matrices_path is None:
-=======
         gram_dataset = dataset
     elif config.gram_matrices_path is None and config.interaction_matrices_path is None:
         # Load the gram_dataset, except for in the cases where we skip gram matrix calculation.
         # If config.graph_matrix_path is given we will skip gram matrix calculation and load the
         # pre-saved gram matrices.  If config.interaction_matrices_path is given we will skip gram
         # and Cs calculation and load the pre-saved gram and Cs matrices.
->>>>>>> 4613bade
         gram_dataset = load_dataset(
             dataset_config=config.gram_dataset,
             model_n_ctx=model.cfg.n_ctx if isinstance(model, SequentialTransformer) else None,
@@ -845,11 +778,7 @@
         config.get_integration_method(node_layer) for node_layer in config.node_layers
     ]
 
-<<<<<<< HEAD
-    # 1) Compute or load gram matrices (this always happens)
-=======
     # 1) Compute or load gram matrices (load if neither gram matrices nor Cs are provided)
->>>>>>> 4613bade
     if config.gram_matrices_path is None and config.interaction_matrices_path is None:
         # Note that we use shuffle=False because we already shuffled the dataset when we loaded it
         gram_train_loader = DataLoader(
@@ -887,14 +816,11 @@
         )
         calc_grams_time = (time.time() - collect_gram_start_time) / 60
         logger.info("Time to collect gram matrices: %.2f minutes", calc_grams_time)
-<<<<<<< HEAD
-=======
     elif config.interaction_matrices_path is not None:
         # If we have interaction_matrices_path we won't need to compute Cs and thus don't
         # need to load means and grams here. Means won't be needed for edges and grams will
         # be loaded from interaction_matrices_path.
         pass
->>>>>>> 4613bade
     elif config.gram_matrices_path is not None:
         logger.info("Skipping gram matrix calculation, loading pre-saved gram matrices")
         mean_vectors, gram_matrices, _ = load_partial_results(
@@ -902,18 +828,6 @@
             device,
             path=config.gram_matrices_path,
             return_interaction_rotations=False,
-<<<<<<< HEAD
-        )
-    elif config.interaction_matrices_path is not None:
-        # We can also load the gram matrices from an interaction_matrices_path
-        logger.info("Skipping gram matrix calculation, loading means and grams from pre-saved Cs")
-        mean_vectors, gram_matrices, _ = load_partial_results(
-            config,
-            device,
-            path=config.interaction_matrices_path,
-            return_interaction_rotations=False,
-=======
->>>>>>> 4613bade
         )
     else:
         assert False, "This else should never be reached"
