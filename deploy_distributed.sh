#!/bin/bash

# This script deploys a distributed job to the Kubernetes cluster. It should be run from your
# local machine, not from within the cluster. It now takes four arguments:
#   1. The job spec file (e.g. specs/dan-a5000-job.yaml)
<<<<<<< HEAD
#   2. Path to the environment activation script (e.g. /mnt/ssd-apollo/dan/RIB/rib-env/bin/activate)
#   3. Path to script on the cluster (e.g. /mnt/ssd-apollo/dan/RIB/rib/rib_scripts/rib_build/distributed_edges.sh)
#   4. The config file for the script (e.g. /mnt/ssd-apollo/dan/RIB/rib/rib_scripts/rib_build/pythia-14m.yaml)
=======
#   2. Path to the environment activation script (e.g. /mnt/ssd-interp/dan/RIB/rib-env/bin/activate)
#   3. Path to script on the cluster (e.g. /mnt/ssd-interp/dan/RIB/rib/experiments/lm_rib_build/distributed_edges.sh)
#   4. The config file for the script (e.g. /mnt/ssd-interp/dan/RIB/rib/experiments/lm_rib_build/pythia-14m.yaml)
>>>>>>> cd52fc0d
#   5. The number of jobs to deploy (e.g. 4)

# Each job will be associated with a single pod. Depending on your job spec file and the script you
# are running, each job/pod may split the job across all available GPUs on that pod.

### Example usage:
#   ./deploy_distributed.sh \
#       specs/dan-a5000-job.yaml \
<<<<<<< HEAD
#       /mnt/ssd-apollo/dan/RIB/rib-env/bin/activate \
#       /mnt/ssd-apollo/dan/RIB/rib/rib_scripts/rib_build/distributed_edges.sh \
#       /mnt/ssd-apollo/dan/RIB/rib/rib_scripts/rib_build/pythia-14m.yaml \
=======
#       /mnt/ssd-interp/dan/RIB/rib-env/bin/activate \
#       /mnt/ssd-interp/dan/RIB/rib/experiments/lm_rib_build/distributed_edges.sh \
#       /mnt/ssd-interp/dan/RIB/rib/experiments/lm_rib_build/pythia-14m.yaml \
>>>>>>> cd52fc0d
#       4


# To delete all jobs, run:
#   kubectl delete job dan-a5000-job-0 dan-a5000-job-1 dan-a5000-job-2 dan-a5000-job-3
#
#  (replace the job names with the ones you used, which you can get from kubectl get jobs)

# Check if the correct number of arguments is provided
if [ "$#" -ne 5 ]; then
    echo "Usage: $0 <job_spec_file> <env_activation_path> <script_path> <config_file> <num_jobs>"
    exit 1
fi

# Job template, environment activation path, script path, configuration file, and number of jobs
JOB_SPEC=$1
ENV_ACTIVATION_PATH=$2
SCRIPT_PATH=$3
CONFIG_FILE=$4
NUM_JOBS=$5

# Extract the base name from the job template
JOB_BASE_NAME=$(basename "$JOB_SPEC" .yaml)

# Command to delete jobs
DELETE_CMD="kubectl delete job"

# Loop to create and deploy jobs
for ((i=0; i<NUM_JOBS; i++)); do
    # Create a temporary job file
    JOB_FILE="job_$i.yaml"

    # Unique job name
    JOB_NAME="${JOB_BASE_NAME}-${i}"

    # Replace <JOB_NAME> and <COMMAND> in the job spec
    sed -e "s|<JOB_NAME>|$JOB_NAME|g" \
        -e "s|<COMMAND>|source $ENV_ACTIVATION_PATH \&\& bash $SCRIPT_PATH --config_file=$CONFIG_FILE --n_pods=$NUM_JOBS --pod_rank=$i|g" \
        $JOB_SPEC > $JOB_FILE


    # Deploy the job
    kubectl apply -f $JOB_FILE

    if [ $? -ne 0 ]; then
        echo "Error deploying job $JOB_NAME."
        exit 1
    fi

    # Add to delete command
    DELETE_CMD+=" $JOB_NAME"

    # Clean up the temporary job file
    rm $JOB_FILE
done

echo "Completed deployment of $NUM_JOBS jobs at $(date)"
echo "To delete all jobs, run:"
echo $DELETE_CMD<|MERGE_RESOLUTION|>--- conflicted
+++ resolved
@@ -3,15 +3,9 @@
 # This script deploys a distributed job to the Kubernetes cluster. It should be run from your
 # local machine, not from within the cluster. It now takes four arguments:
 #   1. The job spec file (e.g. specs/dan-a5000-job.yaml)
-<<<<<<< HEAD
-#   2. Path to the environment activation script (e.g. /mnt/ssd-apollo/dan/RIB/rib-env/bin/activate)
-#   3. Path to script on the cluster (e.g. /mnt/ssd-apollo/dan/RIB/rib/rib_scripts/rib_build/distributed_edges.sh)
-#   4. The config file for the script (e.g. /mnt/ssd-apollo/dan/RIB/rib/rib_scripts/rib_build/pythia-14m.yaml)
-=======
 #   2. Path to the environment activation script (e.g. /mnt/ssd-interp/dan/RIB/rib-env/bin/activate)
-#   3. Path to script on the cluster (e.g. /mnt/ssd-interp/dan/RIB/rib/experiments/lm_rib_build/distributed_edges.sh)
-#   4. The config file for the script (e.g. /mnt/ssd-interp/dan/RIB/rib/experiments/lm_rib_build/pythia-14m.yaml)
->>>>>>> cd52fc0d
+#   3. Path to script on the cluster (e.g. /mnt/ssd-interp/dan/RIB/rib/rib_scripts/lm_rib_build/distributed_edges.sh)
+#   4. The config file for the script (e.g. /mnt/ssd-interp/dan/RIB/rib/rib_scripts/lm_rib_build/pythia-14m.yaml)
 #   5. The number of jobs to deploy (e.g. 4)
 
 # Each job will be associated with a single pod. Depending on your job spec file and the script you
@@ -20,15 +14,9 @@
 ### Example usage:
 #   ./deploy_distributed.sh \
 #       specs/dan-a5000-job.yaml \
-<<<<<<< HEAD
-#       /mnt/ssd-apollo/dan/RIB/rib-env/bin/activate \
-#       /mnt/ssd-apollo/dan/RIB/rib/rib_scripts/rib_build/distributed_edges.sh \
-#       /mnt/ssd-apollo/dan/RIB/rib/rib_scripts/rib_build/pythia-14m.yaml \
-=======
 #       /mnt/ssd-interp/dan/RIB/rib-env/bin/activate \
-#       /mnt/ssd-interp/dan/RIB/rib/experiments/lm_rib_build/distributed_edges.sh \
-#       /mnt/ssd-interp/dan/RIB/rib/experiments/lm_rib_build/pythia-14m.yaml \
->>>>>>> cd52fc0d
+#       /mnt/ssd-interp/dan/RIB/rib/rib_scripts/lm_rib_build/distributed_edges.sh \
+#       /mnt/ssd-interp/dan/RIB/rib/rib_scripts/lm_rib_build/pythia-14m.yaml \
 #       4
 
 
