"""This script builds a RIB graph for a language model.
We build the graph using a SequentialTransformer model, with weights ported over from a
transformer-lens model.

Steps to build the graph:
1. Load a model from transformerlens (either from_pretrained or via ModelConfig).
2. Convert the model to a SequentialTransformer model, which has nn.Modules corresponding to each
    node layer.
3. Fold in the biases into the weights.
4. Collect the gram matrices at each node layer. If interaction_matrices_path is provided, we skip
    this step.
5. Calculate the interaction basis matrices (labelled C in the paper) for each node layer, starting
    from the final node layer and working backwards. If interaction_matrices_path is provided, we
    load the pre-saved matrices instead of calculating them.
6. Calculate the edges of the interaction graph between each node layer.

Usage:
    python run_lm_rib_build.py <path/to/config.yaml>

The config.yaml should contain the `node_layers` field. This describes the sections of the
graph that will be built: A graph layer will be built on the inputs to each specified node layer,
as well as the output of the final node layer. For example, if `node_layers` is ["attn.0",
"mlp_act.0"], this script will build the following graph layers:
- One on the inputs to the "attn.0" node layer. This will include the residual stream concatenated
    with the output of ln1.0.
- One on the input to "mlp_act.0". This will include the residual stream concatenated with the
    output of "mlp_in.0".
- (If logits_node_layer is True:) One on the output of the model, i.e. the logits.

This file also support parallelization to compute edge values across multiple processes using mpi. To enable this, just preface the command with `mpirun -n [num_processes]`. These processes will distribute as evenly as possible across all availible GPUs. The rank-0 process will gather all data and output it as a single file.
"""
import json
import time
from dataclasses import asdict
from pathlib import Path
from typing import Literal, Optional, Union, cast

import fire
import torch
from jaxtyping import Float
from pydantic import BaseModel, ConfigDict, Field, model_validator
from torch import Tensor

from rib.data import HFDatasetConfig, ModularArithmeticDatasetConfig
from rib.data_accumulator import collect_gram_matrices, collect_interaction_edges
from rib.distributed_utils import adjust_logger_dist, get_device_mpi, get_dist_info
from rib.hook_manager import HookedModel
from rib.interaction_algos import (
    Eigenvectors,
    InteractionRotation,
    calculate_interaction_rotations,
)
from rib.loader import (
    create_data_loader,
    get_dataset_chunk,
    load_dataset,
    load_sequential_transformer,
)
from rib.log import logger
from rib.types import TORCH_DTYPES, RibBuildResults, RootPath, StrDtype
from rib.utils import (
    check_outfile_overwrite,
    eval_cross_entropy_loss,
    eval_model_accuracy,
    load_config,
    set_seed,
)


class Config(BaseModel):
    model_config = ConfigDict(extra="forbid")
    exp_name: str = Field(..., description="The name of the experiment")
    out_dir: Optional[RootPath] = Field(
        Path(__file__).parent / "out",
        description="Directory for the output files. Defaults to `./out/`. If None, no output "
        "is written. If a relative path, it is relative to the root of the rib repo.",
    )
    seed: int = Field(..., description="The random seed value for reproducibility")
    tlens_pretrained: Optional[Literal["gpt2", "pythia-14m"]] = Field(
        None, description="Pretrained transformer lens model."
    )
    tlens_model_path: Optional[RootPath] = Field(
        None, description="Path to saved transformer lens model."
    )
    interaction_matrices_path: Optional[RootPath] = Field(
        None, description="Path to pre-saved interaction matrices. If provided, we don't recompute."
    )
    node_layers: list[str] = Field(
        ...,
        description="Names of the modules whose inputs correspond to node layers in the graph."
        "`output` is a special node layer that corresponds to the output of the model.",
    )
    rotate_final_node_layer: bool = Field(
        ...,
        description="Whether to rotate the final node layer to its eigenbasis or not.",
    )
    dataset: Union[ModularArithmeticDatasetConfig, HFDatasetConfig] = Field(
        ...,
        discriminator="source",
        description="The dataset to use to build the graph.",
    )
    batch_size: int = Field(..., description="The batch size to use when building the graph.")
    gram_batch_size: Optional[int] = Field(
        None,
        description="The batch size to use when calculating the gram matrices. If None, use the same"
        "batch size as the one used to build the graph.",
    )
    edge_batch_size: Optional[int] = Field(
        None,
        description="The batch size to use when calculating the edges. If None, use the same batch"
        "size as the one used to build the graph.",
    )
    truncation_threshold: float = Field(
        ...,
        description="Remove eigenvectors with eigenvalues below this threshold.",
    )
    last_pos_module_type: Optional[Literal["add_resid1", "unembed"]] = Field(
        None,
        description="Module type in which to only output the last position index. For modular"
        "arithmetic only.",
    )

    n_intervals: int = Field(
        ...,
        description="The number of intervals to use for the integrated gradient approximation."
        "If 0, we take a point estimate (i.e. just alpha=0.5).",
    )

    dtype: StrDtype = Field(..., description="The dtype to use when building the graph.")

    calculate_edges: bool = Field(
        True,
        description="Whether to calculate the edges of the interaction graph.",
    )
    eval_type: Optional[Literal["accuracy", "ce_loss"]] = Field(
        None,
        description="The type of evaluation to perform on the model before building the graph."
        "If None, skip evaluation.",
    )
<<<<<<< HEAD
    use_analytic_integrad: bool = Field(
        True,
        description="Whether to use the analytic method for calculating the integrated gradient"
        " if available for that section. If False, use the numerical method. Currently only"
        " implemented for the edge calculation.",
=======
    basis_formula: Literal["(1-alpha)^2", "(1-0)*alpha"] = Field(
        "(1-0)*alpha",
        description="The integrated gradient formula to use to calculate the basis.",
    )
    edge_formula: Literal["functional", "squared"] = Field(
        "functional",
        description="The attribution method to use to calculate the edges.",
>>>>>>> d6270ceb
    )

    @model_validator(mode="after")
    def verify_model_info(self) -> "Config":
        if sum(1 for val in [self.tlens_pretrained, self.tlens_model_path] if val is not None) != 1:
            raise ValueError(
                "Exactly one of [tlens_pretrained, tlens_model_path] must be specified"
            )
        return self


def _verify_compatible_configs(config: Config, loaded_config: Config) -> None:
    """Ensure that the config for calculating edges is compatible with that used to calculate Cs.

    TODO: It would be nice to unittest this, but awkward to avoid circular imports and keep the
    path management nice with this Config being defined in this file in the experiments dir.
    """

    # config.node_layers must be a subsequence of loaded_config.node_layers
    assert "|".join(config.node_layers) in "|".join(loaded_config.node_layers), (
        "node_layers in the config must be a subsequence of the node layers in the config used to"
        "calculate the C matrices. Otherwise, the C matrices won't match those needed to correctly"
        "calculate the edges."
    )

    # The following attributes must exactly match across configs
    for attr in [
        "tlens_model_path",
        "tlens_pretrained",
    ]:
        assert getattr(config, attr) == getattr(loaded_config, attr), (
            f"{attr} in config ({getattr(config, attr)}) does not match "
            f"{attr} in loaded matrices ({getattr(loaded_config, attr)})"
        )

    # Verify that, for huggingface datasets, we're not trying to calculate edges on data that
    # wasn't used to calculate the Cs
    assert config.dataset.name == loaded_config.dataset.name, "Dataset names must match"
    assert config.dataset.return_set == loaded_config.dataset.return_set, "Return sets must match"
    if isinstance(config.dataset, HFDatasetConfig):
        assert isinstance(loaded_config.dataset, HFDatasetConfig)
        if config.dataset.return_set_frac is not None:
            assert (
                loaded_config.dataset.return_set_frac is not None
            ), "Can't set return_set_frac if the loaded config didn't use it"
            assert (
                config.dataset.return_set_frac <= loaded_config.dataset.return_set_frac
            ), "Cannot use a larger return_set_frac for edges than to calculate the Cs"
        elif config.dataset.return_set_n_samples is not None:
            assert loaded_config.dataset.return_set_n_samples is not None
            assert (
                config.dataset.return_set_n_samples <= loaded_config.dataset.return_set_n_samples
            ), "Cannot use a larger return_set_n_samples for edges than to calculate the Cs"


def load_interaction_rotations(
    config: Config,
) -> tuple[
    dict[str, Float[Tensor, "d_hidden d_hidden"]], list[InteractionRotation], list[Eigenvectors]
]:
    logger.info("Loading pre-saved C matrices from %s", config.interaction_matrices_path)
    assert config.interaction_matrices_path is not None
    matrices_info = torch.load(config.interaction_matrices_path)

    config_dict = config.model_dump()
    # The loaded config might have a different schema. Only pass fields that are still valid.
    valid_fields = list(config_dict.keys())

    # If not all fields are valid, log a warning
    loaded_config_dict: dict = {}
    for loaded_key in matrices_info["config"]:
        if loaded_key in valid_fields:
            loaded_config_dict[loaded_key] = matrices_info["config"][loaded_key]
        else:
            logger.warning(
                "The following field in the loaded config is no longer supported and will be ignored:"
                f" {loaded_key}"
            )

    loaded_config = Config(**loaded_config_dict)
    _verify_compatible_configs(config, loaded_config)

    Cs = [InteractionRotation(**data) for data in matrices_info["interaction_rotations"]]
    Us = [Eigenvectors(**data) for data in matrices_info["eigenvectors"]]
    return matrices_info["gram_matrices"], Cs, Us


def main(
    config_path_or_obj: Union[str, Config], force: bool = False, n_pods: int = 1, pod_rank: int = 0
) -> RibBuildResults:
    """Build the interaction graph and store it on disk.

    Note that we may be calculating the Cs and E_hats (edges) in different scripts. When calculating
    E_hats using pre-saved Cs, we need to ensure, among other things, that the pre-saved Cs were
    calculated for the same node_layers that we wish to draw edges between (i.e. config.node_layers
    should be a subsequence of the node_layers used to calculate the Cs).

    We use the variable edge_Cs to indicate the Cs that are needed to calculate the edges. If
    the Cs were pre-calculated and loaded from file, edge_Cs may be a subsequence of Cs.

    Args:
        config: a str or Config object. If str must point at YAML config file
    """
    config = load_config(config_path_or_obj, config_model=Config)
    set_seed(config.seed)

    dist_info = get_dist_info(n_pods=n_pods, pod_rank=pod_rank)

    adjust_logger_dist(dist_info)
    device = get_device_mpi(dist_info)

    if config.out_dir is not None:
        config.out_dir.mkdir(parents=True, exist_ok=True)
        obj_name = "graph" if config.calculate_edges else "Cs"
        global_rank_suffix = (
            f"_global_rank{dist_info.global_rank}" if dist_info.global_size > 1 else ""
        )
        f_name = f"{config.exp_name}_rib_{obj_name}{global_rank_suffix}.pt"
        out_file = config.out_dir / f_name
        if not check_outfile_overwrite(out_file, force):
            dist_info.local_comm.Abort()  # stop this and other processes

    dtype = TORCH_DTYPES[config.dtype]
    calc_C_time = None
    calc_edges_time = None

    # Time each stage
    load_model_data_start_time = time.time()
    seq_model, tlens_cfg_dict = load_sequential_transformer(
        node_layers=config.node_layers,
        last_pos_module_type=config.last_pos_module_type,
        tlens_pretrained=config.tlens_pretrained,
        tlens_model_path=config.tlens_model_path,
        fold_bias=True,
        dtype=dtype,
        device=device,
    )
    seq_model.eval()
    hooked_model = HookedModel(seq_model)

    # This script doesn't need both train and test sets
    return_set = cast(Literal["train", "test", "all"], config.dataset.return_set)
    dataset = load_dataset(
        dataset_config=config.dataset,
        return_set=return_set,
        model_n_ctx=seq_model.cfg.n_ctx,
        tlens_model_path=config.tlens_model_path,
    )

    logger.info(f"Dataset length: {len(dataset)}")  # type: ignore
    logger.info("Time to load model and dataset: %.2f", time.time() - load_model_data_start_time)
    if config.eval_type is not None:
        eval_loader = create_data_loader(
            dataset, shuffle=False, batch_size=config.batch_size, seed=config.seed
        )
        # Test model accuracy/loss before graph building, ta be sure
        if config.eval_type == "accuracy":
            accuracy = eval_model_accuracy(hooked_model, eval_loader, dtype=dtype, device=device)
            logger.info("Model accuracy on dataset: %.2f%%", accuracy * 100)
        elif config.eval_type == "ce_loss":
            loss = eval_cross_entropy_loss(hooked_model, eval_loader, dtype=dtype, device=device)
            logger.info("Model per-token loss on dataset: %.2f", loss)

    # Don't build the graph for the section of the model before the first node layer
    section_names = [f"sections.{sec}" for sec in seq_model.sections if sec != "pre"]

    if config.interaction_matrices_path is None:
        # Only need gram matrix for output if we're rotating the final node layer
        collect_output_gram = config.node_layers[-1] == "output" and config.rotate_final_node_layer

        gram_train_loader = create_data_loader(
            dataset,
            shuffle=False,
            batch_size=config.gram_batch_size or config.batch_size,
            seed=config.seed,
        )
        collect_gram_start_time = time.time()
        logger.info("Collecting gram matrices for %d batches.", len(gram_train_loader))
        gram_matrices = collect_gram_matrices(
            hooked_model=hooked_model,
            module_names=section_names,
            data_loader=gram_train_loader,
            dtype=dtype,
            device=device,
            collect_output_gram=collect_output_gram,
            hook_names=[layer_name for layer_name in config.node_layers if layer_name != "output"],
        )

        logger.info("Time to collect gram matrices: %.2f", time.time() - collect_gram_start_time)

        graph_train_loader = create_data_loader(
            dataset, shuffle=False, batch_size=config.batch_size, seed=config.seed
        )
        c_start_time = time.time()
        logger.info("Calculating interaction rotations (Cs).")
        Cs, Us = calculate_interaction_rotations(
            gram_matrices=gram_matrices,
            section_names=section_names,
            node_layers=config.node_layers,
            hooked_model=hooked_model,
            data_loader=graph_train_loader,
            dtype=dtype,
            device=device,
            n_intervals=config.n_intervals,
            truncation_threshold=config.truncation_threshold,
            rotate_final_node_layer=config.rotate_final_node_layer,
            basis_formula=config.basis_formula,
        )
        # Cs used to calculate edges
        edge_Cs = Cs

        calc_C_time = f"{(time.time() - c_start_time) / 60:.1f} minutes"
        logger.info("Time to calculate Cs: %s", calc_C_time)
    else:
        gram_matrices, Cs, Us = load_interaction_rotations(config=config)
        edge_Cs = [C for C in Cs if C.node_layer_name in config.node_layers]

    if not config.calculate_edges:
        logger.info("Skipping edge calculation.")
        E_hats = {}
    else:
        full_dataset_len = len(dataset)  # type: ignore
        # no-op if only 1 process
        data_subset = get_dataset_chunk(
            dataset, chunk_idx=dist_info.global_rank, total_chunks=dist_info.global_size
        )

        edge_train_loader = create_data_loader(
            data_subset,
            shuffle=False,
            batch_size=config.edge_batch_size or config.batch_size,
            seed=config.seed,
        )

        logger.info("Calculating edges.")
        edges_start_time = time.time()
        E_hats = collect_interaction_edges(
            Cs=edge_Cs,
            hooked_model=hooked_model,
            n_intervals=config.n_intervals,
            section_names=section_names,
            data_loader=edge_train_loader,
            dtype=dtype,
            device=device,
<<<<<<< HEAD
            dataset_size=full_dataset_len,  # includes data for other processes
            use_analytic_integrad=config.use_analytic_integrad,
=======
            data_set_size=full_dataset_len,  # includes data for other processes
            edge_formula=config.edge_formula,
>>>>>>> d6270ceb
        )

        calc_edges_time = f"{(time.time() - edges_start_time) / 60:.1f} minutes"
        logger.info("Time to calculate edges: %s", calc_edges_time)

    # Move interaction matrices to the cpu and store in dict
    interaction_rotations = []
    for C_info in Cs:
        info_dict = asdict(C_info)
        info_dict["C"] = info_dict["C"].cpu() if info_dict["C"] is not None else None
        info_dict["C_pinv"] = info_dict["C_pinv"].cpu() if info_dict["C_pinv"] is not None else None
        interaction_rotations.append(info_dict)

    eigenvectors = [asdict(U_info) for U_info in Us]

    results: RibBuildResults = {
        "exp_name": config.exp_name,
        "gram_matrices": {k: v.cpu() for k, v in gram_matrices.items()},
        "interaction_rotations": interaction_rotations,
        "eigenvectors": eigenvectors,
        "edges": [(node_layer, E_hats[node_layer].cpu()) for node_layer in E_hats],
        "dist_info": dist_info.to_dict(),
        "config": json.loads(config.model_dump_json()),
        "model_config_dict": tlens_cfg_dict,
        "calc_C_time": calc_C_time,
        "calc_edges_time": calc_edges_time,
    }

    if config.out_dir is not None:
        # Save the results (which include torch tensors) to file
        torch.save(results, out_file)
        logger.info("Saved results to %s", out_file)

    return results


if __name__ == "__main__":
    fire.Fire(main, serialize=lambda _: "")<|MERGE_RESOLUTION|>--- conflicted
+++ resolved
@@ -137,21 +137,19 @@
         description="The type of evaluation to perform on the model before building the graph."
         "If None, skip evaluation.",
     )
-<<<<<<< HEAD
+    basis_formula: Literal["(1-alpha)^2", "(1-0)*alpha"] = Field(
+        "(1-0)*alpha",
+        description="The integrated gradient formula to use to calculate the basis.",
+    )
+    edge_formula: Literal["functional", "squared"] = Field(
+        "functional",
+        description="The attribution method to use to calculate the edges.",
+    )
     use_analytic_integrad: bool = Field(
         True,
         description="Whether to use the analytic method for calculating the integrated gradient"
         " if available for that section. If False, use the numerical method. Currently only"
         " implemented for the edge calculation.",
-=======
-    basis_formula: Literal["(1-alpha)^2", "(1-0)*alpha"] = Field(
-        "(1-0)*alpha",
-        description="The integrated gradient formula to use to calculate the basis.",
-    )
-    edge_formula: Literal["functional", "squared"] = Field(
-        "functional",
-        description="The attribution method to use to calculate the edges.",
->>>>>>> d6270ceb
     )
 
     @model_validator(mode="after")
@@ -396,13 +394,9 @@
             data_loader=edge_train_loader,
             dtype=dtype,
             device=device,
-<<<<<<< HEAD
             dataset_size=full_dataset_len,  # includes data for other processes
             use_analytic_integrad=config.use_analytic_integrad,
-=======
-            data_set_size=full_dataset_len,  # includes data for other processes
             edge_formula=config.edge_formula,
->>>>>>> d6270ceb
         )
 
         calc_edges_time = f"{(time.time() - edges_start_time) / 60:.1f} minutes"
