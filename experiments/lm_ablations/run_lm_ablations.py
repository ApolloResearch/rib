"""Run an LM on a dataset while rotating to and from a (truncated) rib or orthogonal basis.

The process is as follows:
    1. Load a SequentialTransformer model and dataset.
    2. For each number of ablated nodes `n`, create a rotation matrix that has the effect of
    rotating to and from the new basis with `n` fewer basis vectors.
    3. Run the test set through the model, applying the above rotations at each node layer, and
    calculate the resulting accuracy/loss.
    5. Repeat steps 3 and 4 for a range of values of n, plotting the resulting accuracies/losses.

A node layer is positioned at the input of each module specified in `node_layers` in the config.
In this script, we don't create a node layer at the output of the final module, as ablating nodes in
this layer is not useful.

Usage:
    python run_lm_ablations.py <path/to/yaml_config_file>

"""

import json
import time
from pathlib import Path
from typing import Callable, Literal, Optional, Union, cast

import fire
import torch
from pydantic import BaseModel, Field, field_validator

from rib.ablations import (
    ExponentialScheduleConfig,
    LinearScheduleConfig,
    load_basis_matrices,
    run_ablations,
)
from rib.data import HFDatasetConfig, ModularArithmeticDatasetConfig
from rib.hook_manager import HookedModel
from rib.loader import create_data_loader, load_dataset, load_sequential_transformer
from rib.log import logger
from rib.types import TORCH_DTYPES
from rib.utils import (
    check_outfile_overwrite,
    eval_cross_entropy_loss,
    eval_model_accuracy,
    load_config,
    set_seed,
)


class Config(BaseModel):
    exp_name: Optional[str]
    force_overwrite_output: Optional[bool] = Field(
        False, description="Don't ask before overwriting the output file."
    )
    ablation_type: Literal["rib", "orthogonal"]
    interaction_graph_path: Path
    schedule: Union[ExponentialScheduleConfig, LinearScheduleConfig] = Field(
        ...,
        discriminator="schedule_type",
        description="The schedule to use for ablations.",
    )
    dataset: Union[ModularArithmeticDatasetConfig, HFDatasetConfig] = Field(
        ...,
        discriminator="source",
        description="The dataset to use to build the graph.",
    )
    ablation_node_layers: list[str]
    batch_size: int
    dtype: str
    eps: Optional[float] = 1e-5
    seed: int
    eval_type: Literal["accuracy", "ce_loss"] = Field(
        ...,
        description="The type of evaluation to perform on the model before building the graph.",
    )

    @field_validator("dtype")
    @classmethod
    def dtype_validator(cls, v: str):
        assert v in TORCH_DTYPES, f"dtype must be one of {TORCH_DTYPES}"
        return v


<<<<<<< HEAD
def main(config_path_str: str, force: bool = False) -> None:
=======
def main(config_path_or_obj: Union[str, Config]) -> None:
>>>>>>> de74ffc8
    start_time = time.time()
    config = load_config(config_path_or_obj, config_model=Config)

    out_file = Path(__file__).parent / "out" / f"{config.exp_name}_ablation_results.json"
    if not check_outfile_overwrite(out_file, config.force_overwrite_output or force, logger=logger):
        return

    out_file.parent.mkdir(parents=True, exist_ok=True)

    set_seed(config.seed)
    interaction_graph_info = torch.load(config.interaction_graph_path)

    assert set(config.ablation_node_layers) <= set(
        interaction_graph_info["config"]["node_layers"]
    ), "The node layers in the config must be a subset of the node layers in the interaction graph."

    assert "output" not in config.ablation_node_layers, "Cannot ablate the output node layer."

    device = "cuda" if torch.cuda.is_available() else "cpu"
    dtype = TORCH_DTYPES[config.dtype]

    basis_matrices = load_basis_matrices(
        interaction_graph_info=interaction_graph_info,
        ablation_node_layers=config.ablation_node_layers,
        ablation_type=config.ablation_type,
        dtype=dtype,
        device=device,
    )

    tlens_model_path = (
        Path(interaction_graph_info["config"]["tlens_model_path"])
        if interaction_graph_info["config"]["tlens_model_path"] is not None
        else None
    )

    # Note that we specify node_layers as config.ablation_node_layers, even though the original
    # graph was built with interaction_graph_info["config"]["node_layers"]. This is because
    # changing the sections in the model has no effect on the computation, and we would like the
    # sections to match ablation_node_layers so we can hook them easily.
    seq_model, _ = load_sequential_transformer(
        node_layers=config.ablation_node_layers,
        last_pos_module_type=interaction_graph_info["config"]["last_pos_module_type"],
        tlens_pretrained=interaction_graph_info["config"]["tlens_pretrained"],
        tlens_model_path=tlens_model_path,
        eps=config.eps,
        fold_bias=True,
        dtype=dtype,
        device=device,
    )

    seq_model.eval()
    seq_model.to(device=torch.device(device), dtype=dtype)
    hooked_model = HookedModel(seq_model)

    # This script doesn't need train and test sets (i.e. the "both" argument)
    return_set = cast(Literal["train", "test", "all"], config.dataset.return_set)
    dataset = load_dataset(
        dataset_config=config.dataset,
        return_set=return_set,
        tlens_model_path=tlens_model_path,
    )
    data_loader = create_data_loader(
        dataset, shuffle=False, batch_size=config.batch_size, seed=config.seed
    )

    # Test model accuracy/loss before graph building, ta be sure
    eval_fn: Callable = (
        eval_model_accuracy if config.eval_type == "accuracy" else eval_cross_entropy_loss
    )
    eval_results = eval_fn(hooked_model, data_loader, dtype=dtype, device=device)
    logger.info("Model %s on dataset: %.4f", config.eval_type, eval_results)

    graph_module_names = [f"sections.{sec}" for sec in seq_model.sections if sec != "pre"]

    ablation_results: dict[str, dict[int, float]] = run_ablations(
        basis_matrices=basis_matrices,
        ablation_node_layers=config.ablation_node_layers,
        hooked_model=hooked_model,
        data_loader=data_loader,
        eval_fn=eval_fn,
        graph_module_names=graph_module_names,
        schedule_config=config.schedule,
        device=device,
    )

    time_taken = f"{(time.time() - start_time) / 60:.1f} minutes"
    logger.info("Finished in %s.", time_taken)

    if config.exp_name is not None:
        results = {
            "config": json.loads(config.model_dump_json()),
            "results": ablation_results,
            "time_taken": time_taken,
        }
        with open(out_file, "w") as f:
            json.dump(results, f)
        logger.info("Wrote results to %s", out_file)


if __name__ == "__main__":
    fire.Fire(main)<|MERGE_RESOLUTION|>--- conflicted
+++ resolved
@@ -80,11 +80,7 @@
         return v
 
 
-<<<<<<< HEAD
-def main(config_path_str: str, force: bool = False) -> None:
-=======
-def main(config_path_or_obj: Union[str, Config]) -> None:
->>>>>>> de74ffc8
+def main(config_path_or_obj: Union[str, Config], force: bool = False) -> None:
     start_time = time.time()
     config = load_config(config_path_or_obj, config_model=Config)
 
