--- conflicted
+++ resolved
@@ -48,13 +48,9 @@
 
 class Config(BaseModel):
     exp_name: Optional[str]
-<<<<<<< HEAD
-    force_overwrite_output: Optional[bool] = False
-=======
     force_overwrite_output: Optional[bool] = Field(
         False, description="Don't ask before overwriting the output file."
     )
->>>>>>> 41a82223
     ablation_type: Literal["rib", "orthogonal"]
     interaction_graph_path: Path
     schedule: Union[ExponentialScheduleConfig, LinearScheduleConfig] = Field(
@@ -84,11 +80,7 @@
         return v
 
 
-<<<<<<< HEAD
-def main(config_path_str: str, force: bool = False) -> None:
-=======
 def main(config_path_or_obj: Union[str, Config], force: bool = False) -> None:
->>>>>>> 41a82223
     start_time = time.time()
     config = load_config(config_path_or_obj, config_model=Config)
 
