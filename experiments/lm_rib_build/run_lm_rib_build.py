"""This script builds a RIB graph for a language model.
We build the graph using a SequentialTransformer model, with weights ported over from a
transformer-lens model.

Steps to build the graph:
1. Load a model from transformerlens (either from_pretrained or via ModelConfig).
2. Convert the model to a SequentialTransformer model, which has nn.Modules corresponding to each
    node layer.
3. Fold in the biases into the weights.
4. Collect the gram matrices at each node layer. If interaction_matrices_path is provided, we skip
    this step.
5. Calculate the interaction basis matrices (labelled C in the paper) for each node layer, starting
    from the final node layer and working backwards. If interaction_matrices_path is provided, we
    load the pre-saved matrices instead of calculating them.
6. Calculate the edges of the interaction graph between each node layer.

Usage:
    python run_lm_rib_build.py <path/to/config.yaml>

The config.yaml should contain the `node_layers` field. This describes the sections of the
graph that will be built: A graph layer will be built on the inputs to each specified node layer,
as well as the output of the final node layer. For example, if `node_layers` is ["attn.0",
"mlp_act.0"], this script will build the following graph layers:
- One on the inputs to the "attn.0" node layer. This will include the residual stream concatenated
    with the output of ln1.0.
- One on the input to "mlp_act.0". This will include the residual stream concatenated with the
    output of "mlp_in.0".
- (If logits_node_layer is True:) One on the output of the model, i.e. the logits.
"""
import json
import time
from dataclasses import asdict
from pathlib import Path
from typing import Literal, Optional, Union, cast

import fire
import torch
from jaxtyping import Float
from pydantic import BaseModel, ConfigDict, Field, field_validator, model_validator
from torch import Tensor

from rib.data import HFDatasetConfig, ModularArithmeticDatasetConfig
from rib.data_accumulator import collect_gram_matrices, collect_interaction_edges
from rib.hook_manager import HookedModel
from rib.interaction_algos import (
    Eigenvectors,
    InteractionRotation,
    calculate_interaction_rotations,
)
from rib.loader import create_data_loader, load_dataset, load_sequential_transformer
from rib.log import logger
from rib.types import TORCH_DTYPES
from rib.utils import (
    eval_cross_entropy_loss,
    eval_model_accuracy,
    load_config,
    overwrite_output,
    set_seed,
)


class Config(BaseModel):
    model_config = ConfigDict(extra="forbid")
    exp_name: str = Field(..., description="The name of the experiment")
    seed: int = Field(..., description="The random seed value for reproducibility")
    tlens_pretrained: Optional[Literal["gpt2", "pythia-14m"]] = Field(
        None, description="Pretrained transformer lens model."
    )
    tlens_model_path: Optional[Path] = Field(
        None, description="Path to saved transformer lens model."
    )
    interaction_matrices_path: Optional[Path] = Field(
        None, description="Path to pre-saved interaction matrices. If provided, we don't recompute."
    )
    node_layers: list[str] = Field(
        ...,
        description="Names of the modules whose inputs correspond to node layers in the graph."
        "`output` is a special node layer that corresponds to the output of the model.",
    )
    rotate_final_node_layer: bool = Field(
        ...,
        description="Whether to rotate the final node layer to its eigenbasis or not.",
    )
    dataset: Union[ModularArithmeticDatasetConfig, HFDatasetConfig] = Field(
        ...,
        discriminator="source",
        description="The dataset to use to build the graph.",
    )
    batch_size: int = Field(..., description="The batch size to use when building the graph.")
    gram_batch_size: Optional[int] = Field(
        None,
        description="The batch size to use when calculating the gram matrices. If None, use the same"
        "batch size as the one used to build the graph.",
    )
    edge_batch_size: Optional[int] = Field(
        None,
        description="The batch size to use when calculating the edges. If None, use the same batch"
        "size as the one used to build the graph.",
    )
    truncation_threshold: float = Field(
        ...,
        description="Remove eigenvectors with eigenvalues below this threshold.",
    )
    last_pos_module_type: Optional[Literal["add_resid1", "unembed"]] = Field(
        None,
        description="Module type in which to only output the last position index. For modular"
        "arithmetic only.",
    )

    n_intervals: int = Field(
        ...,
        description="The number of intervals to use for the integrated gradient approximation."
        "If 0, we take a point estimate (i.e. just alpha=0.5).",
    )

    dtype: str = Field(..., description="The dtype to use when building the graph.")

    eps: float = Field(
        1e-5,
        description="The epsilon value to use for numerical stability in layernorm layers.",
    )
    calculate_edges: bool = Field(
        True,
        description="Whether to calculate the edges of the interaction graph.",
    )
    eval_type: Optional[Literal["accuracy", "ce_loss"]] = Field(
        None,
        description="The type of evaluation to perform on the model before building the graph."
        "If None, skip evaluation.",
    )

    @field_validator("dtype")
    def dtype_validator(cls, v):
        assert v in TORCH_DTYPES, f"dtype must be one of {TORCH_DTYPES}"
        return v

    @model_validator(mode="after")
    def verify_model_info(self) -> "Config":
        if sum(1 for val in [self.tlens_pretrained, self.tlens_model_path] if val is not None) != 1:
            raise ValueError(
                "Exactly one of [tlens_pretrained, tlens_model_path] must be specified"
            )
        return self


def _verify_compatible_configs(config: Config, loaded_config: Config) -> None:
    """Ensure that the config for calculating edges is compatible with that used to calculate Cs.

    TODO: It would be nice to unittest this, but awkward to avoid circular imports and keep the
    path management nice with this Config being defined in this file in the experiments dir.
    """

    # config.node_layers must be a subsequence of loaded_config.node_layers
    assert "|".join(config.node_layers) in "|".join(loaded_config.node_layers), (
        "node_layers in the config must be a subsequence of the node layers in the config used to"
        "calculate the C matrices. Otherwise, the C matrices won't match those needed to correctly"
        "calculate the edges."
    )

    # The following attributes must exactly match across configs
    for attr in [
        "tlens_model_path",
        "tlens_pretrained",
    ]:
        assert getattr(config, attr) == getattr(loaded_config, attr), (
            f"{attr} in config ({getattr(config, attr)}) does not match "
            f"{attr} in loaded matrices ({getattr(loaded_config, attr)})"
        )

    # Verify that, for huggingface datasets, we're not trying to calculate edges on data that
    # wasn't used to calculate the Cs
    assert config.dataset.name == loaded_config.dataset.name, "Dataset names must match"
    assert config.dataset.return_set == loaded_config.dataset.return_set, "Return sets must match"
    if isinstance(config.dataset, HFDatasetConfig):
        assert isinstance(loaded_config.dataset, HFDatasetConfig)
        if config.dataset.return_set_frac is not None:
            assert loaded_config.dataset.return_set_frac is not None
            assert (
                config.dataset.return_set_frac <= loaded_config.dataset.return_set_frac
            ), "Cannot use a larger return_set_frac for edges than to calculate the Cs"
        elif config.dataset.return_set_n_samples is not None:
            assert loaded_config.dataset.return_set_n_samples is not None
            assert (
                config.dataset.return_set_n_samples <= loaded_config.dataset.return_set_n_samples
            ), "Cannot use a larger return_set_n_samples for edges than to calculate the Cs"


def load_interaction_rotations(
    config: Config,
) -> tuple[
    dict[str, Float[Tensor, "d_hidden d_hidden"]], list[InteractionRotation], list[Eigenvectors]
]:
    logger.info("Loading pre-saved C matrices from %s", config.interaction_matrices_path)
    assert config.interaction_matrices_path is not None
    matrices_info = torch.load(config.interaction_matrices_path)

<<<<<<< HEAD
    # The loaded config might have a different schema. Only pass fields that are still valid.
    valid_fields = list(config.model_dump().keys())
    loaded_config_dict = {k: v for k, v in matrices_info["config"].items() if k in valid_fields}
=======
    config_dict = config.model_dump()
    # The loaded config might have a different schema. Only pass fields that are still valid.
    valid_fields = list(config_dict.keys())

    # If not all fields are valid, log a warning
    loaded_config_dict: dict = {}
    for loaded_key in matrices_info["config"]:
        if loaded_key in valid_fields:
            loaded_config_dict[loaded_key] = matrices_info["config"][loaded_key]
        else:
            logger.warning(
                "The following field in the loaded config is no longer supported and will be ignored:"
                f" {loaded_key}"
            )
>>>>>>> eb36e3b8

    loaded_config = Config(**loaded_config_dict)
    _verify_compatible_configs(config, loaded_config)

    Cs = [InteractionRotation(**data) for data in matrices_info["interaction_rotations"]]
    Us = [Eigenvectors(**data) for data in matrices_info["eigenvectors"]]
    return matrices_info["gram_matrices"], Cs, Us


def main(config_path_str: str):
    """Build the interaction graph and store it on disk.

    Note that we may be calculating the Cs and E_hats (edges) in different scripts. When calculating
    E_hats using pre-saved Cs, we need to ensure, among other things, that the pre-saved Cs were
    calculated for the same node_layers that we wish to draw edges between (i.e. config.node_layers
    should be a subsequence of the node_layers used to calculate the Cs).

    We use the variable edge_Cs to indicate the Cs that are needed to calculate the edges. If
    the Cs were pre-calculated and loaded from file, edge_Cs may be a subsequence of Cs.
    """
    config_path = Path(config_path_str)
    config = load_config(config_path, config_model=Config)
    set_seed(config.seed)

    out_dir = Path(__file__).parent / "out"
    out_dir.mkdir(parents=True, exist_ok=True)
    if config.calculate_edges:
        out_file = out_dir / f"{config.exp_name}_rib_graph.pt"
    else:
        out_file = out_dir / f"{config.exp_name}_rib_Cs.pt"
    if out_file.exists() and not overwrite_output(out_file):
        logger.info("Exiting.")
        return None

    device = "cuda" if torch.cuda.is_available() else "cpu"
    dtype = TORCH_DTYPES[config.dtype]
    calc_C_time = None
    calc_edges_time = None

    # Time each stage
    load_model_data_start_time = time.time()
    seq_model, tlens_cfg_dict = load_sequential_transformer(
        node_layers=config.node_layers,
        last_pos_module_type=config.last_pos_module_type,
        tlens_pretrained=config.tlens_pretrained,
        tlens_model_path=config.tlens_model_path,
        eps=config.eps,
        dtype=dtype,
        device=device,
    )
    seq_model.eval()
    seq_model.to(device=torch.device(device), dtype=dtype)
    seq_model.fold_bias()
    hooked_model = HookedModel(seq_model)

    # This script doesn't need both train and test sets
    return_set = cast(Literal["train", "test", "all"], config.dataset.return_set)
    dataset = load_dataset(
        dataset_config=config.dataset,
        return_set=return_set,
        tlens_model_path=config.tlens_model_path,
    )

    logger.info("Time to load model and dataset: %.2f", time.time() - load_model_data_start_time)
    if config.eval_type is not None:
        eval_loader = create_data_loader(
            dataset, shuffle=False, batch_size=config.batch_size, seed=config.seed
        )
        # Test model accuracy/loss before graph building, ta be sure
        if config.eval_type == "accuracy":
            accuracy = eval_model_accuracy(hooked_model, eval_loader, dtype=dtype, device=device)
            logger.info("Model accuracy on dataset: %.2f%%", accuracy * 100)
        elif config.eval_type == "ce_loss":
            loss = eval_cross_entropy_loss(hooked_model, eval_loader, dtype=dtype, device=device)
            logger.info("Model per-token loss on dataset: %.2f", loss)

    # Don't build the graph for the section of the model before the first node layer
    section_names = [f"sections.{sec}" for sec in seq_model.sections if sec != "pre"]

    if config.interaction_matrices_path is None:
        # Only need gram matrix for output if we're rotating the final node layer
        collect_output_gram = config.node_layers[-1] == "output" and config.rotate_final_node_layer

        gram_train_loader = create_data_loader(
            dataset,
            shuffle=False,
            batch_size=config.gram_batch_size or config.batch_size,
            seed=config.seed,
        )
        collect_gram_start_time = time.time()
        logger.info("Collecting gram matrices for %d batches.", len(gram_train_loader))
        gram_matrices = collect_gram_matrices(
            hooked_model=hooked_model,
            module_names=section_names,
            data_loader=gram_train_loader,
            dtype=dtype,
            device=device,
            collect_output_gram=collect_output_gram,
            hook_names=[layer_name for layer_name in config.node_layers if layer_name != "output"],
        )

        logger.info("Time to collect gram matrices: %.2f", time.time() - collect_gram_start_time)

        graph_train_loader = create_data_loader(
            dataset, shuffle=False, batch_size=config.batch_size, seed=config.seed
        )
        c_start_time = time.time()
        logger.info("Calculating interaction rotations (Cs).")
        Cs, Us = calculate_interaction_rotations(
            gram_matrices=gram_matrices,
            section_names=section_names,
            node_layers=config.node_layers,
            hooked_model=hooked_model,
            data_loader=graph_train_loader,
            dtype=dtype,
            device=device,
            n_intervals=config.n_intervals,
            truncation_threshold=config.truncation_threshold,
            rotate_final_node_layer=config.rotate_final_node_layer,
        )
        # Cs used to calculate edges
        edge_Cs = Cs

        calc_C_time = f"{(time.time() - c_start_time) / 60:.1f} minutes"
        logger.info("Time to calculate Cs: %s", calc_C_time)
    else:
        gram_matrices, Cs, Us = load_interaction_rotations(config=config)
        edge_Cs = [C for C in Cs if C.node_layer_name in config.node_layers]

    if not config.calculate_edges:
        logger.info("Skipping edge calculation.")
        E_hats = {}
    else:
        edge_train_loader = create_data_loader(
            dataset,
            shuffle=False,
            batch_size=config.edge_batch_size or config.batch_size,
            seed=config.seed,
        )
        logger.info("Calculating edges.")
        edges_start_time = time.time()
        E_hats = collect_interaction_edges(
            Cs=edge_Cs,
            hooked_model=hooked_model,
            n_intervals=config.n_intervals,
            section_names=section_names,
            data_loader=edge_train_loader,
            dtype=dtype,
            device=device,
        )
        calc_edges_time = f"{(time.time() - edges_start_time) / 60:.1f} minutes"
        logger.info("Time to calculate edges: %s", calc_edges_time)

    # Move interaction matrices to the cpu and store in dict
    interaction_rotations = []
    for C_info in Cs:
        info_dict = asdict(C_info)
        info_dict["C"] = info_dict["C"].cpu() if info_dict["C"] is not None else None
        info_dict["C_pinv"] = info_dict["C_pinv"].cpu() if info_dict["C_pinv"] is not None else None
        interaction_rotations.append(info_dict)

    eigenvectors = [asdict(U_info) for U_info in Us]

    results = {
        "exp_name": config.exp_name,
        "gram_matrices": {k: v.cpu() for k, v in gram_matrices.items()},
        "interaction_rotations": interaction_rotations,
        "eigenvectors": eigenvectors,
        "edges": [(node_layer, E_hats[node_layer].cpu()) for node_layer in E_hats],
        "config": json.loads(config.model_dump_json()),
        "model_config_dict": tlens_cfg_dict,
        "calc_C_time": calc_C_time,
        "calc_edges_time": calc_edges_time,
    }

    # Save the results (which include torch tensors) to file
    torch.save(results, out_file)
    logger.info("Saved results to %s", out_file)


if __name__ == "__main__":
    fire.Fire(main)<|MERGE_RESOLUTION|>--- conflicted
+++ resolved
@@ -194,11 +194,6 @@
     assert config.interaction_matrices_path is not None
     matrices_info = torch.load(config.interaction_matrices_path)
 
-<<<<<<< HEAD
-    # The loaded config might have a different schema. Only pass fields that are still valid.
-    valid_fields = list(config.model_dump().keys())
-    loaded_config_dict = {k: v for k, v in matrices_info["config"].items() if k in valid_fields}
-=======
     config_dict = config.model_dump()
     # The loaded config might have a different schema. Only pass fields that are still valid.
     valid_fields = list(config_dict.keys())
@@ -213,7 +208,6 @@
                 "The following field in the loaded config is no longer supported and will be ignored:"
                 f" {loaded_key}"
             )
->>>>>>> eb36e3b8
 
     loaded_config = Config(**loaded_config_dict)
     _verify_compatible_configs(config, loaded_config)
