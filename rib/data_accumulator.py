"""Functions that apply hooks and accumulate data when passing batches through a model."""

from functools import partial
from typing import TYPE_CHECKING, Annotated, Literal, Optional, Union

import torch
from jaxtyping import Float, Int
from pydantic import AfterValidator, BaseModel, ConfigDict
from torch import Tensor
from torch.utils.data import DataLoader
from tqdm import tqdm

from rib.hook_fns import (
    M_dash_and_Lambda_dash_pre_forward_hook_fn,
    dataset_mean_forward_hook_fn,
    dataset_mean_pre_forward_hook_fn,
    gram_forward_hook_fn,
    gram_pre_forward_hook_fn,
    interaction_edge_pre_forward_hook_fn,
)
from rib.hook_manager import Hook, HookedModel
from rib.linalg import module_hat
from rib.log import logger
from rib.models.utils import get_model_attr
from rib.utils import check_device_is_cpu

if TYPE_CHECKING:  # Prevent circular import to import type annotations
    from rib.interaction_algos import InteractionRotation


class Edges(BaseModel):
    """Stores a matrix of edges of shape (out_dim, in_dim) between two node layers."""

    model_config = ConfigDict(extra="forbid", frozen=True, arbitrary_types_allowed=True)
    in_node_layer_name: str
    out_node_layer_name: str
    E_hat: Annotated[Float[Tensor, "rib_out rib_in"], AfterValidator(check_device_is_cpu)]


def run_dataset_through_model(
    hooked_model: HookedModel,
    dataloader: DataLoader,
    hooks: list[Hook],
    dtype: torch.dtype,
    device: str = "cuda",
    use_tqdm: bool = False,
    tqdm_desc: Optional[str] = None,
) -> None:
    """Simply pass all batches through a hooked model."""
    assert len(hooks) > 0, "Hooks have not been applied to this model."
    loader: Union[tqdm, DataLoader]
    if use_tqdm:
        desc = "Batches through entire model" if tqdm_desc is None else tqdm_desc
        loader = tqdm(dataloader, total=len(dataloader), desc=desc)
    else:
        loader = dataloader

    for batch in loader:
        data, _ = batch
        data = data.to(device=device)
        # Change the dtype unless the inputs are integers (e.g. like they are for LMs)
        if data.dtype not in [torch.int64, torch.int32]:
            data = data.to(dtype=dtype)

        hooked_model(data, hooks=hooks)


@torch.inference_mode()
def collect_dataset_means(
    hooked_model: HookedModel,
    module_names: list[str],
    data_loader: DataLoader,
    device: str,
    dtype: torch.dtype,
    collect_output_dataset_means: bool = True,
    hook_names: Optional[list[str]] = None,
) -> tuple[dict[str, Float[Tensor, "orig"]], dict[str, Int[Tensor, "segments"]]]:
    """Collect the mean input activation for each module on the dataset.

    Also returns the positions of the bias terms in each input activation. The mean should be
    one at these positions.

    Can also collect the mean output of the model if `collect_output_dataset_means` is True.

    Args:
        hooked_model: The hooked model.
        module_names: The names of the modules to collect gram matrices for. Often section ids.
        data_loader: The pytorch data loader.
        device: The device to run the model on.
        dtype: The data type to use for model computations.
        collect_output_dataset_means: Whether to collect the mean output of the final module.
        hook_names: Used to store the gram matrices in the hooked model. Often module ids.

    Returns:
        A tuple of:
            - Dataset means, a dictionary from hook_names to mean tensors of shape (orig,)
            - Bias positions, a dictionary from hook_names to tensor of bias position indices
    """
    assert len(module_names) > 0, "No modules specified."
    if hook_names is not None:
        assert len(hook_names) == len(module_names), "Must specify a hook name for each module."
    else:
        hook_names = module_names

    if not hooked_model.model.has_folded_bias:
        logger.warning("model does not have folded bias, ")

    dataset_size = len(data_loader.dataset)  # type: ignore
    dataset_mean_hooks: list[Hook] = []
    # Add input hooks
    for module_name, hook_name in zip(module_names, hook_names):
        dataset_mean_hooks.append(
            Hook(
                name=hook_name,
                data_key="dataset_mean",
                fn=dataset_mean_pre_forward_hook_fn,
                module_name=module_name,
                fn_kwargs={"dataset_size": dataset_size},
            )
        )
    if collect_output_dataset_means:
        # Add hook to collect model output
        dataset_mean_hooks.append(
            Hook(
                name="output",
                data_key="dataset_mean",
                fn=dataset_mean_forward_hook_fn,
                module_name=module_names[-1],
                fn_kwargs={"dataset_size": dataset_size},
            )
        )

    run_dataset_through_model(
        hooked_model, data_loader, dataset_mean_hooks, dtype=dtype, device=device, use_tqdm=True
    )

    dataset_mean: dict[str, Float[Tensor, "orig"]] = {
        hook_name: hooked_model.hooked_data[hook_name]["dataset_mean"]
        for hook_name in hooked_model.hooked_data
    }
    bias_positions: dict[str, Int[Tensor, "segments"]] = {
        hook_name: hooked_model.hooked_data[hook_name]["bias_positions"]
        for hook_name in hooked_model.hooked_data
    }
    hooked_model.clear_hooked_data()

    expected_keys = (
        set(hook_names + ["output"]) if collect_output_dataset_means else set(hook_names)
    )
    assert set(dataset_mean.keys()) == expected_keys, (
        f"Gram matrix keys not the same as the module names that were hooked. "
        f"Expected: {expected_keys}, got: {set(dataset_mean.keys())}"
    )
    return dataset_mean, bias_positions


@torch.inference_mode()
def collect_gram_matrices(
    hooked_model: HookedModel,
    module_names: list[str],
    data_loader: DataLoader,
    device: str,
    dtype: torch.dtype,
    collect_output_gram: bool = True,
    hook_names: Optional[list[str]] = None,
    means: Optional[dict[str, Float[Tensor, "orig"]]] = None,
    bias_positions: Optional[dict[str, Int[Tensor, "segments"]]] = None,
) -> dict[str, Float[Tensor, "orig orig"]]:
    """Collect gram matrices for the module inputs and optionally the output of the final module.

    We use pre_forward hooks for the input to each module. If `collect_output_gram` is True, we
    also collect the gram matrix for the output of the final module using a forward hook.

    Will collect correlation matrices (that is, gram matrices of centered activations) if `means` is
    provided. In this case, `bias_positions` must also be provided. The bias positions will not be
    centered.

    Args:
        hooked_model: The hooked model.
        module_names: The names of the modules to collect gram matrices for. Can be any valid
            pytorch module in hooked_model.model. These typically correspond to section_names (e.g.
            "sections.section_0") when the model is a SequentialTransformer or raw layers (e.g.
            "layers.2") when the model is an MLP.
        data_loader: The pytorch data loader.
        device: The device to run the model on.
        dtype: The data type to use for model computations.
        collect_output_gram: Whether to collect the gram matrix for the output of the final module.
        hook_names: Used to store the gram matrices in the hooked model.
        means: A dictionary of mean activations for each module. The keys are the hook names. If
            not none, will be used to center the activations when computing the gram matrices.
        bias_positions: A dictionary of the positions of the bias terms in each module. Must be
            non-none if `means` is provided, with the same keys.

    Returns:
        A dictionary of gram matrices, where the keys are the hook names (a.k.a. node layer names)
    """
    assert len(module_names) > 0, "No modules specified."
    if hook_names is not None:
        assert len(hook_names) == len(module_names), "Must specify a hook name for each module."
    else:
        hook_names = module_names

    dataset_size = len(data_loader.dataset)  # type: ignore
    gram_hooks: list[Hook] = []
    # Add input hooks
    for module_name, hook_name in zip(module_names, hook_names):
        shift: Optional[Float[Tensor, "orig"]] = None
        if means is not None and hook_name in means:
            assert bias_positions is not None
            shift = -means[hook_name]
            shift[bias_positions[hook_name]] = 0.0
        gram_hooks.append(
            Hook(
                name=hook_name,
                data_key="gram",
                fn=gram_pre_forward_hook_fn,
                module_name=module_name,
                fn_kwargs={"dataset_size": dataset_size, "shift": shift},
            )
        )
    if collect_output_gram:
        # Add hook to collect model output
        gram_hooks.append(
            Hook(
                name="output",
                data_key="gram",
                fn=gram_forward_hook_fn,
                module_name=module_names[-1],
                fn_kwargs={
                    "dataset_size": dataset_size,
                    # we don't need to care about bias positions in the output
                    "shift": -means["output"] if means is not None else None,
                },
            )
        )

    run_dataset_through_model(
        hooked_model, data_loader, gram_hooks, dtype=dtype, device=device, use_tqdm=True
    )

    gram_matrices: dict[str, Float[Tensor, "orig orig"]] = {
        hook_name: hooked_model.hooked_data[hook_name]["gram"]
        for hook_name in hooked_model.hooked_data
    }
    hooked_model.clear_hooked_data()

    expected_gram_keys = set(hook_names + ["output"]) if collect_output_gram else set(hook_names)
    assert set(gram_matrices.keys()) == expected_gram_keys, (
        f"Gram matrix keys not the same as the module names that were hooked. "
        f"Expected: {expected_gram_keys}, got: {set(gram_matrices.keys())}"
    )

    return gram_matrices


def collect_M_dash_and_Lambda_dash(
    C_out: Optional[Float[Tensor, "rib_out rib_out"]],
    hooked_model: HookedModel,
    n_intervals: int,
    data_loader: DataLoader,
    module_name: str,
    dtype: torch.dtype,
    device: str,
    hook_name: Optional[str] = None,
    M_dtype: torch.dtype = torch.float64,
    Lambda_einsum_dtype: torch.dtype = torch.float64,
    basis_formula: Literal["(1-alpha)^2", "(1-0)*alpha"] = "(1-0)*alpha",
) -> tuple[Float[Tensor, "orig_in orig_in"], Float[Tensor, "orig_in orig_in"]]:
    """Collect the matrices M' and Lambda' for the input to the module specifed by `module_name`.

    We accumulate the matrices, M' and Lambda' for each batch. To do this, we apply
    a hook to the provided module. This hook will accumulate both matrices over the batches.

    Args:
        C_out: The rotation matrix for the next layer.
        hooked_model: The hooked model.
        n_intervals: The number of integrated gradient intervals to use.
        data_loader: The data loader.
        module_name: The name of the module whose inputs are the node layer we collect the matrices
            M' and Lambda' for.
        dtype: The data type to use for model computations.
        device: The device to run the model on.
        hook_name: The name of the hook to use to store the matrices in the hooked model.
        M_dtype: The data type to use for the M_dash matrix. Needs to be
            float64 for Pythia-14m (empirically). Defaults to float64.
        Lambda_einsum_dtype: The data type to use for the einsum computing batches for the
            Lambda_dash matrix. Does not affect the output, only used for the einsum within
            M_dash_and_Lambda_dash_pre_forward_hook_fn. Needs to be float64 on CPU but float32 was
            fine on GPU. Defaults to float64.
        basis_formula: The formula to use for the integrated gradient. Must be one of
            "(1-alpha)^2" or "(1-0)*alpha". The former is the old (October) version while the
            latter is a new (November) version that should be used from now on. The latter makes
            sense especially in light of the new attribution (edge_formula="squared") but is
            generally good and does not change results much. Defaults to "(1-0)*alpha".
    Returns:
        A tuple containing M' and Lambda'.
    """
    if hook_name is None:
        hook_name = module_name

    interaction_hook = Hook(
        name=hook_name,
        data_key=["M_dash", "Lambda_dash"],
        fn=M_dash_and_Lambda_dash_pre_forward_hook_fn,
        module_name=module_name,
        fn_kwargs={
            "C_out": C_out,
            "n_intervals": n_intervals,
            "dataset_size": len(data_loader.dataset),  # type: ignore
            "M_dtype": M_dtype,
            "Lambda_einsum_dtype": Lambda_einsum_dtype,
            "basis_formula": basis_formula,
        },
    )

    run_dataset_through_model(
        hooked_model,
        data_loader,
        hooks=[interaction_hook],
        dtype=dtype,
        device=device,
        use_tqdm=True,
        tqdm_desc=f"Batches through model for {hook_name}",
    )

    M_dash = hooked_model.hooked_data[hook_name]["M_dash"]
    Lambda_dash = hooked_model.hooked_data[hook_name]["Lambda_dash"]
    hooked_model.clear_hooked_data()

    return M_dash, Lambda_dash


def collect_interaction_edges(
    Cs: list["InteractionRotation"],
    hooked_model: HookedModel,
    n_intervals: int,
    section_names: list[str],
    data_loader: DataLoader,
    dtype: torch.dtype,
    device: str,
    data_set_size: Optional[int] = None,
    edge_formula: Literal["functional", "squared", "stochastic"] = "functional",
    n_stochastic_sources: Optional[int] = None,
) -> list[Edges]:
    """Collect interaction edges between each node layer in Cs.

    Note that there is no edge weight that uses the position of the final interaction matrix as a
    starting node. This means that, unless node_layers contained the model output, we ignore the
    final section name in section_names when calculating the edges.

    Args:
        Cs: The interaction rotation matrix and its pseudoinverse, order by node layer.
        hooked_model: The hooked model.
        n_intervals: The number of integrated gradient intervals to use.
        section_names: The names of the modules to apply the hooks to.
        data_loader: The pytorch data loader.
        dtype: The data type to use for model computations.
        device: The device to run the model on.
        data_set_size: the total size of the dataset, used to normalize. Defaults to
        `len(data_loader)`. Important to set when parallelizing over the dataset.
        edge_formula: The formula to use for the attribution.
            - "functional" is the old (October 23) functional version
            - "squared" is the version which iterates over the output dim and output pos dim
            - "stochastic" is the version which iteratates over output dim and stochastic sources.
                This is an approximation of the squared version.
        n_stochastic_sources: The number of stochastic sources of noise. Only used when
            `edge_formula="stochastic"`. Defaults to None.
    Returns:
        A list of Edges objects, which contain a matrix of edges between two node layers.
    """
    assert hooked_model.model.has_folded_bias, "Biases must be folded in to calculate edges."

    edge_modules = section_names if Cs[-1].node_layer_name == "output" else section_names[:-1]
    assert len(edge_modules) == len(Cs) - 1, "Number of edge modules not the same as Cs - 1."

    edge_hooks: list[Hook] = []
    for idx, (C_info, module_name) in enumerate(zip(Cs[:-1], edge_modules)):
        # C from the next node layer
        assert C_info.C is not None, "C matrix is None."
        assert C_info.C_pinv is not None, "C_pinv matrix is None."
        C_out = Cs[idx + 1].C
        if C_out is not None:
            C_out = C_out.to(device=device)

        module_hat_partial = partial(
            module_hat,
            module=get_model_attr(hooked_model.model, module_name),
            C_in_pinv=C_info.C_pinv.to(device=device),
            C_out=C_out,
        )
        edge_hooks.append(
            Hook(
                name=C_info.node_layer_name,
                data_key="edge",
                fn=interaction_edge_pre_forward_hook_fn,
                module_name=module_name,
                fn_kwargs={
                    "C_in": C_info.C.to(device=device),  # C from the current node layer
                    "module_hat": module_hat_partial,
                    "n_intervals": n_intervals,
                    "dataset_size": data_set_size if data_set_size is not None else len(data_loader.dataset),  # type: ignore
                    "edge_formula": edge_formula,
                    "n_stochastic_sources": n_stochastic_sources,
                },
            )
        )
        # Initialise the edge matrices to zeros(out_dim, in_dim). These get accumulated in the
        # forward hook.
        hooked_model.hooked_data[C_info.node_layer_name] = {
            "edge": torch.zeros(Cs[idx + 1].out_dim, C_info.out_dim, dtype=dtype, device=device)
        }

    run_dataset_through_model(
        hooked_model, data_loader, edge_hooks, dtype=dtype, device=device, use_tqdm=True
    )

    module_ids = [C.node_layer_name for C in Cs]
    all_edges: list[Edges] = []
<<<<<<< HEAD
    for node_layer_idx in range(len(Cs) - 1):
        E_hat: Float[Tensor, "rib_out rib_in"] = hooked_model.hooked_data[
            Cs[node_layer_idx].node_layer_name
        ]["edge"]
=======
    for start, end in zip(module_ids[:-1], module_ids[1:]):
        E_hat: Float[Tensor, "rib_out rib_in"] = hooked_model.hooked_data[start]["edge"]
>>>>>>> f9dad02f
        if torch.all(E_hat == 0.0):
            logger.warning(
                f"Edges for node layer {start}-{end} are still zero, must be an error somewhere."
            )
        all_edges.append(
            Edges(in_node_layer_name=start, out_node_layer_name=end, E_hat=E_hat.detach().cpu())
        )
    hooked_model.clear_hooked_data()

    return all_edges<|MERGE_RESOLUTION|>--- conflicted
+++ resolved
@@ -416,15 +416,8 @@
 
     module_ids = [C.node_layer_name for C in Cs]
     all_edges: list[Edges] = []
-<<<<<<< HEAD
-    for node_layer_idx in range(len(Cs) - 1):
-        E_hat: Float[Tensor, "rib_out rib_in"] = hooked_model.hooked_data[
-            Cs[node_layer_idx].node_layer_name
-        ]["edge"]
-=======
     for start, end in zip(module_ids[:-1], module_ids[1:]):
         E_hat: Float[Tensor, "rib_out rib_in"] = hooked_model.hooked_data[start]["edge"]
->>>>>>> f9dad02f
         if torch.all(E_hat == 0.0):
             logger.warning(
                 f"Edges for node layer {start}-{end} are still zero, must be an error somewhere."
